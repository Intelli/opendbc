CM_ "IMPORT _hyundai_common.dbc";
<<<<<<< HEAD
CM_ "IMPORT _hyundai_canfd_ccnc.dbc";
=======
CM_ "IMPORT _hyundai_canfd_sunnypilot.dbc";
>>>>>>> f27311fe

BO_ 53 ACCELERATOR: 32 XXX
 SG_ CHECKSUM : 0|16@1+ (1,0) [0|65535] "" XXX
 SG_ COUNTER : 16|8@1+ (1,0) [0|255] "" XXX
 SG_ ACCELERATOR_PEDAL : 40|8@1+ (1,0) [0|255] "" XXX
 SG_ GEAR : 192|3@1+ (1,0) [0|7] "" XXX

BO_ 64 GEAR_ALT: 32 XXX
 SG_ CHECKSUM : 0|16@1+ (1,0) [0|65535] "" XXX
 SG_ COUNTER : 16|8@1+ (1,0) [0|255] "" XXX
 SG_ GEAR : 32|3@1+ (1,0) [0|7] "" XXX

BO_ 69 GEAR: 24 XXX
 SG_ CHECKSUM : 0|16@1+ (1,0) [0|65535] "" XXX
 SG_ COUNTER : 16|8@1+ (1,0) [0|255] "" XXX
 SG_ GEAR : 44|3@1+ (1,0) [0|7] "" XXX

BO_ 96 ESP_STATUS: 32 XXX
 SG_ CHECKSUM : 0|16@1+ (1,0) [0|65535] "" XXX
 SG_ COUNTER : 16|8@1+ (1,0) [0|255] "" XXX
 SG_ TRACTION_AND_STABILITY_CONTROL : 42|3@1+ (1,0) [0|63] "" XXX
 SG_ BRAKE_PRESSURE : 128|10@1+ (1,0) [0|65535] "" XXX
 SG_ BRAKE_PRESSED : 148|1@1+ (1,0) [0|3] "" XXX

BO_ 101 BRAKE: 32 XXX
 SG_ CHECKSUM : 0|16@1+ (1,0) [0|65535] "" XXX
 SG_ COUNTER : 16|8@1+ (1,0) [0|255] "" XXX
 SG_ BRAKE_POSITION : 40|16@1- (1,0) [0|65535] "" XXX
 SG_ BRAKE_PRESSED : 57|1@1+ (1,0) [0|3] "" XXX

BO_ 112 GEAR_ALT_2: 32 XXX
 SG_ CHECKSUM : 0|16@1+ (1,0) [0|65535] "" XXX
 SG_ COUNTER : 16|8@1+ (1,0) [0|255] "" XXX
 SG_ GEAR : 60|3@1+ (1,0) [0|7] "" XXX

BO_ 160 WHEEL_SPEEDS: 24 XXX
 SG_ CHECKSUM : 0|16@1+ (1,0) [0|65535] "" XXX
 SG_ COUNTER : 16|8@1+ (1,0) [0|255] "" XXX
 SG_ MOVING_FORWARD : 56|1@0+ (1,0) [0|1] "" XXX
 SG_ MOVING_BACKWARD : 57|1@0+ (1,0) [0|1] "" XXX
 SG_ MOVING_FORWARD2 : 58|1@0+ (1,0) [0|1] "" XXX
 SG_ MOVING_BACKWARD2 : 59|1@0+ (1,0) [0|1] "" XXX
 SG_ WHL_SpdFLVal : 64|14@1+ (0.03125,0) [0|0] "km^h" XXX
 SG_ WHL_SpdFRVal : 80|14@1+ (0.03125,0) [0|0] "km^h" XXX
 SG_ WHL_SpdRLVal : 96|14@1+ (0.03125,0) [0|0] "km^h" XXX
 SG_ WHL_SpdRRVal : 112|14@1+ (0.03125,0) [0|0] "km^h" XXX

BO_ 203 ADAS_CMD_35_10ms: 24 CGW_CCU
 SG_ ADAS_CMD_Crc35Val : 0|16@1+ (1,0) [0|0] "0" FCU_C,GW_RGW,MDPS,SFA
 SG_ ADAS_CMD_AlvCnt35Val : 16|8@1+ (1,0) [0|0] "0" FCU_C,GW_RGW,MDPS,SFA
 SG_ ADAS_ActvACISta : 24|4@1+ (1,0) [0|0] "" GW_RGW,MDPS,SFA
 SG_ ADAS_ActvACILvl2Sta : 28|4@1+ (1,0) [0|0] "" ESC,FCU_C,GW_RGW,MDPS,SFA,VPC_C
 SG_ ADAS_StrAnglReqVal : 32|14@1- (0.1,0) [0|119.9] "Deg" GW_RGW,MDPS,SFA
 SG_ ADAS_ACIAnglTqRedcGainVal : 48|8@1+ (0.004,0) [0|1] "" GW_RGW,MDPS,SFA
 SG_ FCA_ESA_ActvSta : 56|2@1+ (1,0) [0|0] "" GW_RGW,MDPS,SFA
 SG_ FCA_ESA_TqBstGainVal : 64|8@1+ (0.004,0) [0|0] "" GW_RGW,MDPS,SFA

BO_ 234 MDPS: 24 XXX
 SG_ CHECKSUM : 0|16@1+ (1,0) [0|65535] "" XXX
 SG_ COUNTER : 16|8@1+ (1,0) [0|255] "" XXX
 SG_ LKA_ACTIVE : 48|1@0+ (1,0) [0|16777215] "" XXX
 SG_ LKA_FAULT : 54|1@0+ (1,0) [0|1] "" XXX
 SG_ STEERING_OUT_TORQUE : 64|12@1+ (0.1,-204.8) [0|65535] "" XXX
 SG_ STEERING_COL_TORQUE : 80|13@1+ (1,-4095) [0|4095] "" XXX
 SG_ STEERING_ANGLE : 96|16@1- (0.1,0) [0|255] "deg" XXX
 SG_ STEERING_ANGLE_2 : 128|16@1- (0.1,0) [0|65535] "deg" XXX
 SG_ LKA_ANGLE_ACTIVE : 145|2@0+ (1,0) [0|3] "" XXX
 SG_ LKA_ANGLE_FAULT : 149|1@0+ (1,0) [0|1] "" XXX

BO_ 256 ACCELERATOR_BRAKE_ALT: 32 XXX
 SG_ CHECKSUM : 0|16@1+ (1,0) [0|65535] "" XXX
 SG_ COUNTER : 16|8@1+ (1,0) [0|255] "" XXX
 SG_ BRAKE_PRESSED : 32|1@1+ (1,0) [0|1] "" XXX
 SG_ ACCELERATOR_PEDAL_PRESSED : 176|1@1+ (1,0) [0|1] "" XXX

BO_ 261 ACCELERATOR_ALT: 32 XXX
 SG_ CHECKSUM : 0|16@1+ (1,0) [0|65535] "" XXX
 SG_ COUNTER : 16|8@1+ (1,0) [0|255] "" XXX
 SG_ ACCELERATOR_PEDAL : 103|10@1+ (0.25,0) [0|1022] "" XXX

BO_ 272 LKAS_ALT: 32 XXX
 SG_ CHECKSUM : 0|16@1+ (1,0) [0|65535] "" XXX
 SG_ COUNTER : 16|8@1+ (1,0) [0|255] "" XXX
 SG_ LKA_MODE : 24|3@1+ (1,0) [0|7] "" XXX
 SG_ LKA_AVAILABLE : 27|2@1+ (1,0) [0|255] "" XXX
 SG_ LKA_WARNING : 32|1@1+ (1,0) [0|1] "" XXX
 SG_ LKA_ICON : 38|2@1+ (1,0) [0|255] "" XXX
 SG_ FCA_SYSWARN : 40|1@0+ (1,0) [0|1] "" XXX
 SG_ TORQUE_REQUEST : 41|11@1+ (1,-1024) [0|4095] "" XXX
 SG_ STEER_REQ : 52|1@1+ (1,0) [0|1] "" XXX
 SG_ LFA_BUTTON : 56|1@1+ (1,0) [0|255] "" XXX
 SG_ LKA_ASSIST : 62|1@1+ (1,0) [0|1] "" XXX
 SG_ STEER_MODE : 65|3@1+ (1,0) [0|1] "" XXX
 SG_ NEW_SIGNAL_2 : 70|2@0+ (1,0) [0|3] "" XXX
 SG_ LKAS_ANGLE_ACTIVE : 77|2@0+ (1,0) [0|3] "" XXX
 SG_ HAS_LANE_SAFETY : 80|1@0+ (1,0) [0|1] "" XXX
 SG_ ADAS_StrAnglReqVal : 82|14@1- (0.1,0) [0|176.7] "Deg" GW_RGW,MDPS,SFA
 SG_ ADAS_ACIAnglTqRedcGainVal : 96|8@1+ (0.004,0) [0|1] "" GW_RGW,MDPS,SFA
 SG_ NEW_SIGNAL_3 : 111|8@0+ (1,0) [0|255] "" XXX

BO_ 282 FR_CMR_01_10ms: 16 FR_CMR
 SG_ FR_CMR_Crc1Val : 0|16@1+ (1,0) [0|0] "" Dummy,IBU_HS,vBDM
 SG_ FR_CMR_AlvCnt1Val : 16|8@1+ (1,0) [0|0] "" CLU,IBU_HS,vBDM
 SG_ HBA_SysOptSta : 24|2@1+ (1,0) [0|3] "" CLU,IBU_HS,vBDM
 SG_ HBA_SysSta : 26|3@1+ (1,0) [0|7] "" CLU,IBU_HS,vBDM
 SG_ HBA_IndLmpReq : 29|2@1+ (1,0) [0|3] "" CLU,vBDM
 SG_ iHBAref_VehLftSta : 31|2@1+ (1,0) [0|3] "" IBU_HS,ICU,vBDM
 SG_ iHBAref_VehCtrSta : 33|2@1+ (1,0) [0|3] "" IBU_HS,ICU,vBDM
 SG_ iHBAref_VehRtSta : 35|2@1+ (1,0) [0|3] "" IBU_HS,ICU,vBDM
 SG_ iHBAref_ILLAmbtSta : 37|2@1+ (1,0) [0|3] "" IBU_HS,ICU,vBDM
 SG_ FCA_Equip_MFC : 39|3@1+ (1,0) [0|0] "" ADAS_DRV,RR_C_RDR,vBDM
 SG_ HBA_OptUsmSta : 42|2@1+ (1,0) [0|3] "" CLU,H_U_MM
 SG_ FCAref_FusSta : 45|3@1+ (1,0) [0|0] "" vBDM
 SG_ DAW_LVDA_PUDis : 48|2@1+ (1,0) [0|0] "" CLU,vBDM
 SG_ DAW_LVDA_OptUsmSta : 50|2@1+ (1,0) [0|3] "" CLU,H_U_MM,vBDM
 SG_ DAW_OptUsmSta : 52|3@1+ (1,0) [0|0] "" CLU,H_U_MM
 SG_ DAW_SysSta : 55|4@1+ (1,0) [0|0] "" CLU
 SG_ DAW_WrnMsgSta : 59|3@1+ (1,0) [0|0] "" CLU
 SG_ DAW_TimeRstReq : 62|2@1+ (1,0) [0|0] "" CLU
 SG_ DAW_SnstvtyModRetVal : 64|3@1+ (1,0) [0|0] "" CLU,H_U_MMz
 SG_ FR_CMR_SCCEquipSta : 85|2@1+ (1,0) [0|3] "" CGW
 SG_ FR_CMR_ReqADASMapMsgVal : 96|16@1+ (1,0) [0|65535] "" CGW
 SG_ FR_CMR_SwVer1Val : 112|4@1+ (1,0) [0|15] "" CGW
 SG_ FR_CMR_SwVer2Val : 120|8@1+ (1,0) [0|255] "" CGW

BO_ 293 STEERING_SENSORS: 16 XXX
 SG_ CHECKSUM : 0|16@1+ (1,0) [0|65535] "" XXX
 SG_ COUNTER : 16|8@1+ (1,0) [0|255] "" XXX
 SG_ STEERING_ANGLE : 24|16@1- (0.1,0) [0|255] "deg" XXX
 SG_ STEERING_RATE : 40|8@1+ (4,0) [0|1016] "deg/s" XXX

BO_ 298 LFA: 16 ADRV
 SG_ CHECKSUM : 0|16@1+ (1,0) [0|65535] "" XXX
 SG_ COUNTER : 16|8@1+ (1,0) [0|255] "" XXX
 SG_ LKA_MODE : 24|3@1+ (1,0) [0|7] "" XXX
 SG_ NEW_SIGNAL_1 : 27|2@1+ (1,0) [0|255] "" XXX
 SG_ LKA_WARNING : 32|1@1+ (1,0) [0|1] "" XXX
 SG_ LKA_ICON : 38|2@1+ (1,0) [0|255] "" XXX
 SG_ TORQUE_REQUEST : 41|11@1+ (1,-1024) [0|4095] "" XXX
 SG_ STEER_REQ : 52|1@1+ (1,0) [0|1] "" XXX
 SG_ LFA_BUTTON : 56|1@1+ (1,0) [0|255] "" XXX
 SG_ LKA_ASSIST : 62|1@1+ (1,0) [0|1] "" XXX
 SG_ STEER_MODE : 65|3@1+ (1,0) [0|1] "" XXX
 SG_ NEW_SIGNAL_2 : 70|2@0+ (1,0) [0|3] "" XXX
 SG_ NEW_SIGNAL_4 : 72|4@1+ (1,0) [0|15] "" XXX
 SG_ HAS_LANE_SAFETY : 80|1@0+ (1,0) [0|1] "" XXX
 SG_ NEW_SIGNAL_3 : 111|8@0+ (1,0) [0|255] "" XXX

BO_ 304 GEAR_SHIFTER: 16 XXX
 SG_ CHECKSUM : 0|16@1+ (1,0) [0|65535] "" XXX
 SG_ COUNTER : 16|8@1+ (1,0) [0|255] "" XXX
 SG_ PARK_BUTTON : 32|2@1+ (1,0) [0|3] "" XXX
 SG_ KNOB_POSITION : 40|3@1+ (1,0) [0|3] "" XXX
 SG_ GEAR : 64|3@1+ (1,0) [0|7] "" XXX

BO_ 352 ADRV_0x160: 16 ADRV
 SG_ CHECKSUM : 0|16@1+ (1,0) [0|65535] "" XXX
 SG_ COUNTER : 16|8@1+ (1,0) [0|255] "" XXX
 SG_ AEB_SETTING : 24|2@1+ (1,0) [0|255] "" XXX
 SG_ SET_ME_2 : 56|8@1+ (1,0) [0|1] "" XXX
 SG_ SET_ME_FF : 64|8@1+ (1,0) [0|255] "" XXX
 SG_ SET_ME_FC : 72|8@1+ (1,0) [0|255] "" XXX
 SG_ SET_ME_9 : 80|8@1+ (1,0) [0|255] "" XXX

BO_ 353 CCNC_0x161: 32 CCNC
 SG_ CHECKSUM : 0|16@1+ (1,0) [0|65535] "" XXX
 SG_ COUNTER : 16|8@1+ (1,0) [0|255] "" XXX
 SG_ FCA_ICON : 24|3@1+ (1,0) [0|7] "" XXX
 SG_ FCA_ALT_ICON : 27|3@1+ (1,0) [0|7] "" XXX
 SG_ LKA_ICON : 30|3@1+ (1,0) [0|3] "" XXX
 SG_ HBA_ICON : 33|3@1+ (1,0) [0|7] "" XXX
 SG_ ZEROS_1 : 36|4@1+ (1,0) [0|15] "" XXX
 SG_ ZEROS_2 : 40|2@1+ (1,0) [0|3] "" XXX
 SG_ FCA_IMAGE : 42|3@1+ (1,0) [0|7] "" XXX
 SG_ ZEROS_3 : 45|3@1+ (1,0) [0|7] "" XXX
 SG_ ZEROS_4 : 48|3@1+ (1,0) [0|7] "" XXX
 SG_ BCA_LEFT : 51|3@1+ (1,0) [0|7] "" XXX
 SG_ BCA_RIGHT : 54|3@1+ (1,0) [0|7] "" XXX
 SG_ LCA_LEFT_ARROW : 57|3@1+ (1,0) [0|7] "" XXX
 SG_ LCA_RIGHT_ARROW : 60|3@1+ (1,0) [0|7] "" XXX
 SG_ ZEROS_5 : 63|1@0+ (1,0) [0|1] "" XXX
 SG_ CENTERLINE : 64|2@1+ (1,0) [0|3] "" XXX
 SG_ TARGET : 66|3@1+ (1,0) [0|7] "" XXX
 SG_ TARGET_DISTANCE : 69|11@1+ (0.1,0) [0|204.7] "m" XXX
 SG_ LANELINE_LEFT : 80|4@1+ (1,0) [0|15] "" XXX
 SG_ LANELINE_LEFT_POSITION : 84|6@1+ (1,0) [0|15] "" XXX
 SG_ LANELINE_RIGHT : 90|4@1+ (1,0) [0|15] "" XXX
 SG_ LANELINE_RIGHT_POSITION : 94|6@1+ (1,0) [0|3] "" XXX
 SG_ LANELINE_CURVATURE : 100|5@1- (1,15) [0|31] "" XXX
 SG_ LANE_HIGHLIGHT : 105|4@1+ (1,0) [0|15] "" XXX
 SG_ LANE_HIGHLIGHT_DISTANCE : 109|11@1+ (0.1,0) [0|204.7] "m" XXX
 SG_ LANE_LEFT : 120|3@1+ (1,0) [0|7] "" XXX
 SG_ LANE_RIGHT : 123|3@1+ (1,0) [0|7] "" XXX
 SG_ LANE_ZOOM : 126|2@1+ (1,0) [0|3] "" XXX
 SG_ ALERTS_1 : 128|6@1+ (1,0) [0|63] "" XXX
 SG_ ALERTS_2 : 134|5@1+ (1,0) [0|3] "" XXX
 SG_ ALERTS_3 : 139|5@1+ (1,0) [0|15] "" XXX
 SG_ ALERTS_4 : 144|8@1+ (1,0) [0|511] "" XXX
 SG_ ALERTS_5 : 152|5@1+ (1,0) [0|7] "" XXX
 SG_ MUTE : 157|3@1+ (1,0) [0|7] "" XXX
 SG_ SOUNDS_1 : 160|4@1+ (1,0) [0|3] "" XXX
 SG_ SOUNDS_2 : 164|4@1+ (1,0) [0|3] "" XXX
 SG_ SOUNDS_3 : 168|4@1+ (1,0) [0|15] "" XXX
 SG_ SOUNDS_4 : 172|3@1+ (1,0) [0|7] "" XXX
 SG_ ZEROS_6 : 175|1@0+ (1,0) [0|1] "" XXX
 SG_ ZEROS_7 : 176|5@1+ (1,0) [0|31] "" XXX
 SG_ SETSPEED_HUD : 181|3@1+ (1,0) [0|3] "" XXX
 SG_ DISTANCE_LEAD : 184|5@1+ (1,0) [0|31] "" XXX
 SG_ DISTANCE_CAR : 189|3@1+ (1,0) [0|7] "" XXX
 SG_ DISTANCE_SPACING : 192|4@1+ (1,0) [0|15] "" XXX
 SG_ DISTANCE : 196|4@1+ (1,0) [0|7] "" XXX
 SG_ SETSPEED_SPEED : 200|8@1+ (1,0) [0|255] "" XXX
 SG_ SETSPEED : 208|4@1+ (1,0) [0|3] "" XXX
 SG_ HDA_ICON : 212|4@1+ (1,0) [0|3] "" XXX
 SG_ SLA_ICON : 216|4@1+ (1,0) [0|15] "" XXX
 SG_ NAV_ICON : 220|4@1+ (1,0) [0|3] "" XXX
 SG_ LFA_ICON : 224|4@1+ (1,0) [0|3] "" XXX
 SG_ LCA_LEFT_ICON : 228|4@1+ (1,0) [0|15] "" XXX
 SG_ LCA_RIGHT_ICON : 232|4@1+ (1,0) [0|15] "" XXX
 SG_ BACKGROUND : 236|4@1+ (1,0) [0|15] "" XXX
 SG_ DAW_ICON : 240|3@1+ (1,0) [0|7] "" XXX
 SG_ CAR_CIRCLE : 243|3@1+ (1,0) [0|7] "" XXX
 SG_ ZEROS_8 : 246|2@1+ (1,0) [0|3] "" XXX
 SG_ ZEROS_9 : 248|8@1+ (1,0) [0|255] "" XXX

BO_ 354 CCNC_0x162: 32 CCNC
 SG_ CHECKSUM : 0|16@1+ (1,0) [0|65535] "" XXX
 SG_ COUNTER : 16|8@1+ (1,0) [0|255] "" XXX
 SG_ COUNTRY : 24|4@1+ (1,0) [0|7] "" XXX
 SG_ SPEEDLIMIT_FLASH : 28|4@1+ (1,0) [0|15] "" XXX
 SG_ SPEEDLIMIT : 32|8@1+ (1,0) [0|255] "" XXX
 SG_ SIGNS : 40|8@1+ (1,0) [0|15] "" XXX
 SG_ SPEEDLIMIT_WEATHER : 48|4@1+ (1,0) [0|15] "" XXX
 SG_ VIBRATE : 52|3@1+ (1,0) [0|7] "" XXX
 SG_ ZEROS_1 : 55|1@0+ (1,0) [0|1] "" XXX
 SG_ ZEROS_2 : 56|8@1+ (1,0) [0|255] "" XXX
 SG_ LEAD : 64|5@1+ (1,0) [0|31] "" XXX
 SG_ LEAD_DISTANCE : 69|11@1+ (0.1,0) [0|204.7] "m" XXX
 SG_ LEAD_LATERAL : 80|7@1+ (0.1,0) [0|127] "m" XXX
 SG_ ZEROS_3 : 87|1@0+ (1,0) [0|1] "" XXX
 SG_ LEAD_ALT : 88|5@1+ (1,0) [0|31] "" XXX
 SG_ LEAD_ALT_DISTANCE : 93|11@1+ (0.1,0) [0|204.7] "m" XXX
 SG_ LEAD_ALT_LATERAL : 104|7@1+ (0.1,0) [0|127] "m" XXX
 SG_ ZEROS_4 : 111|1@0+ (1,0) [0|1] "" XXX
 SG_ LEAD_LEFT : 112|5@1+ (1,0) [0|31] "" XXX
 SG_ LEAD_LEFT_DISTANCE : 117|11@1+ (0.1,0) [0|204.7] "m" XXX
 SG_ LEAD_LEFT_LATERAL : 128|7@1+ (0.1,0) [0|127] "m" XXX
 SG_ ZEROS_5 : 135|1@0+ (1,0) [0|1] "" XXX
 SG_ LEAD_RIGHT : 136|5@1+ (1,0) [0|31] "" XXX
 SG_ LEAD_RIGHT_DISTANCE : 141|11@1+ (0.1,0) [0|204.7] "m" XXX
 SG_ LEAD_RIGHT_LATERAL : 152|7@1+ (0.1,0) [0|127] "m" XXX
 SG_ ZEROS_6 : 159|1@0+ (1,0) [0|1] "" XXX
 SG_ ZEROS_7 : 162|3@0+ (1,0) [0|7] "" XXX
 SG_ LEAD_LEFT_REAR_STATUS : 167|5@0+ (1,0) [0|31] "" XXX
 SG_ LEAD_LEFT_REAR_DISTANCE : 175|8@0+ (0.1,0) [0|255] "m" XXX
 SG_ LEAD_LEFT_REAR_LATERAL : 182|7@0+ (0.1,0) [0|127] "m" XXX
 SG_ ZEROS_8 : 183|1@0+ (1,0) [0|1] "" XXX
 SG_ ZEROS_9 : 191|8@0+ (1,0) [0|255] "" XXX
 SG_ LEAD_RIGHT_REAR_STATUS : 196|5@0+ (1,0) [0|31] "" XXX
 SG_ LEAD_RIGHT_REAR_DISTANCE : 197|8@1+ (0.1,0) [0|255] "m" XXX
 SG_ LEAD_RIGHT_REAR_LATERAL : 205|7@1+ (0.1,0) [0|127] "m" XXX
 SG_ ZEROS_10 : 212|1@0+ (1,0) [0|1] "" XXX
 SG_ FAULT_FSS : 213|3@1+ (1,0) [0|7] "" XXX
 SG_ FAULT_FCA : 216|3@1+ (1,0) [0|7] "" XXX
 SG_ FAULT_LSS : 219|3@1+ (1,0) [0|7] "" XXX
 SG_ FAULT_SLA : 222|3@1+ (1,0) [0|7] "" XXX
 SG_ FAULT_DAW : 225|3@1+ (1,0) [0|7] "" XXX
 SG_ FAULT_HBA : 228|3@1+ (1,0) [0|7] "" XXX
 SG_ FAULT_SCC : 231|3@1+ (1,0) [0|7] "" XXX
 SG_ FAULT_LFA : 234|3@1+ (1,0) [0|7] "" XXX
 SG_ FAULT_HDA : 237|3@1+ (1,0) [0|7] "" XXX
 SG_ FAULT_LCA : 240|3@1+ (1,0) [0|7] "" XXX
 SG_ FAULT_HDP : 243|3@1+ (1,0) [0|7] "" XXX
 SG_ FAULT_DAS : 246|3@1+ (1,0) [0|7] "" XXX
 SG_ FAULT_ESS : 249|3@1+ (1,0) [0|7] "" XXX
 SG_ ZEROS_11 : 252|4@1+ (1,0) [0|15] "" XXX

BO_ 357 SPAS1: 24 APRK
 SG_ CHECKSUM : 0|16@1+ (1,0) [0|65535] "" XXX
 SG_ COUNTER : 16|8@1+ (1,0) [0|0] "" XXX
 SG_ NEW_SIGNAL_2 : 90|3@1+ (1,0) [0|0] "" XXX
 SG_ NEW_SIGNAL_1 : 96|16@1- (0.1,0) [0|0] "" XXX

BO_ 362 SPAS2: 32 APRK
 SG_ CHECKSUM : 0|16@1+ (1,0) [0|65535] "" XXX
 SG_ COUNTER : 16|8@1+ (1,0) [0|0] "" XXX
 SG_ BLINKER_CONTROL : 133|3@1+ (1,0) [0|0] "" XXX

BO_ 373 TCS: 24 XXX
 SG_ CHECKSUM : 0|16@1+ (1,0) [0|65535] "" XXX
 SG_ COUNTER : 16|8@1+ (1,0) [0|255] "" XXX
 SG_ NEW_SIGNAL_4 : 24|7@1+ (1,0) [0|127] "" XXX
 SG_ aBasis : 32|11@1+ (0.01,-10.23) [0|7] "m/s^2" XXX
 SG_ ACCEL_REF_ACC : 48|11@1- (1,0) [0|1023] "" XXX
 SG_ EQUIP_MAYBE : 64|1@0+ (1,0) [0|1] "" XXX
 SG_ ACCEnable : 67|2@0+ (1,0) [0|3] "" XXX
 SG_ ACC_REQ : 68|1@0+ (1,0) [0|1] "" XXX
 SG_ NEW_SIGNAL_5 : 72|1@0+ (1,0) [0|1] "" XXX
 SG_ NEW_SIGNAL_2 : 74|1@0+ (1,0) [0|1] "" XXX
 SG_ NEW_SIGNAL_3 : 76|1@0+ (1,0) [0|1] "" XXX
 SG_ NEW_SIGNAL_1 : 80|1@0+ (1,0) [0|1] "" XXX
 SG_ DriverBraking : 81|1@0+ (1,0) [0|1] "" XXX
 SG_ DriverBrakingLowSens : 84|1@1+ (1,0) [0|1] "" XXX
 SG_ AEB_EQUIP_MAYBE : 96|1@0+ (1,0) [0|1] "" XXX
 SG_ NEW_SIGNAL_6 : 128|4@1+ (1,0) [0|15] "" XXX
 SG_ NEW_SIGNAL_7 : 135|2@0+ (1,0) [0|3] "" XXX
 SG_ PROBABLY_EQUIP : 136|2@1+ (1,0) [0|3] "" XXX

BO_ 416 SCC_CONTROL: 32 ADRV
 SG_ CHECKSUM : 0|16@1+ (1,0) [0|65535] "" XXX
 SG_ COUNTER : 16|8@1+ (1,0) [0|255] "" XXX
 SG_ ACC_ObjDist : 24|11@1+ (0.1,0) [0|204.7] "m" XXX
 SG_ ACC_ObjRelSpd : 35|9@1+ (0.1,-16.4) [-16.4|34.7] "m/s" XXX
 SG_ SET_ME_3 : 45|2@0+ (1,0) [0|3] "" XXX
 SG_ ObjValid : 46|1@0+ (1,0) [0|3] "" XXX
 SG_ SET_ME_TMP_64 : 55|8@0+ (1,0) [0|63] "" XXX
 SG_ ZEROS_7 : 63|8@0+ (1,0) [0|255] "" XXX
 SG_ NEW_SIGNAL_1 : 64|2@1+ (1,0) [0|3] "" XXX
 SG_ MainMode_ACC : 66|1@1+ (1,0) [0|1] "" XXX
 SG_ ACCMode : 68|3@1+ (1,0) [0|7] "" XXX
 SG_ ZEROS_9 : 71|5@1+ (1,0) [0|15] "" XXX
 SG_ CRUISE_STANDSTILL : 76|1@1+ (1,0) [0|1] "" XXX
 SG_ ZEROS_5 : 77|11@1+ (1,0) [0|2047] "" XXX
 SG_ DISTANCE_SETTING : 88|3@1+ (1,0) [0|3] "" XXX
 SG_ ZEROS_8 : 95|5@0+ (1,0) [0|31] "" XXX
 SG_ VSetDis : 103|8@0+ (1,0) [0|255] "km/h or mph" XXX
 SG_ NEW_SIGNAL_6 : 104|1@0+ (1,0) [0|1] "" XXX
 SG_ SET_ME_2 : 105|3@1+ (1,0) [0|7] "" XXX
 SG_ NEW_SIGNAL_3 : 109|2@0+ (1,0) [0|1] "" XXX
 SG_ ZEROS_10 : 111|2@0+ (1,0) [0|3] "" XXX
 SG_ ZEROS_6 : 119|16@0+ (1,0) [0|65535] "" XXX
 SG_ aReqValue : 128|11@1+ (0.01,-10.23) [-10.23|10.24] "m/s^2" XXX
 SG_ aReqRaw : 140|11@1+ (0.01,-10.23) [-10.23|10.24] "m/s^2" XXX
 SG_ JerkUpperLimit : 158|7@0+ (0.1,0) [0|0] "" XXX
 SG_ JerkLowerLimit : 166|7@0+ (0.1,0) [0|12.7] "m/s^3" XXX
 SG_ NEW_SIGNAL_2 : 168|2@1+ (1,0) [0|3] "" XXX
 SG_ NEW_SIGNAL_8 : 170|4@1+ (1,0) [0|15] "" XXX
 SG_ OBJ_STATUS : 176|3@1+ (1,0) [0|7] "" XXX
 SG_ ZEROS_4 : 183|4@0+ (1,0) [0|63] "" XXX
 SG_ StopReq : 184|1@0+ (1,0) [0|1] "" XXX
 SG_ ZEROS_3 : 191|7@0+ (1,0) [0|127] "" XXX
 SG_ NEW_SIGNAL_15 : 192|11@1+ (0.1,0) [0|204.7] "m" XXX
 SG_ ZEROS_2 : 207|5@0+ (1,0) [0|63] "" XXX
 SG_ ZEROS : 215|48@0+ (1,0) [0|281474976710655] "" XXX

BO_ 426 CRUISE_BUTTONS_ALT: 16 XXX
 SG_ CHECKSUM : 0|16@1+ (1,0) [0|65535] "" XXX
 SG_ COUNTER : 16|8@1+ (1,0) [0|255] "" XXX
 SG_ NEW_SIGNAL_1 : 24|4@1+ (1,0) [0|15] "" XXX
 SG_ SET_ME_1 : 28|2@1+ (1,0) [0|3] "" XXX
 SG_ DISTANCE_UNIT : 30|1@1+ (1,0) [0|1] "" XXX
 SG_ NEW_SIGNAL_2 : 31|3@1+ (1,0) [0|7] "" XXX
 SG_ ADAPTIVE_CRUISE_MAIN_BTN : 34|1@1+ (1,0) [0|1] "" XXX
 SG_ NEW_SIGNAL_3 : 35|1@1+ (1,0) [0|1] "" XXX
 SG_ CRUISE_BUTTONS : 36|3@1+ (1,0) [0|4] "" XXX
 SG_ LDA_BTN : 39|1@1+ (1,0) [0|1] "" XXX
 SG_ NEW_SIGNAL_4 : 40|1@1+ (1,0) [0|1] "" XXX
 SG_ NORMAL_CRUISE_MAIN_BTN : 41|1@1+ (1,0) [0|1] "" XXX
 SG_ NEW_SIGNAL_5 : 42|2@1+ (1,0) [0|3] "" XXX
 SG_ SET_ME_2 : 44|3@1+ (1,0) [0|7] "" XXX
 SG_ NEW_SIGNAL_6 : 47|1@1+ (1,0) [0|1] "" XXX
 SG_ BYTE6 : 48|8@1+ (1,0) [0|255] "" XXX
 SG_ BYTE7 : 56|8@1+ (1,0) [0|255] "" XXX
 SG_ BYTE8 : 64|8@1+ (1,0) [0|255] "" XXX
 SG_ BYTE9 : 72|8@1+ (1,0) [0|255] "" XXX
 SG_ BYTE10 : 80|8@1+ (1,0) [0|255] "" XXX
 SG_ BYTE11 : 88|8@1+ (1,0) [0|255] "" XXX
 SG_ BYTE12 : 96|8@1+ (1,0) [0|255] "" XXX
 SG_ BYTE13 : 104|8@1+ (1,0) [0|255] "" XXX
 SG_ BYTE14 : 112|8@1+ (1,0) [0|255] "" XXX
 SG_ BYTE15 : 120|8@1+ (1,0) [0|255] "" XXX

BO_ 437 FR_CMR_03_50ms: 32 FR_CMR
 SG_ FR_CMR_Crc3Val : 0|16@1+ (1,0) [0|65535] "" RR_C_RDR,CGW
 SG_ FR_CMR_AlvCnt3Val : 16|8@1+ (1,0) [0|255] "" RR_C_RDR,CGW
 SG_ Info_LftLnQualSta : 24|3@1+ (1,0) [0|7] "" RR_C_RDR,CGW
 SG_ Info_LftLnDptSta : 27|2@1+ (1,0) [0|3] "" RR_C_RDR,CGW
 SG_ Info_LftLnPosVal : 29|14@1- (0.0039625,0) [-32.4608|32.4568375] "m" RR_C_RDR,CGW
 SG_ Info_LftLnHdingAnglVal : 43|10@1- (0.000976563,0) [-0.500000256|0.499023693] "rad" RR_C_RDR,CGW
 SG_ Info_LftLnCvtrVal : 64|16@1- (1e-06,0) [-0.032768|0.032767] "1/m" CGW
 SG_ Info_LftLnCrvtrDrvtvVal : 80|16@1- (4e-09,0) [-0.000131072|0.000131068] "1/m2" CGW
 SG_ Info_RtLnQualSta : 96|3@1+ (1,0) [0|7] "" RR_C_RDR,CGW
 SG_ Info_RtLnDptSta : 99|2@1+ (1,0) [0|3] "" RR_C_RDR,CGW
 SG_ Info_RtLnPosVal : 101|14@1- (0.0039625,0) [-32.4608|32.4568375] "m" RR_C_RDR,CGW
 SG_ Info_RtLnHdingAnglVal : 115|10@1- (0.000976563,0) [-0.500000256|0.499023693] "rad" RR_C_RDR,CGW
 SG_ Info_RtLnCvtrVal : 128|16@1- (1,0) [0|65535] "" CGW
 SG_ Info_RtLnCrvtrDrvtvVal : 144|16@1- (1,0) [0|65535] "" CGW
 SG_ ID_CIPV : 192|7@1+ (1,0) [0|127] "" Dummy
 SG_ Longitudinal_Distance : 212|12@1+ (0.05,0) [0|204.75] "m" Dummy

BO_ 442 BLINDSPOTS_REAR_CORNERS: 24 XXX
 SG_ CHECKSUM : 0|16@1+ (1,0) [0|65535] "" XXX
 SG_ COUNTER : 16|8@1+ (1,0) [0|255] "" XXX
 SG_ LEFT_BLOCKED : 24|1@0+ (1,0) [0|1] "" XXX
 SG_ LEFT_MB : 30|1@0+ (1,0) [0|3] "" XXX
 SG_ MORE_LEFT_PROB : 32|1@1+ (1,0) [0|3] "" XXX
 SG_ FL_INDICATOR : 46|6@0+ (1,0) [0|1] "" XXX
 SG_ FR_INDICATOR : 54|6@0+ (1,0) [0|63] "" XXX
 SG_ RIGHT_BLOCKED : 64|1@0+ (1,0) [0|1] "" XXX
 SG_ COLLISION_AVOIDANCE_ACTIVE : 68|1@0+ (1,0) [0|1] "" XXX
 SG_ NEW_SIGNAL_2 : 96|1@0+ (1,0) [0|1] "" XXX
 SG_ FL_INDICATOR_ALT : 138|1@0+ (1,0) [0|1] "" XXX
 SG_ FR_INDICATOR_ALT : 141|1@0+ (1,0) [0|1] "" XXX

BO_ 463 CRUISE_BUTTONS: 8 XXX
 SG_ _CHECKSUM : 0|8@1+ (1,0) [0|65535] "" XXX
 SG_ COUNTER : 12|4@1+ (1,0) [0|255] "" XXX
 SG_ CRUISE_BUTTONS : 16|3@1+ (1,0) [0|3] "" XXX
 SG_ ADAPTIVE_CRUISE_MAIN_BTN : 19|1@1+ (1,0) [0|1] "" XXX
 SG_ NORMAL_CRUISE_MAIN_BTN : 21|1@1+ (1,0) [0|1] "" XXX
 SG_ LDA_BTN : 23|1@1+ (1,0) [0|1] "" XXX
 SG_ RIGHT_PADDLE : 25|1@1+ (1,0) [0|1] "" XXX
 SG_ LEFT_PADDLE : 27|1@1+ (1,0) [0|1] "" XXX
 SG_ SET_ME_1 : 29|1@1+ (1,0) [0|1] "" XXX

BO_ 474 ADRV_0x1da: 32 ADRV
 SG_ CHECKSUM : 0|16@1+ (1,0) [0|65535] "" XXX
 SG_ COUNTER : 16|8@1+ (1,0) [0|255] "" XXX
 SG_ SET_ME_22 : 31|8@0+ (1,0) [0|255] "" XXX
 SG_ SET_ME_41 : 47|8@0+ (1,0) [0|255] "" XXX

BO_ 480 LFAHDA_CLUSTER: 16 ADRV
 SG_ CHECKSUM : 0|16@1+ (1,0) [0|65535] "" XXX
 SG_ COUNTER : 16|8@1+ (1,0) [0|255] "" XXX
 SG_ NEW_SIGNAL_4 : 24|1@0+ (1,0) [0|1] "" XXX
 SG_ NEW_SIGNAL_5 : 25|1@0+ (1,0) [0|1] "" XXX
 SG_ NEW_SIGNAL_2 : 30|1@0+ (1,0) [0|1] "" XXX
 SG_ HDA_ICON : 31|1@1+ (1,0) [0|1] "" XXX
 SG_ NEW_SIGNAL_1 : 32|3@1+ (1,0) [0|7] "" XXX
 SG_ LFA_ICON : 47|2@1+ (1,0) [0|3] "" XXX
 SG_ NEW_SIGNAL_3 : 49|1@0+ (1,0) [0|1] "" XXX

BO_ 485 BLINDSPOTS_FRONT_CORNER_1: 16 XXX
 SG_ CHECKSUM : 0|16@1+ (1,0) [0|65535] "" XXX
 SG_ COUNTER : 16|8@1+ (1,0) [0|255] "" XXX
 SG_ REVERSING : 24|1@0+ (1,0) [0|1] "" XXX
 SG_ NEW_SIGNAL_5 : 31|2@0+ (1,0) [0|3] "" XXX
 SG_ NEW_SIGNAL_7 : 32|2@1+ (1,0) [0|3] "" XXX
 SG_ NEW_SIGNAL_8 : 47|8@0+ (1,0) [0|255] "" XXX
 SG_ NEW_SIGNAL_9 : 55|8@0+ (1,0) [0|255] "" XXX
 SG_ NEW_SIGNAL_4 : 80|1@0+ (1,0) [0|1] "" XXX
 SG_ NEW_SIGNAL_3 : 88|1@0+ (1,0) [0|1] "" XXX
 SG_ NEW_SIGNAL_2 : 96|1@0+ (1,0) [0|1] "" XXX
 SG_ NEW_SIGNAL_1 : 108|2@0+ (1,0) [0|3] "" XXX

BO_ 490 ADRV_0x1ea: 32 ADRV
 SG_ CHECKSUM : 0|16@1+ (1,0) [0|65535] "" XXX
 SG_ COUNTER : 16|8@1+ (1,0) [0|255] "" XXX
 SG_ SET_ME_1C : 31|8@0+ (1,0) [0|255] "" XXX
 SG_ NEW_SIGNAL_1 : 32|2@1+ (1,0) [0|3] "" XXX
 SG_ NEW_SIGNAL_2 : 47|2@0+ (1,0) [0|3] "" XXX
 SG_ NEW_SIGNAL_3 : 55|8@0+ (1,0) [0|255] "" XXX
 SG_ NEW_SIGNAL_4 : 64|6@1+ (1,0) [0|31] "" XXX
 SG_ NEW_SIGNAL_5 : 72|2@1+ (1,0) [0|3] "" XXX
 SG_ NEW_SIGNAL_6 : 75|5@1+ (1,0) [0|31] "" XXX
 SG_ NEW_SIGNAL_7 : 80|5@1+ (1,0) [0|31] "" XXX
 SG_ NEW_SIGNAL_8 : 88|7@1+ (1,0) [0|127] "" XXX
 SG_ NEW_SIGNAL_9 : 96|1@0+ (1,0) [0|1] "" XXX
 SG_ SET_ME_FF : 120|8@1+ (1,0) [0|255] "" XXX
 SG_ NEW_SIGNAL_10 : 143|5@0+ (1,0) [0|31] "" XXX
 SG_ NEW_SIGNAL_11 : 144|3@1+ (1,0) [0|7] "" XXX
 SG_ NEW_SIGNAL_12 : 152|6@1+ (1,0) [0|63] "" XXX
 SG_ NEW_SIGNAL_13 : 160|1@0+ (1,0) [0|1] "" XXX
 SG_ NEW_SIGNAL_14 : 163|5@1+ (1,0) [0|31] "" XXX
 SG_ NEW_SIGNAL_16 : 168|3@1+ (1,0) [0|7] "" XXX
 SG_ NEW_SIGNAL_15 : 175|4@0+ (1,0) [0|63] "" XXX
 SG_ NEW_SIGNAL_17 : 176|2@1+ (1,0) [0|3] "" XXX
 SG_ NEW_SIGNAL_18 : 184|1@0+ (1,0) [0|1] "" XXX
 SG_ NEW_SIGNAL_19 : 208|3@1+ (1,0) [0|7] "" XXX
 SG_ NEW_SIGNAL_20 : 212|1@0+ (1,0) [0|1] "" XXX
 SG_ SET_ME_TMP_F : 232|5@1+ (1,0) [0|31] "" XXX
 SG_ SET_ME_TMP_F_2 : 240|5@1+ (1,0) [0|31] "" XXX

BO_ 506 FR_CMR_02_100ms: 32 FR_CMR
 SG_ FR_CMR_Crc2Val : 0|16@1+ (1,0) [0|65535] "" CGW
 SG_ FR_CMR_AlvCnt2Val : 16|8@1+ (1,0) [0|255] "" CGW
 SG_ ISLW_OptUsmSta : 24|2@1+ (1,0) [0|3] "" CLU,CGW
 SG_ ISLW_SysSta : 26|2@1+ (1,0) [0|3] "" CLU,CGW
 SG_ ISLW_NoPassingInfoDis : 28|3@1+ (1,0) [0|7] "" CLU,CGW
 SG_ ISLW_OvrlpSignDis : 31|2@1+ (1,0) [0|3] "" CLU,CGW
 SG_ ISLW_SpdCluMainDis : 33|8@1+ (1,0) [0|255] "" CLU,CGW
 SG_ ISLW_SpdNaviMainDis : 41|8@1+ (1,0) [0|255] "" CGW
 SG_ ISLW_SubCondinfoSta1 : 49|4@1+ (1,0) [0|15] "" CLU,CGW
 SG_ ISLW_SubCondinfoSta2 : 53|4@1+ (1,0) [0|15] "" CLU,CGW
 SG_ ISLW_SpdCluSubMainDis : 64|8@1+ (1,0) [0|255] "" CLU
 SG_ ISLW_SpdCluDisSubCond1 : 72|8@1+ (1,0) [0|255] "" CLU,CGW
 SG_ ISLW_SpdCluDisSubCond2 : 80|8@1+ (1,0) [0|255] "" CLU,CGW
 SG_ ISLW_SpdNaviSubMainDis : 88|8@1+ (1,0) [0|255] "" CLU
 SG_ ISLW_SpdNaviDisSubCond1 : 96|8@1+ (1,0) [0|255] "" CLU,CGW
 SG_ ISLW_SpdNaviDisSubCond2 : 104|8@1+ (1,0) [0|255] "" CLU,CGW
 SG_ ISLA_SpdwOffst : 112|8@1+ (1,0) [0|255] "" CLU,CGW
 SG_ ISLA_SwIgnoreReq : 120|2@1+ (1,0) [0|3] "" CGW
 SG_ ISLA_SpdChgReq : 122|2@1+ (1,0) [0|3] "" CGW
 SG_ ISLA_SpdWrn : 124|2@1+ (1,0) [0|3] "" CLU,CGW
 SG_ ISLA_IcyWrn : 126|2@1+ (1,0) [0|3] "" CLU,CGW
 SG_ ISLA_SymFlashMod : 128|3@1+ (1,0) [0|7] "" CLU,CGW
 SG_ ISLA_Popup : 131|3@1+ (1,0) [0|7] "" CLU
 SG_ ISLA_OptUsmSta : 136|3@1+ (1,0) [0|7] "" CLU,CGW
 SG_ ISLA_OffstUsmSta : 139|3@1+ (1,0) [0|7] "" CLU,CGW
 SG_ ISLA_AutoUsmSta : 142|2@1+ (1,0) [0|3] "" CLU,CGW
 SG_ ISLA_Cntry : 144|4@1+ (1,0) [0|15] "" CLU,CGW
 SG_ ISLA_AddtnlSign : 149|5@1+ (1,0) [0|31] "" CLU,CGW
 SG_ ISLA_SchoolZone : 154|2@1+ (1,0) [0|3] "" CLU,CGW

BO_ 507 CAM_0x1fb: 32 CAMERA
 SG_ CHECKSUM : 0|16@1+ (1,0) [0|65535] "" XXX
 SG_ COUNTER : 16|8@1+ (1,0) [0|255] "" XXX

BO_ 512 ADRV_0x200: 8 ADRV
 SG_ CHECKSUM : 0|16@1+ (1,0) [0|65535] "" XXX
 SG_ COUNTER : 16|8@1+ (1,0) [0|255] "" XXX
 SG_ SET_ME_E1 : 24|8@1+ (1,0) [0|255] "" XXX
 SG_ SET_ME_3A : 32|8@1+ (1,0) [0|255] "" XXX

BO_ 593 RADAR_0x251: 16 FRONT_RADAR
 SG_ CHECKSUM : 0|16@1+ (1,0) [0|65535] "" XXX
 SG_ COUNTER : 16|8@1+ (1,0) [0|255] "" XXX

BO_ 687 HOD_FD_01_100ms: 8 XXX
 SG_ HOD_Dir_Status : 18|3@0+ (1,0) [0|7] "" XXX
 SG_ NEW_SIGNAL_2 : 32|8@1+ (1,0) [0|255] "" XXX
 SG_ NEW_SIGNAL_3 : 40|8@1+ (1,0) [0|255] "" XXX
 SG_ HOD_Option : 48|2@1+ (1,0) [0|255] "" XXX

BO_ 698 FR_CMR_04_40ms: 32 FR_CMR
 SG_ FR_CMR_Crc4Val : 0|16@1+ (1,0) [0|65535] "" Dummy
 SG_ FR_CMR_AlvCnt4Val : 16|8@1+ (1,0) [0|255] "" Dummy
 SG_ IFSref_FR_CMR_Sta : 24|2@1+ (1,0) [0|3] "" CGW
 SG_ IFSref_VehNumVal : 26|4@1+ (1,0) [0|15] "" CGW
 SG_ IFSref_ILLAmbtSta : 30|2@1+ (0.1,0) [0|0.3] "" CGW
 SG_ IFSref_VehLftAngl1Val : 32|9@1+ (0.1,-25) [-25|26.1] "Deg" CGW
 SG_ IFSref_VehRtAngl1Val : 41|9@1+ (0.1,-25) [-25|26.1] "Deg" CGW
 SG_ IFSref_VehLftAngl2Val : 50|9@1+ (0.1,-25) [-25|26.1] "Deg" CGW
 SG_ IFSref_VehDst1Val : 59|4@1+ (1,0) [0|15] "" CGW
 SG_ IFSref_VehRtAngl2Val : 64|9@1+ (0.1,-25) [-25|26.1] "Deg" CGW
 SG_ IFSref_VehLftAngl3Val : 73|9@1+ (0.1,-25) [-25|26.1] "Deg" CGW
 SG_ IFSref_VehRtAngl3Val : 82|9@1+ (0.1,-25) [-25|26.1] "Deg" CGW
 SG_ IFSref_VehLftAngl4Val : 91|9@1+ (0.1,-25) [-25|26.1] "Deg" CGW
 SG_ IFSref_VehRtAngl4Val : 100|9@1+ (0.1,-25) [-25|26.1] "Deg" CGW
 SG_ IFSref_VehLftAngl5Val : 109|9@1+ (0.1,-25) [-25|26.1] "Deg" CGW
 SG_ IFSref_VehRtAngl5Val : 118|9@1+ (0.1,-25) [-25|26.1] "Deg" CGW
 SG_ IFSref_VehLftAngl6Val : 128|9@1+ (0.1,-25) [-25|26.1] "Deg" CGW
 SG_ IFSref_VehRtAngl6Val : 137|9@1+ (0.1,-25) [-25|26.1] "Deg" CGW
 SG_ IFSref_VehLftAngl7Val : 146|9@1+ (0.1,-25) [-25|26.1] "Deg" CGW
 SG_ IFSref_VehRtAngl7Val : 155|9@1+ (0.1,-25) [-25|26.1] "Deg" CGW
 SG_ IFSref_VehLftAngl8Val : 164|9@1+ (0.1,-25) [-25|26.1] "Deg" CGW
 SG_ IFSref_VehRtAngl8Val : 173|9@1+ (0.1,-25) [-25|26.1] "Deg" CGW
 SG_ IFSref_VehLftAngl9Val : 182|9@1+ (0.1,-25) [-25|26.1] "Deg" CGW
 SG_ IFSref_VehRtAngl9Val : 192|9@1+ (0.1,-25) [-25|26.1] "Deg" CGW
 SG_ IFSref_VehLftAngl10Val : 201|9@1+ (0.1,-25) [-25|26.1] "Deg" CGW
 SG_ IFSref_VehRtAngl10Val : 210|9@1+ (0.1,-25) [-25|26.1] "Deg" CGW
 SG_ IFSref_VehDst2Val : 219|4@1+ (1,0) [0|15] "" CGW
 SG_ IFSref_VehDst3Val : 223|4@1+ (1,0) [0|15] "" CGW
 SG_ IFSref_VehDst4Val : 227|4@1+ (1,0) [0|15] "" CGW
 SG_ IFSref_VehDst5Val : 231|4@1+ (1,0) [0|15] "" CGW
 SG_ IFSref_VehDst6Val : 235|4@1+ (1,0) [0|15] "" CGW
 SG_ IFSref_VehDst7Val : 239|4@1+ (1,0) [0|15] "" CGW
 SG_ IFSref_VehDst8Val : 243|4@1+ (1,0) [0|15] "" CGW
 SG_ IFSref_VehDst9Val : 247|4@1+ (1,0) [0|15] "" CGW
 SG_ IFSref_VehDst10Val : 251|4@1+ (1,0) [0|15] "" CGW

BO_ 736 MANUAL_SPEED_LIMIT_ASSIST: 32 XXX
 SG_ CHECKSUM : 0|16@1+ (1,0) [0|65535] "" XXX
 SG_ COUNTER : 16|8@1+ (1,0) [0|255] "" XXX
 SG_ MSLA_STATUS : 26|2@1+ (1,0) [0|3] "" XXX
 SG_ MSLA_ENABLED : 38|1@1+ (1,0) [0|1] "" XXX
 SG_ MAX_SPEED : 55|8@0+ (1,0) [0|255] "" XXX
 SG_ MAX_SPEED_COPY : 144|8@1+ (1,0) [0|255] "" XXX

BO_ 837 ADRV_0x345: 8 ADRV
 SG_ CHECKSUM : 0|16@1+ (1,0) [0|65535] "" XXX
 SG_ COUNTER : 16|8@1+ (1,0) [0|255] "" XXX
 SG_ SET_ME_15 : 24|8@1+ (1,0) [0|255] "" XXX

BO_ 866 CAM_0x362: 32 CAMERA
 SG_ CHECKSUM : 0|16@1+ (1,0) [0|65535] "" XXX
 SG_ COUNTER : 16|8@1+ (1,0) [0|255] "" XXX
 SG_ BYTE3 : 24|8@1+ (1,0) [0|255] "" XXX
 SG_ BYTE4 : 32|8@1+ (1,0) [0|255] "" XXX
 SG_ BYTE5 : 40|8@1+ (1,0) [0|255] "" XXX
 SG_ BYTE6 : 48|8@1+ (1,0) [0|255] "" XXX
 SG_ LEFT_LANE_LINE : 56|2@1+ (1,0) [0|3] "" XXX
 SG_ SET_ME_0 : 58|2@1+ (1,0) [0|3] "" XXX
 SG_ RIGHT_LANE_LINE : 60|2@1+ (1,0) [0|3] "" XXX
 SG_ SET_ME_0_2 : 62|2@1+ (1,0) [0|3] "" XXX
 SG_ BYTE8 : 64|8@1+ (1,0) [0|255] "" XXX
 SG_ BYTE9 : 72|8@1+ (1,0) [0|255] "" XXX
 SG_ BYTE10 : 80|8@1+ (1,0) [0|255] "" XXX
 SG_ BYTE11 : 88|8@1+ (1,0) [0|255] "" XXX
 SG_ BYTE12 : 96|8@1+ (1,0) [0|255] "" XXX
 SG_ BYTE13 : 104|8@1+ (1,0) [0|255] "" XXX
 SG_ BYTE14 : 112|8@1+ (1,0) [0|255] "" XXX
 SG_ BYTE15 : 120|8@1+ (1,0) [0|255] "" XXX
 SG_ BYTE16 : 128|8@1+ (1,0) [0|255] "" XXX
 SG_ BYTE17 : 136|8@1+ (1,0) [0|255] "" XXX
 SG_ BYTE18 : 144|8@1+ (1,0) [0|255] "" XXX
 SG_ BYTE19 : 152|8@1+ (1,0) [0|255] "" XXX
 SG_ BYTE20 : 160|8@1+ (1,0) [0|255] "" XXX
 SG_ BYTE21 : 168|8@1+ (1,0) [0|255] "" XXX
 SG_ BYTE22 : 176|8@1+ (1,0) [0|255] "" XXX
 SG_ BYTE23 : 184|8@1+ (1,0) [0|255] "" XXX
 SG_ BYTE24 : 192|8@1+ (1,0) [0|255] "" XXX
 SG_ BYTE25 : 200|8@1+ (1,0) [0|255] "" XXX
 SG_ BYTE26 : 208|8@1+ (1,0) [0|255] "" XXX
 SG_ BYTE27 : 216|8@1+ (1,0) [0|255] "" XXX
 SG_ BYTE28 : 224|8@1+ (1,0) [0|255] "" XXX
 SG_ BYTE29 : 232|8@1+ (1,0) [0|255] "" XXX
 SG_ BYTE30 : 240|8@1+ (1,0) [0|255] "" XXX
 SG_ BYTE31 : 248|8@1+ (1,0) [0|255] "" XXX

BO_ 874 BLINDSPOTS_FRONT_CORNER_2: 16 XXX
 SG_ CHECKSUM : 0|16@1+ (1,0) [0|65535] "" XXX
 SG_ COUNTER : 16|8@1+ (1,0) [0|255] "" XXX

BO_ 917 CCNC_0x395: 32 XXX
 SG_ DRIVER_OVERIDE_STEERING_1 : 88|1@0+ (1,0) [0|1] "" XXX
 SG_ DRIVER_OVERIDE_STEERING_2 : 89|3@1+ (1,0) [0|15] "" XXX

BO_ 961 BLINKER_STALKS: 8 XXX
 SG_ CHECKSUM_MAYBE : 7|8@0+ (1,0) [0|255] "" XXX
 SG_ COUNTER_ALT : 15|4@0+ (1,0) [0|15] "" XXX
 SG_ HIGHBEAM_FORWARD : 18|1@0+ (1,0) [0|1] "" XXX
 SG_ LIGHT_KNOB_POSITION : 21|2@0+ (1,0) [0|3] "" XXX
 SG_ HIGHBEAM_BACKWARD : 26|1@0+ (1,0) [0|1] "" XXX
 SG_ LEFT_BLINKER : 30|1@0+ (1,0) [0|1] "" XXX
 SG_ RIGHT_BLINKER : 32|1@0+ (1,0) [0|1] "" XXX

BO_ 1041 DOORS_SEATBELTS: 8 XXX
 SG_ CHECKSUM_MAYBE : 7|8@0+ (1,0) [0|65535] "" XXX
 SG_ COUNTER_ALT : 15|4@0+ (1,0) [0|15] "" XXX
 SG_ DRIVER_DOOR : 24|1@1+ (1,0) [0|1] "" XXX
 SG_ PASSENGER_DOOR : 34|1@0+ (1,0) [0|1] "" XXX
 SG_ PASSENGER_SEATBELT : 36|1@0+ (1,0) [0|1] "" XXX
 SG_ DRIVER_SEATBELT : 42|1@0+ (1,0) [0|1] "" XXX
 SG_ DRIVER_REAR_DOOR : 52|1@0+ (1,0) [0|1] "" XXX
 SG_ PASSENGER_REAR_DOOR : 56|1@0+ (1,0) [0|1] "" XXX

BO_ 1043 BLINKERS: 8 XXX
 SG_ LEFT_STALK : 8|1@0+ (1,0) [0|1] "" XXX
 SG_ RIGHT_STALK : 10|1@0+ (1,0) [0|1] "" XXX
 SG_ COUNTER_ALT : 15|4@0+ (1,0) [0|15] "" XXX
 SG_ LEFT_LAMP : 20|1@0+ (1,0) [0|1] "" XXX
 SG_ RIGHT_LAMP : 22|1@0+ (1,0) [0|1] "" XXX
 SG_ LEFT_LAMP_ALT : 59|1@0+ (1,0) [0|1] "" XXX
 SG_ RIGHT_LAMP_ALT : 61|1@0+ (1,0) [0|1] "" XXX
 SG_ USE_ALT_LAMP : 62|1@0+ (1,0) [0|1] "" XXX

BO_ 1144 DRIVE_MODE: 8 XXX
 SG_ DRIVE_MODE : 0|16@1+ (1,-61611) [0|61611] "" XXX
 SG_ DRIVE_MODE2 : 28|3@1+ (1,0) [1|3] "" XXX

BO_ 1151 HVAC_TOUCH_BUTTONS: 8 XXX
 SG_ AUTO_BUTTON : 8|1@0+ (1,0) [0|1] "" XXX
 SG_ SYNC_BUTTON : 12|1@0+ (1,0) [0|1] "" XXX
 SG_ FR_DEFROST_BUTTON : 20|1@0+ (1,0) [0|1] "" XXX
 SG_ RR_DEFROST_BUTTON : 22|1@0+ (1,0) [0|1] "" XXX
 SG_ FAN_SPEED_UP_BUTTON : 24|1@0+ (1,0) [0|1] "" XXX
 SG_ FAN_SPEED_DOWN_BUTTON : 26|1@0+ (1,0) [0|1] "" XXX
 SG_ AIR_DIRECTION_BUTTON : 28|1@0+ (1,0) [0|1] "" XXX
 SG_ AC_BUTTON : 40|1@0+ (1,0) [0|1] "" XXX
 SG_ DRIVER_ONLY_BUTTON : 44|1@0+ (1,0) [0|1] "" XXX
 SG_ RECIRC_BUTTON : 48|1@0+ (1,0) [0|1] "" XXX
 SG_ HEAT_BUTTON : 52|1@0+ (1,0) [0|1] "" XXX

BO_ 1240 CLUSTER_INFO: 8 XXX
 SG_ DISTANCE_UNIT : 0|1@1+ (1,0) [0|1] "" XXX

BO_ 1259 LOCAL_TIME2: 8 XXX
 SG_ HOURS : 15|5@0+ (1,0) [0|31] "" XXX
 SG_ MINUTES : 21|6@0+ (1,0) [0|63] "" XXX
 SG_ SECONDS : 24|6@1+ (1,0) [0|63] "" XXX
 SG_ NEW_SIGNAL_3 : 39|1@0+ (1,0) [0|1] "" XXX

BO_ 1264 LOCAL_TIME: 8 XXX
 SG_ HOURS : 12|5@0+ (1,0) [0|31] "" XXX
 SG_ MINUTES : 21|6@0+ (1,0) [0|63] "" XXX
 SG_ SECONDS : 31|8@0+ (1,0) [0|59] "" XXX

CM_ SG_ 96 BRAKE_PRESSURE "User applied brake pedal pressure. Ramps from computer applied pressure on falling edge of cruise. Cruise cancels if !=0";
CM_ SG_ 101 BRAKE_POSITION "User applied brake pedal position, max is ~700. Signed on some vehicles";
CM_ SG_ 203 ADAS_CMD_Crc35Val "ADAS_CMD_CyclicRedundancyCheck35Value";
CM_ SG_ 203 ADAS_CMD_AlvCnt35Val "ADAS_CMD_AliveCounter35Value";
CM_ SG_ 203 ADAS_ActvACISta "ADAS Active AngleControlInterface State";
CM_ SG_ 203 ADAS_ActvACILvl2Sta "ADAS Active AngleControlInterface Level 2 State";
CM_ SG_ 203 ADAS_StrAnglReqVal "(LFA) ADAS Steering Angle Request Value; Capped at 119.9;";
CM_ SG_ 203 ADAS_ACIAnglTqRedcGainVal "(LFA) ADAS AngleControlInterface Angle Torque Reduction Gain Value";
CM_ SG_ 203 FCA_ESA_ActvSta "FCA_ESA Active State";
CM_ SG_ 203 FCA_ESA_TqBstGainVal "FCA_ESA Torque Boost Gain Value";
CM_ BO_ 272 "Alternative LKAS message, used on cars such as 2023 Ioniq 6, 2nd gen Kona. Matches LKAS except size is 32 bytes";
CM_ SG_ 272 LKA_AVAILABLE "Angle control cars: 3 when LKA is generally available, goes to 0 during changes with LFA";
CM_ SG_ 272 ADAS_StrAnglReqVal "(LKAS) ADAS Steering Angle Request Value; Capped at 176.7; tracks MDPS->STEERING_ANGLE when not engaged, not STEERING_SENSORS->STEERING_ANGLE";
CM_ SG_ 272 ADAS_ACIAnglTqRedcGainVal "(LKAS) ADAS AngleControlInterface Angle Torque Reduction Gain Value";
CM_ SG_ 298 NEW_SIGNAL_4 "todo: figure out why always set to 9";
CM_ SG_ 352 SET_ME_9 "has something to do with AEB settings";
CM_ SG_ 373 ACCEnable "Likely a copy of CAN's TCS13->ACCEnable";
CM_ SG_ 373 DriverBraking "Likely derived from BRAKE->BRAKE_POSITION";
CM_ SG_ 373 DriverBrakingLowSens "Higher threshold version of DriverBraking";
CM_ SG_ 373 PROBABLY_EQUIP "aeb equip?";
CM_ SG_ 416 VSetDis "set speed in display units";
CM_ SG_ 480 NEW_SIGNAL_5 "todo: figure out why always set to 1";
CM_ SG_ 687 HOD_Dir_Status "This signal indicates the status of hands on/off";
CM_ SG_ 736 MAX_SPEED "Display units. Restricts car from driving above this speed unless accelerator pedal is depressed beyond pressure point";
CM_ BO_ 866 "Contains signals with detailed lane line information. Used by ADAS ECU on HDA 2 vehicles to operate LFA. Used on cars that use message 272.";
CM_ SG_ 866 LEFT_LANE_LINE "Left lane line confidence";
CM_ SG_ 866 RIGHT_LANE_LINE "Right lane line confidence";
CM_ SG_ 961 COUNTER_ALT "only increments on change";
CM_ SG_ 1041 COUNTER_ALT "only increments on change";
CM_ BO_ 1043 "Lamp signals do not seem universal on cars that use LKAS_ALT, but stalk signals do.";
CM_ SG_ 1043 COUNTER_ALT "only increments on change";
CM_ SG_ 1043 USE_ALT_LAMP "likely 1 on cars that use alt lamp signals";
VAL_ 53 GEAR 0 "P" 5 "D" 6 "N" 7 "R";
VAL_ 64 GEAR 0 "P" 5 "D" 6 "N" 7 "R";
VAL_ 69 GEAR 0 "P" 5 "D" 6 "N" 7 "R";
VAL_ 96 TRACTION_AND_STABILITY_CONTROL 0 "On" 5 "Limited" 1 "Off";
VAL_ 112 GEAR 0 "P" 5 "D" 6 "N" 7 "R";
VAL_ 203 ADAS_CMD_Crc35Val 0 "0x0x0~0xFFFF:CRCValue" 65535 "0x0x0~0xFFFF:CRCValue";
VAL_ 203 ADAS_CMD_AlvCnt35Val 0 "0x0x0~0xFF:AlvCntValue" 255 "0x0x0~0xFF:AlvCntValue";
VAL_ 203 ADAS_ActvACISta 0 "INIT" 1 "INACTIVE" 2 "ACTIVE35(ACTIVE)" 3 "ACTIVE33(Redundancy)" 4 "RESERVED" 5 "RESERVED" 6 "RESERVED" 7 "RESERVED" 8 "RESERVED" 9 "RESERVED" 10 "RESERVED" 11 "RESERVED" 12 "RESERVED" 13 "RESERVED" 14 "RESERVED" 15 "RESERVED";
VAL_ 203 ADAS_ActvACILvl2Sta 0 "INIT" 1 "INACTIVE" 2 "ACTIVE35(ACTIVE)" 3 "RESERVED" 4 "RESERVED" 5 "RESERVED" 6 "RESERVED" 7 "RESERVED" 8 "RESERVED" 9 "RESERVED" 10 "RESERVED" 11 "RESERVED" 12 "RESERVED" 13 "RESERVED" 14 "RESERVED" 15 "RESERVED";
VAL_ 203 ADAS_StrAnglReqVal 0 "0x0x000~0x3FFF:Real Values" 16383 "0x0x000~0x3FFF:Real Values";
VAL_ 203 ADAS_ACIAnglTqRedcGainVal 0 "0x0x00~0xFA:Real Values" 250 "0x0x00~0xFA:Real Values" 251 "RESERVED" 252 "RESERVED" 253 "RESERVED" 254 "RESERVED" 255 "RESERVED";
VAL_ 203 FCA_ESA_ActvSta 0 "Inactive" 1 "Active" 2 "RESERVED" 3 "RESERVED";
VAL_ 203 FCA_ESA_TqBstGainVal 0 "0x0x00~0xFA:Real Values" 250 "0x0x00~0xFA:Real Values" 251 "RESERVED" 252 "RESERVED" 253 "RESERVED" 254 "RESERVED" 255 "RESERVED";
VAL_ 234 LKA_FAULT 0 "ok" 1 "lka fault";
VAL_ 272 LKA_MODE 1 "warning only" 2 "assist" 6 "off";
VAL_ 272 LKA_ICON 0 "hidden" 1 "grey" 2 "green" 3 "flashing green";
VAL_ 272 LKAS_ANGLE_ACTIVE 0 "off" 1 "not active" 2 "active";
VAL_ 282 HBA_SysOptSta 0 "None HBA Option (Default)" 1 "HBA Option" 2 "Reserved" 3 "Error indicator";
VAL_ 282 HBA_SysSta 0 "HBA Disable" 1 "HBA Enable & High Beam Off" 2 "HBA Enable & High Beam On" 3 "Reserved" 4 "Reserved" 5 "Reserved" 6 "Reserved" 7 "System Fail";
VAL_ 282 HBA_IndLmpReq 0 "HBA Indicator Lamp Off" 1 "HBA Indicator Lamp On" 2 "Reserved" 3 "Error indicator";
VAL_ 282 FCA_Equip_MFC 0 "No Coding" 1 "Sensor Fusion FCA" 2 "Camera only FCA" 3 "No FCA Option" 4 "ADAS_DRV Option" 5 "Reserved" 6 "Not used" 7 "Error indicator";
VAL_ 282 HBA_OptUsmSta 0 "None HBA Option (Default)" 1 "HBA Function Off" 2 "HBA Function On" 3 "Invalid (Fail)";
VAL_ 282 DAW_LVDA_PUDis 0 "Default" 1 "Display “Leading vehicle departure alert”" 2 "Reserved" 3 "Error indicator";
VAL_ 282 DAW_LVDA_OptUsmSta 0 "No Option (default)" 1 "Off" 2 "On" 3 "Error Indicator";
VAL_ 282 DAW_OptUsmSta 0 "None DAW Option (Default)" 1 "System Off" 2 "System On" 3 "Reserved" 4 "Reserved" 5 "Reserved" 6 "Reserved" 7 "Invalid (Gray)";
VAL_ 282 DAW_SysSta 0 "System Off" 1 "Attention Level  1" 2 "Attention Level  2" 3 "Attention Level  3" 4 "Attention Level  4" 5 "Attention Level  5" 6 "Reserved" 7 "Reserved" 8 "Reserved" 9 "Reserved" 10 "Reserved" 11 "Reserved" 12 "Reserved" 13 "Reserved" 14 "System Standby" 15 "System Fail";
VAL_ 282 DAW_WrnMsgSta 0 "No Warning" 1 "Rest Recommend Warning" 2 "Hands-Off TMS call request" 3 "Reserved" 4 "Reserved" 5 "Reserved" 6 "Reserved" 7 "Error indicator";
VAL_ 282 DAW_TimeRstReq 0 "No signal" 1 "Time reset" 2 "Reserved" 3 "Error indicator";
VAL_ 282 DAW_SnstvtyModRetVal 0 "Default" 1 "Late" 2 "Normal" 3 "Reserved" 4 "Reserved" 5 "Reserved" 6 "Reserved" 7 "Invalid";
VAL_ 282 FR_CMR_SCCEquipSta 0 "Not Applied" 1 "Applied" 2 "Not used" 3 "Error Indicator";
VAL_ 298 LKA_MODE 1 "warning only" 2 "assist" 6 "off";
VAL_ 298 LKA_ICON 0 "hidden" 1 "grey" 2 "green" 3 "flashing green";
VAL_ 304 PARK_BUTTON 1 "Pressed" 2 "Not Pressed";
VAL_ 304 KNOB_POSITION 1 "R" 2 "N (on R side)" 3 "Centered" 4 "N (on D side)" 5 "D";
VAL_ 304 GEAR 1 "P" 2 "R" 3 "N" 4 "D";
VAL_ 352 AEB_SETTING 1 "off" 2 "warning only" 3 "active assist";
VAL_ 353 FCA_ICON 0 "HIDDEN" 1 "ORANGE" 2 "RED";
VAL_ 353 FCA_ALT_ICON 0 "HIDDEN" 1 "ORANGE" 3 "RED";
VAL_ 353 LKA_ICON 0 "HIDDEN" 1 "ORANGE" 3 "GRAY" 4 "GREEN";
VAL_ 353 HBA_ICON 0 "HIDDEN" 1 "GRAY" 2 "GREEN";
VAL_ 353 FCA_IMAGE 0 "HIDDEN" 2 "VISIBLE";
VAL_ 353 BCA_LEFT 0 "HIDDEN" 1 "VISIBLE" 2 "VISIBLE+ICON";
VAL_ 353 BCA_RIGHT 0 "HIDDEN" 1 "VISIBLE" 2 "VISIBLE+ICON";
VAL_ 353 LCA_LEFT_ARROW 0 "HIDDEN" 1 "VISIBLE";
VAL_ 353 LCA_RIGHT_ARROW 0 "HIDDEN" 1 "VISIBLE";
VAL_ 353 CENTERLINE 0 "HIDDEN" 1 "GREEN";
VAL_ 353 TARGET 0 "HIDDEN" 1 "BLUE" 3 "WHITE";
VAL_ 353 LANELINE_LEFT 0 "GRAY" 1 "HIDDEN" 2 "WHITE" 4 "ORANGE" 6 "GREEN";
VAL_ 353 LANELINE_RIGHT 0 "GRAY" 1 "HIDDEN" 2 "WHITE" 4 "ORANGE" 6 "GREEN";
VAL_ 353 LANE_HIGHLIGHT 0 "HIDDEN" 1 "GREEN" 2 "WHITE" 3 "BLUE" 4 "ORANGE" 5 "RED";
VAL_ 353 LANE_LEFT 0 "HIDDEN" 1 "GREEN";
VAL_ 353 LANE_RIGHT 0 "HIDDEN" 1 "GREEN";
VAL_ 353 LANE_ZOOM 0 "ZOOM" 1 "HIDDEN";
VAL_ 353 ALERTS_1 0 "HIDDEN" 1 "WARNING_ONLY_CAR_CENTER" 2 "WARNING_ONLY_CAR_LEFT" 3 "WARNING_ONLY_CAR_RIGHT" 4 "WARNING_ONLY_LEFT" 5 "WARNING_ONLY_RIGHT" 11 "EMERGENCY_BRAKING_CAR_CENTER" 12 "EMERGENCY_BRAKING_CAR_LEFT" 13 "EMERGENCY_BRAKING_CAR_RIGHT" 14 "EMERGENCY_BRAKING_LEFT" 15 "EMERGENCY_BRAKING_RIGHT" 21 "EMERGENCY_STEERING_CAR_LEFT" 22 "EMERGENCY_STEERING_CAR_RIGHT" 23 "EMERGENCY_STEERING_CAR_LEFT_AWAY" 24 "EMERGENCY_STEERING_CAR_RIGHT_AWAY" 25 "EMERGENCY_STEERING_REAR_LEFT" 26 "EMERGENCY_STEERING_REAR_RIGHT" 33 "DRIVE_CAREFULLY";
VAL_ 353 ALERTS_2 0 "HIDDEN" 1 "KEEP_HANDS_ON_STEERING_WHEEL" 2 "KEEP_HANDS_ON_STEERING_WHEEL_RED" 3 "LANE_FOLLOWING_ASSIST_DEACTIVATED" 4 "HIGHWAY_DRIVING_ASSIST_DEACTIVATED" 5 "CONSIDER_TAKING_A_BREAK" 6 "PRESS_OK_BUTTON_TO_ENABLE_LANE_CHANGE_ASSIST" 7 "COLLISION_RISK_VEHICLE_TAKING_EMERGENCY_CONTROL" 8 "TAKE_CONTROL_OF_THE_VEHICLE_IMMEDIATELY_VEHICLE_IS_STOPPING" 9 "TAKE_CONTROL_OF_THE_VEHICLE_IMMEDIATELY" 11 "HIGHWAY_DRIVING_PILOT_SYSTEM_DEACTIVATED_AUDIBLE" 12 "KEEP_YOUR_EYES_ON_THE_ROAD" 13 "HIGHWAY_DRIVING_PILOT_CONDITIONS_NOT_MET_AUDIBLE" 14 "COLLISION_RISK_VEHICLE_TAKING_EMERGENCY_CONTROL" 15 "SET_THE_WIPER_AND_LIGHT_CONTROLS_TO_AUTO" 16 "BE_PREPARED_TO_TAKE_CONTROL_OF_THE_VEHICLE_AT_ANY_TIME" 21 "TAKE_CONTROL_OF_THE_VEHICLE_IMMEDIATELY_VEHICLE_IS_STOPPING" 10 "TAKE_CONTROL_OF_THE_VEHICLE_IMMEDIATELY";
VAL_ 353 ALERTS_3 1 "AUTOMATICALLY_ADJUSTING_TO_THE_POSTED_SPEED_LIMIT" 2 "SET_SPEED_CHANGED" 3 "AUTOMATICALLY_ADJUSTING_TO_THE_POSTED_SPEED_LIMIT" 4 "SET_SPEED_CHANGED" 7 "DISTANCE_1" 8 "DISTANCE_2" 9 "DISTANCE_3" 10 "DISTANCE_4" 17 "DRIVE_CAREFULLY" 18 "CHECK_SURROUNDINGS" 19 "CONDITIONS_NOT_MET" 20 "LANES_NOT_DETECTED" 21 "CURVE_TOO_SHARP" 22 "LANE_TOO_NARROW" 23 "ROAD_TYPE_NOT_SUPPORTED" 24 "UNAVAILABLE_WITH_HAZARD_LIGHTS_ON" 25 "VEHICLE_SPEED_IS_TOO_LOW" 26 "KEEP_HANDS_ON_STEERING_WHEEL" 27 "LANE_TYPE_NOT_SUPPORTED" 28 "LANE_ASSIST_CANCELED_STEERING_INPUT_DETECTED" 0 "HIDDEN";
VAL_ 353 ALERTS_4 0 "HIDDEN" 1 "TAKE_FOOT_OFF_THE_ACCELERATOR_PEDAL" 2 "TAKE_FOOT_OFF_THE_BRAKE_PEDAL" 3 "UNAVAILABLE_WHILE_HIGHWAY_DRIVING_PILOT_SYSTEM_IS_ACTIVE" 4 "TO_EXIT_HDP_GRASP_THE_STEERING_WHEEL_THEN_PRESS_AND_HOLD_THE_HDP_BUTTON" 5 "ACCELERATOR_PEDAL_OPERATION_LIMITED_FOR_SAFETY" 6 "TURN_OFF_HAZARD_WARNING_LIGHTS_AND_TURN_SIGNAL" 7 "KEEP_THE_DRIVERS_SEAT_IN_A_SAFE_DRIVING_POSITION" 16 "SET_SPEED_CHANGED" 17 "ACTIVATING_WINDSHIELD_DEFOG_TO_MAINTAIN_THE_DRIVERS_VIEW" 18 "SET_THE_WIPER_AND_LIGHT_CONTROLS_TO_AUTO" 19 "VEHICLE_SPEED_REDUCED_FOR_SAFETY_MERGING_LANES_AHEAD" 20 "SPEED_REDUCED_FOR_SAFETY_CONSTRUCTION_ZONE_DETECTED" 21 "VEHICLE_SPEED_LIMITED_SENSOR_DETECTION_RANGE_LIMITED" 22 "PREPARE_TO_TAKE_CONTROL_UNSUPPORTED_ROAD_TYPE_AHEAD" 23 "PREPARE_TO_TAKE_CONTROL_ENTRANCE_AND_EXIT_RAMPS_AHEAD" 24 "PREPARE_TO_TAKE_CONTROL_TOLLGATE_AHEAD" 25 "PREPARE_TO_TAKE_CONTROL_ROAD_EVENT_AHEAD" 26 "CLEARING_PATH_FOR_EMERGENCY_VEHICLE" 27 "VEHICLE_IS_TOO_SLOW_COMPARED_TO_TRAFFIC_FLOW" 28 "AFTER_SUNSET_HDP_IS_AVAILABLE_IN_AN_INSIDE_LANE_BEHIND_A_LEADING_VEHICLE" 29 "VEHICLE_SPEED_LIMITED_MERGING_LANES_AHEAD" 30 "VEHICLE_SPEED_LIMITED_CONSTRUCTION_ZONE_DETECTED" 31 "VEHICLE_SPEED_TEMPORARILY_LIMITED_FOR_SAFETY" 32 "PRESS_AND_HOLD_THE_BUTTON_TO_ACTIVATE_HIGHWAY_DRIVING_PILOT" 40 "HIGHWAY_DRIVING_PILOT_SYSTEM_IS_AVAILABLE" 64 "RESTART_VEHICLE_AFTER_EMERGENCY_STOP" 65 "CONNECTED_SERVICES_UNAVAILABLE" 66 "AVAILABLE_AFTER_VEHICLE_SOFTWARE_IS_UPDATED" 67 "ROAD_TYPE_NOT_SUPPORTED" 68 "ONLY_AVAILABLE_WHILE_DRIVING_ON_HIGHWAY_LANES" 69 "UNAVAILABLE_WHILE_OTHER_WARNINGS_ARE_ACTIVE" 70 "CANNOT_ACTIVATE_AT_ENTRANCE_EXIT_RAMPS" 71 "LANE_UNSUPPORTED" 72 "NOT_AVAILABLE_IN_THIS_COUNTRY" 79 "CHECKING_THE_DETECTION_RANGE_OF_THE_SENSOR" 80 "SHIFT_TO_D" 81 "ENGINE_STOPPED_BY_AUTO_STOP" 82 "INCREASE_DISTANCE_FROM_VEHICLE_AHEAD" 83 "VEHICLE_SPEED_IS_TOO_HIGH" 84 "CENTER_VEHICLE_IN_THE_LANE" 85 "PARKING_ASSIST_IS_ACTIVE" 86 "ESC_ACTIVIATION_REQUIRED" 87 "UNFOLD_SIDE_VIEW_MIRRORS" 88 "UNAVAILABLE_IN_THE_OUTER_LANE_AFTER_SUNSET" 89 "VEHICLE_SPEED_LIMITED_AFTER_SUNSET_FOR_SAFETY" 90 "LEADING_VEHICLE_NOT_DETECTED" 104 "AGGRESSIVE_BRAKING_OR_STEERING_DETECTED" 110 "SENSOR_AUTO_CALIBRATION_IN_PROGRESS_THIS_MAY_TAKE_SEVERAL_MINUTES" 111 "HIGHWAY_DRIVING_PILOT_WILL_BE_AVAILABLE_SHORTLY" 112 "IF_STEERING_WHEEL_IS_USED_HDP_WILL_BE_DEACTIVATED" 120 "IMPACT_DETECTED" 128 "UNSUITABLE_USE_OF_ACCELERATOR_PEDAL_DETECTED" 129 "GEAR_SHIFTER_USE_DETECTED" 130 "UNSUITABLE_BRAKE_PEDAL_USE_DETECTED" 131 "VEHICLE_START_BUTTON_PRESSED" 132 "VEHICLE_HAS_BEEN_STOPPED_FOR_TOO_LONG" 141 "TRAFFIC_CONGESTION_HAS_CLEARED" 142 "ENTRANCE_AND_EXIT_RAMPS_AHEAD" 143 "UNSUPPORTED_LANE_AHEAD" 144 "UNSUPPORTED_ROAD_TYPE_AHEAD" 145 "LANE_DEPARTURE_DETECTED" 146 "MAXIMUM_SPEED_EXCEEDED" 147 "HIGHWAY_DRIVING_PILOT_LIMITED_ABNORMAL_VEHICLE_CONTROLLER_STATUS" 148 "WIPER_LIGHT_CONTROL_SETTINGS_ARE_UNSUITABLE_FOR_USE_WITH_HDP" 149 "WINDSHIELD_DEFOG_SYSTEM_STATUS_IS_UNSUITABLE_FOR_USE_WITH_HDP" 150 "HAZARD_WARNING_LIGHTS_OR_TURN_SIGNAL_OPERATION_DETECTED" 151 "PERFORMING_EVASIVE_STEERING_OBSTACLES_DETECTED_AHEAD" 152 "HIGHWAY_DRIVING_PILOT_LIMITED_SENSOR_DETECTION_RANGE_LIMITED" 160 "CHECK_HIGHWAY_DRIVING_PILOT_SYSTEM" 161 "SAFETY_FUNCTION_ACTIVATED" 176 "CAMERA_OBSCURED" 177 "RADAR_BLOCKED" 178 "LIDAR_BLOCKED" 179 "AIRBAG_WARNING_LIGHT_IS_ON" 180 "ATTACHED_TRAILED_DETECTED" 181 "HIGH_OUTSIDE_TEMPERATURE" 182 "LOW_OUTSIDE_TEMPERATURE" 190 "UNAVAILABLE_DUE_TO_THE_ROAD_EVENT_INFORMATION_RECEIVED" 191 "UNAVAILABLE_NEAR_TOLLGATES" 192 "DRIVERS_SEAT_IS_NOT_IN_A_SAFE_DRIVING_POSITION" 193 "VEHICLE_DRIVING_THE_WRONG_WAY_DETECTED_AHEAD" 194 "EMERGENCY_VEHICLE_DETECTED" 195 "OBSTACLE_DETECTED_AHEAD" 196 "SENSOR_BLOCKED_DUE_TO_RAIN_SNOW_OR_ROAD_DEBRIS" 197 "SLIPPERY_ROAD_SURFACE_DETECTED" 198 "CONSTRUCTION_ZONE_DETECTED_AHEAD" 199 "PEDESTRIAN_DETECTED_AHEAD" 200 "UNSUITABLE_DRIVERS_SEAT_POSITION_DETECTED" 201 "FOLDED_SIDE_VIEW_MIRRORS_DETECTED" 208 "VEHICLE_POSITION_NOT_DETECTED" 209 "LANE_NOT_DETECTED" 210 "DRIVER_NOT_DETECTED" 211 "KEEP_YOUR_EYES_ON_THE_ROAD" 212 "LEADING_VEHICLE_REQUIRED_AFTER_SUNSET" 213 "TBD" 240 "LOW_FUEL" 241 "LOW_TIRE_PRESSURE" 242 "DOOR_OPEN" 243 "TRUNK_OPEN" 244 "HOOD_OPEN" 245 "SEAT_BELT_NOT_FASTENED" 246 "PARKING_BRAKE_ACTIVATED" 247 "LOW_EV_BATTERY" 248 "HDP_DEACTIVATION_DELAYED_RISK_OF_COLLISION_DETECTED" 249 "LIFTGATE_OPENED";
VAL_ 353 ALERTS_5 0 "HIDDEN" 1 "DRIVERS_GRASP_NOT_DETECTED_DRIVING_SPEED_WILL_BE_LIMITED" 2 "WATCH_FOR_SURROUNDING_VEHICLES" 3 "SMART_CRUISE_CONTROL_DEACTIVATED" 4 "SMART_CRUISE_CONTROL_CONDITIONS_NOT_MET" 5 "USE_SWITCH_OR_PEDAL_TO_ACCELERATE" 6 "DRIVER_ASSISTNCE_SYSTEM_LIMITED_TRAILER_ATTACHED" 7 "DRIVER_ASSISTNCE_SYSTEM_LIMITED_DRIVER_FULL_FACE_NOT_VISIBLE" 11 "LEADING_VEHICLE_IS_DRIVING_AWAY" 12 "STOP_VEHICLE_THEN_TRY_AGAIN" 19 "ACTIVATING_HIGHWAY_DRIVING_PILOT_SYSTEM" 20 "CONTINUING_USE_OF_HIGHWAY_DRIVING_PILOT_WILL_RESULT_IN_DEVIATION_FROM_THE_NAVIGATION_ROUTE" 21 "HIGHWAY_DRIVING_PILOT_SYSTEM_DEACTIVATED_SILENT" 22 "HIGHWAY_DRIVING_PILOT_SYSTEM_NOT_APPLIED" 23 "HIGHWAY_DRIVING_PILOT_CONDITIONS_NOT_MET_SILENT";
VAL_ 353 MUTE 0 "NONE" 1 "MUTED";
VAL_ 353 SOUNDS_1 0 "NONE" 3 "FAST BEEP" 6 "CONSTANT BEEP";
VAL_ 353 SOUNDS_2 0 "NONE" 2 "SINGLE CHIME" 3 "CONSTANT CHIME" 6 "FAST BEEP";
VAL_ 353 SOUNDS_3 0 "NONE" 3 "SOFT CHIME" 5 "SINGLE CHIME";
VAL_ 353 SOUNDS_4 0 "NONE" 2 "DOUBLE CHIME";
VAL_ 353 SETSPEED_HUD 0 "HIDDEN" 1 "GRAY" 2 "GREEN" 3 "WHITE" 5 "CYAN";
VAL_ 353 DISTANCE_LEAD 0 "HIDDEN" 1 "GRAY" 2 "WHITE";
VAL_ 353 DISTANCE_CAR 0 "HIDDEN" 1 "GRAY" 2 "WHITE" 3 "CYAN A";
VAL_ 353 DISTANCE_SPACING 0 "HIDDEN" 1 "BLUE" 3 "WHITE" 5 "CYAN";
VAL_ 353 SETSPEED 0 "HIDDEN" 1 "GRAY" 2 "GREEN" 3 "WHITE" 6 "CYAN";
VAL_ 353 HDA_ICON 0 "HIDDEN" 1 "GRAY" 2 "GREEN" 3 "WHITE" 5 "CYAN HDP";
VAL_ 353 SLA_ICON 0 "HIDDEN" 1 "WHITE UP" 2 "WHITE DOWN" 3 "GREEN UP" 4 "GREEN DOWN";
VAL_ 353 NAV_ICON 0 "HIDDEN" 1 "GRAY" 2 "GREEN" 4 "WHITE";
VAL_ 353 LFA_ICON 0 "HIDDEN" 1 "GRAY" 2 "GREEN" 3 "WHITE" 5 "CYAN";
VAL_ 353 LCA_LEFT_ICON 0 "HIDDEN" 1 "GRAY" 2 "GREEN" 4 "WHITE";
VAL_ 353 LCA_RIGHT_ICON 0 "HIDDEN" 1 "GRAY" 2 "GREEN" 4 "WHITE";
VAL_ 353 BACKGROUND 0 "HIDDEN" 1 "BLUE" 3 "ORANGE" 4 "FLASHING ORANGE" 6 "FLASHING RED" 7 "GRAY";
VAL_ 353 DAW_ICON 0 "HIDDEN" 1 "ORANGE";
VAL_ 353 CAR_CIRCLE 0 "HIDDEN" 1 "GRAY" 2 "CYAN";
VAL_ 354 COUNTRY 0 "HIDDEN" 1 "SOUTH_KOREA" 4 "INTL" 5 "JAPAN" 6 "CANADA" 7 "USA" 8 "CHINA" 9 "INTL";
VAL_ 354 SPEEDLIMIT_FLASH 0 "HIDDEN" 1 "ERROR" 2 "NORMAL" 4 "RED";
VAL_ 354 SIGNS 0 "HIDDEN" 1 "PEDESTRIAN_CROSSING" 2 "SCHOOL_CROSSWALK" 8 "STOP" 9 "YIELD" 16 "DO_NOT_PASS" 19 "DO_NOT_ENTER" 24 "ROUNDABOUT" 26 "RIGHT_CURVE_AHEAD" 27 "LEFT_CURVE_AHEAD" 28 "SLIGHT_RIGHT_CURVE_AHEAD" 29 "SLIGHT_LEFT_CURVE_AHEAD";
VAL_ 354 SPEEDLIMIT_WEATHER 0 "HIDDEN" 1 "RAIN" 2 "SNOW" 3 "RAIN+SNOW" 4 "TRAILER";
VAL_ 354 VIBRATE 0 "NONE" 1 "VIBRATE";
VAL_ 354 LEAD 0 "HIDDEN" 1 "GRAY BOX" 2 "WHITE BOX" 3 "GRAY CAR" 4 "WHITE CAR" 5 "GRAY TRUCK" 6 "WHITE TRUCK" 7 "GRAY PERSON" 8 "WHITE PERSON" 9 "GRAY BICYCLE" 10 "WHITE BICYCLE" 11 "GRAY MOTORCYCLE" 12 "WHITE MOTORCYCLE" 13 "DARK CONE" 14 "ORANGE CONE";
VAL_ 354 LEAD_ALT 0 "HIDDEN" 1 "GRAY BOX" 2 "WHITE BOX" 3 "DIM CONE" 4 "ORANGE CONE";
VAL_ 354 LEAD_LEFT 0 "HIDDEN" 1 "GRAY BOX" 2 "WHITE BOX" 3 "GRAY CAR" 4 "WHITE CAR" 5 "GRAY TRUCK" 6 "WHITE TRUCK" 7 "GRAY PERSON" 8 "WHITE PERSON" 9 "GRAY BICYCLE" 10 "WHITE BICYCLE" 11 "GRAY MOTORCYCLE" 12 "WHITE MOTORCYCLE" 13 "DARK CONE" 14 "ORANGE CONE";
VAL_ 354 LEAD_RIGHT 0 "HIDDEN" 1 "GRAY BOX" 2 "WHITE BOX" 3 "GRAY CAR" 4 "WHITE CAR" 5 "GRAY TRUCK" 6 "WHITE TRUCK" 7 "GRAY PERSON" 8 "WHITE PERSON" 9 "GRAY BICYCLE" 10 "WHITE BICYCLE" 11 "GRAY MOTORCYCLE" 12 "WHITE MOTORCYCLE" 13 "DARK CONE" 14 "ORANGE CONE";
VAL_ 354 FAULT_FSS 0 "HIDDEN" 1 "CHECK_FORWARD_SAFETY_SYSTEM" 2 "FORWARD_SAFETY_SYSTEM_LIMITED_CAMERA_OBSCURED" 3 "FORWARD_SAFETY_SYSTEM_LIMITED_RADAR_BLOCKED";
VAL_ 354 FAULT_FCA 0 "HIDDEN" 1 "CHECK_FORWARD_SIDE_SAFETY_SYSTEM" 2 "FORWARD_SIDE_SAFETY_SYSTEM_LIMITED_CAMERA_OBSCURED" 3 "FORWARD_SIDE_SAFETY_SYSTEM_LIMITED_RADAR_BLOCKED";
VAL_ 354 FAULT_LSS 0 "HIDDEN" 1 "CHECK_LANE_SAFETY_SYSTEM" 2 "LANE_SAFETY_SYSTEM_DISABLED_CAMERA_OBSCURED";
VAL_ 354 FAULT_SLA 0 "HIDDEN" 1 "CHECK_SPEED_LIMIT_SYSTEM" 2 "SPEED_LIMIT_SYSTEM_DISABLED_CAMERA_OBSCURED";
VAL_ 354 FAULT_DAW 0 "HIDDEN" 1 "CHECK_INATTENTIVE_DRIVING_WARNING_SYSTEM" 2 "INATTENTIVE_DRIVING_WARNING_SYSTEM_DISABLED_CAMERA_OBSCURED";
VAL_ 354 FAULT_HBA 0 "HIDDEN" 1 "CHECK_HIGH_BEAM_ASSIST_SYSTEM";
VAL_ 354 FAULT_SCC 0 "HIDDEN" 1 "CHECK_SMART_CRUISE_CONTROL_SYSTEM" 2 "SMART_CRUISE_CONTROL_DISABLED_RADAR_BLOCKED";
VAL_ 354 FAULT_LFA 0 "HIDDEN" 1 "CHECK_LANE_FOLLOWING_SYSTEM_ASSIST_SYSTEM";
VAL_ 354 FAULT_HDA 0 "HIDDEN" 1 "CHECK_HIGHWAY_DRIVING_ASSIST_SYSTEM";
VAL_ 354 FAULT_LCA 0 "HIDDEN" 1 "CHECK_LANE_CHANGE_ASSIST_FUNCTION" 2 "LANE_CHANGE_ASSIST_FUNCTION_DISABLED_CAMERA_OBSCURED" 3 "LANE_CHANGE_ASSIST_FUNCTION_DISABLED_RADAR_BLOCKED";
VAL_ 354 FAULT_HDP 0 "HIDDEN" 1 "CHECK_HIGHWAY_DRIVING_PILOT_SYSTEM" 2 "HIGHWAY_DRIVING_PILOT_DISABLED_CAMERA_OBSCURED" 3 "HIGHWAY_DRIVING_PILOT_DISABLED_RADAR_BLOCKED" 4 "HIGHWAY_DRIVING_PILOT_DISABLED_LIDAR_BLOCKED";
VAL_ 354 FAULT_DAS 0 "HIDDEN" 1 "CHECK_DRIVER_ASSISTANCE_SYSTEM" 2 "DRIVER_ASSISTANCE_SYSTEM_LIMITED_CAMERA_OBSCURED" 3 "DRIVER_ASSISTANCE_SYSTEM_LIMITED_RADAR_BLOCKED" 4 "DRIVER_ASSISTANCE_SYSTEM_LIMITED_CAMERA_OBSCURED_AND_RADAR_BLOCKED";
VAL_ 354 FAULT_ESS 0 "HIDDEN" 1 "CHECK_EMERGENCY_STOPPING_FUNCTION" 2 "EMERGENCY_STOPPING_FUNCTION_DISABLED_CAMERA_OBSCURED" 3 "EMERGENCY_STOPPING_FUNCTION_DISABLED_RADAR_BLOCKED";
VAL_ 362 BLINKER_CONTROL 1 "hazards" 2 "hazards button backlight" 3 "left blinkers" 4 "right blinkers";
VAL_ 373 ACCEnable 0 "SCC ready" 1 "SCC temp fault" 2 "SCC permanent fault" 3 "SCC permanent fault, communication issue";
VAL_ 416 ACCMode 0 "off" 1 "enabled" 2 "driver_override" 3 "off_maybe_fault" 4 "cancelled";
VAL_ 426 CRUISE_BUTTONS 0 "none" 1 "res_accel" 2 "set_decel" 3 "gap_distance" 4 "pause_resume";
VAL_ 437 Info_LftLnQualSta 0 "Very Low Quality" 1 "Low Quality" 2 "High Quality" 3 "Very High Quality" 4 "Reserved" 5 "Reserved" 6 "Reserved" 7 "Error indicator";
VAL_ 437 Info_LftLnDptSta 0 "No Left Line Departure" 1 "Left Line Departure" 2 "Reserved" 3 "Error Indicator";
VAL_ 437 Info_RtLnQualSta 0 "Very Low Quality" 1 "Low Quality" 2 "High Quality" 3 "Very High Quality" 4 "Reserved" 5 "Reserved" 6 "Reserved" 7 "Error indicator";
VAL_ 437 Info_RtLnDptSta 0 "No Right Line Departure" 1 "Right Line Departure" 2 "Reserved" 3 "Error Indicator";
VAL_ 437 Info_RtLnCvtrVal 65534 "Reserved" 65535 "Error indicator";
VAL_ 463 CRUISE_BUTTONS 0 "none" 1 "res_accel" 2 "set_decel" 3 "gap_distance" 4 "pause_resume";
VAL_ 463 RIGHT_PADDLE 0 "Not Pulled" 1 "Pulled";
VAL_ 463 LEFT_PADDLE 0 "Not Pulled" 1 "Pulled";
VAL_ 506 ISLW_OptUsmSta 0 "None ISLW Option (Default)" 1 "System Disabled by USM" 2 "System Enable by USM" 3 "Invalid";
VAL_ 506 ISLW_SysSta 0 "Normal (Default)" 1 "System Fail" 2 "ISLW Temporary Unavailable" 3 "Reserved";
VAL_ 506 ISLW_NoPassingInfoDis 0 "None Display (Default)" 1 "LHD No Passing Zone Display" 2 "RHD No Passing Zone Display" 3 "Reserved" 4 "Reserved" 5 "Reserved" 6 "Reserved" 7 "Invalid";
VAL_ 506 ISLW_OvrlpSignDis 0 "None (Default)" 1 "Overlap Sign" 2 "Reserved" 3 "Error indicator";
VAL_ 506 ISLW_SpdCluMainDis 0 "No Recognition (Default)" 253 "Unlimited Speed" 254 "Reserved" 255 "Invalid";
VAL_ 506 ISLW_SpdNaviMainDis 0 "No Recognition (Default)" 253 "Unlimited Speed" 254 "Reserved" 255 "Invalid";
VAL_ 506 ISLW_SubCondinfoSta1 0 "None (Default)" 1 "Rain" 2 "Snow" 3 "Snow&Rain" 4 "Trailer" 5 "Reserved" 6 "Reserved" 7 "Reserved" 8 "Reserved" 9 "Reserved" 10 "Reserved" 11 "Reserved" 12 "Reserved" 13 "Reserved" 14 "Generic" 15 "Invalid";
VAL_ 506 ISLW_SubCondinfoSta2 0 "None (Default)" 1 "Rain" 2 "Snow" 3 "Snow&Rain" 4 "Trailer" 5 "Reserved" 6 "Reserved" 7 "Reserved" 8 "Reserved" 9 "Reserved" 10 "Reserved" 11 "Reserved" 12 "Reserved" 13 "Reserved" 14 "Generic" 15 "Invalid";
VAL_ 506 ISLW_SpdCluSubMainDis 0 "No Recognition (Default)" 253 "Unlimited Speed" 254 "Reserved" 255 "Invalid";
VAL_ 506 ISLW_SpdCluDisSubCond1 0 "No Recognition (Default)" 253 "LHD Conditional No Passing ZONE" 254 "RHD Conditional No Passing ZONE" 255 "Invalid";
VAL_ 506 ISLW_SpdCluDisSubCond2 0 "No Recognition (Default)" 253 "LHD Conditional No Passing ZONE" 254 "RHD Conditional No Passing ZONE" 255 "Invalid";
VAL_ 506 ISLW_SpdNaviSubMainDis 0 "No Recognition (Default)" 253 "Unlimited Speed" 254 "Reserved" 255 "Invalid";
VAL_ 506 ISLW_SpdNaviDisSubCond1 0 "No Recognition (Default)" 253 "LHD Conditional No Passing ZONE" 254 "RHD Conditional No Passing ZONE" 255 "Invalid";
VAL_ 506 ISLW_SpdNaviDisSubCond2 0 "No Recognition (Default)" 253 "LHD Conditional No Passing ZONE" 254 "RHD Conditional No Passing ZONE" 255 "Invalid";
VAL_ 506 ISLA_SpdwOffst 0 "No Recognition" 253 "Unlimited Speed" 254 "Reserved" 255 "Invalid";
VAL_ 506 ISLA_SwIgnoreReq 0 "Allow All Switch Inputs (default)" 1 "-(SET) Switch Input Ignore" 2 "+(SET) Switch Input Ignore" 3 "-(SET) & +(SET) Switch Inputs Ignore";
VAL_ 506 ISLA_SpdChgReq 0 "Default" 1 "Speed Change Request" 2 "Reserved" 3 "Reserved";
VAL_ 506 ISLA_SpdWrn 0 "No Warning" 1 "Warning" 2 "Reserved" 3 "Reserved";
VAL_ 506 ISLA_IcyWrn 0 "No Warning" 1 "Warning" 2 "Reserved" 3 "Reserved";
VAL_ 506 ISLA_SymFlashMod 0 "No Flasing" 1 "Flashing Sign" 2 "Flashing - Arrow Symbol" 3 "Flashing + Arrow Symbol" 4 "Flashing Auto Symbol" 5 "Reserved" 6 "Reserved" 7 "Reserved";
VAL_ 506 ISLA_Popup 0 "No Popup" 1 "MSLA Speed will Change" 2 "MSLA Speed has Changed" 3 "CC_SCC Speed will Change" 4 "CC_SCC Speed has Changed" 5 "Reserved" 6 "Reserved" 7 "Reserved";
VAL_ 506 ISLA_OptUsmSta 0 "None ISLA Option (속도 제한 메뉴 삭제)" 1 "Off" 2 "Warning" 3 "Assist" 4 "Reserved" 5 "Reserved" 6 "Reserved" 7 "Invalid (GRAY)";
VAL_ 506 ISLA_OffstUsmSta 0 "None Offset Function" 1 "-10kph or -5mph" 2 "-5kph or -3mph" 3 "0kph or 0mph" 4 "+5kph or +3mph" 5 "+10kph or +5mph" 6 "Reserved" 7 "Invalid (GRAY)";
VAL_ 506 ISLA_AutoUsmSta 0 "None Auto Function (Delete Menu)" 1 "Auto Off" 2 "Auto On" 3 "Invalid (GRAY)";
VAL_ 506 ISLA_Cntry 0 "Europe/Russia/Australia" 1 "Domestic" 2 "China" 3 "USA" 4 "Canada" 5 "Australia" 6 "Reserved" 7 "Reserved" 8 "Reserved" 9 "Reserved" 10 "Reserved" 11 "Reserved" 12 "Reserved" 13 "Reserved" 14 "Reserved" 15 "Initial Value (default)";
VAL_ 506 ISLA_AddtnlSign 0 "No Recognition (default)" 1 "School Crossing" 16 "Do Not Pass" 17 "Reserved" 18 "Reserved" 19 "Reserved" 20 "Reserved" 21 "Reserved" 22 "Reserved" 23 "Reserved" 24 "Exit" 25 "Roundabout" 26 "Right Curve" 27 "Left Curve" 28 "Winding Road" 29 "Reserved" 30 "Reserved" 31 "Reserved" 2 "Pedestrian Crossing" 3 "Bicycle Crossing" 4 "Reserved" 5 "Reserved" 6 "Reserved" 7 "Reserved" 8 "Stop" 9 "Yield" 10 "Stop Ahead" 11 "Yield Ahead" 12 "Road Construction Ahead" 13 "Lane Reduction" 14 "Reserved" 15 "Reserved";
VAL_ 506 ISLA_SchoolZone 0 "No School Zone" 1 "School Zone" 2 "Reserved" 3 "Reserved";
VAL_ 687 HOD_Dir_Status 0 "HANDS OFF" 1 "HAND TOUCH (SOFT)" 2 "HAND TOUCH (STRONG)" 3 "HAND GRIP (SOFT)" 4 "HAND GRIP (STRONG)" 5 "RESERVED" 6 "RESERVED";
VAL_ 698 IFSref_FR_CMR_Sta 0 "None Option (Default)" 1 "Normal" 2 "Blockage Status" 3 "Error Indicator";
VAL_ 698 IFSref_VehNumVal 0 "No vehicle" 1 "Number of vehicles" 2 "Number of vehicles" 3 "Number of vehicles" 4 "Number of vehicles" 5 "Number of vehicles" 6 "Number of vehicles" 7 "Number of vehicles" 8 "Number of vehicles" 9 "Number of vehicles" 10 "Number of vehicles" 11 "Over than 10 vehicles" 12 "Reserved" 13 "Reserved" 14 "Default" 15 "Error indicator";
VAL_ 698 IFSref_ILLAmbtSta 0 "Bright" 1 "Dark" 2 "Not used" 3 "Error indicator";
VAL_ 698 IFSref_VehLftAngl1Val 501 "Not used" 502 "Not used" 503 "Not used" 504 "Not used" 505 "Not used" 506 "Not used" 507 "Not used" 508 "Not used" 509 "Not used" 510 "Default" 511 "Error indicator";
VAL_ 698 IFSref_VehRtAngl1Val 501 "Not used" 502 "Not used" 503 "Not used" 504 "Not used" 505 "Not used" 506 "Not used" 507 "Not used" 508 "Not used" 509 "Not used" 510 "Default" 511 "Error indicator";
VAL_ 698 IFSref_VehLftAngl2Val 501 "Not used" 502 "Not used" 503 "Not used" 504 "Not used" 505 "Not used" 506 "Not used" 507 "Not used" 508 "Not used" 509 "Not used" 510 "Default" 511 "Error indicator";
VAL_ 698 IFSref_VehDst1Val 0 "No Value" 1 "1~10m" 2 "11~20m" 3 "21~30m" 4 "31~40m" 5 "41~50m" 6 "51~60m" 7 "61~70m" 8 "71~80m" 9 "81~90m" 10 "91~100m" 11 "101~200m" 12 "201~300m" 13 "301~400m" 14 "401m~" 15 "Error indicator";
VAL_ 698 IFSref_VehRtAngl2Val 501 "Not used" 502 "Not used" 503 "Not used" 504 "Not used" 505 "Not used" 506 "Not used" 507 "Not used" 508 "Not used" 509 "Not used" 510 "Default" 511 "Error indicator";
VAL_ 698 IFSref_VehLftAngl3Val 501 "Not used" 502 "Not used" 503 "Not used" 504 "Not used" 505 "Not used" 506 "Not used" 507 "Not used" 508 "Not used" 509 "Not used" 510 "Default" 511 "Error indicator";
VAL_ 698 IFSref_VehRtAngl3Val 501 "Not used" 502 "Not used" 503 "Not used" 504 "Not used" 505 "Not used" 506 "Not used" 507 "Not used" 508 "Not used" 509 "Not used" 510 "Default" 511 "Error indicator";
VAL_ 698 IFSref_VehLftAngl4Val 501 "Not used" 502 "Not used" 503 "Not used" 504 "Not used" 505 "Not used" 506 "Not used" 507 "Not used" 508 "Not used" 509 "Not used" 510 "Default" 511 "Error indicator";
VAL_ 698 IFSref_VehRtAngl4Val 501 "Not used" 502 "Not used" 503 "Not used" 504 "Not used" 505 "Not used" 506 "Not used" 507 "Not used" 508 "Not used" 509 "Not used" 510 "Default" 511 "Error indicator";
VAL_ 698 IFSref_VehLftAngl5Val 501 "Not used" 502 "Not used" 503 "Not used" 504 "Not used" 505 "Not used" 506 "Not used" 507 "Not used" 508 "Not used" 509 "Not used" 510 "Default" 511 "Error indicator";
VAL_ 698 IFSref_VehRtAngl5Val 501 "Not used" 502 "Not used" 503 "Not used" 504 "Not used" 505 "Not used" 506 "Not used" 507 "Not used" 508 "Not used" 509 "Not used" 510 "Default" 511 "Error indicator";
VAL_ 698 IFSref_VehLftAngl6Val 501 "Not used" 502 "Not used" 503 "Not used" 504 "Not used" 505 "Not used" 506 "Not used" 507 "Not used" 508 "Not used" 509 "Not used" 510 "Default" 511 "Error indicator";
VAL_ 698 IFSref_VehRtAngl6Val 501 "Not used" 502 "Not used" 503 "Not used" 504 "Not used" 505 "Not used" 506 "Not used" 507 "Not used" 508 "Not used" 509 "Not used" 510 "Default" 511 "Error indicator";
VAL_ 698 IFSref_VehLftAngl7Val 501 "Not used" 502 "Not used" 503 "Not used" 504 "Not used" 505 "Not used" 506 "Not used" 507 "Not used" 508 "Not used" 509 "Not used" 510 "Default" 511 "Error indicator";
VAL_ 698 IFSref_VehRtAngl7Val 501 "Not used" 502 "Not used" 503 "Not used" 504 "Not used" 505 "Not used" 506 "Not used" 507 "Not used" 508 "Not used" 509 "Not used" 510 "Default" 511 "Error indicator";
VAL_ 698 IFSref_VehLftAngl8Val 501 "Not used" 502 "Not used" 503 "Not used" 504 "Not used" 505 "Not used" 506 "Not used" 507 "Not used" 508 "Not used" 509 "Not used" 510 "Default" 511 "Error indicator";
VAL_ 698 IFSref_VehRtAngl8Val 501 "Not used" 502 "Not used" 503 "Not used" 504 "Not used" 505 "Not used" 506 "Not used" 507 "Not used" 508 "Not used" 509 "Not used" 510 "Default" 511 "Error indicator";
VAL_ 698 IFSref_VehLftAngl9Val 501 "Not used" 502 "Not used" 503 "Not used" 504 "Not used" 505 "Not used" 506 "Not used" 507 "Not used" 508 "Not used" 509 "Not used" 510 "Default" 511 "Error indicator";
VAL_ 698 IFSref_VehRtAngl9Val 501 "Not used" 502 "Not used" 503 "Not used" 504 "Not used" 505 "Not used" 506 "Not used" 507 "Not used" 508 "Not used" 509 "Not used" 510 "Default" 511 "Error indicator";
VAL_ 698 IFSref_VehLftAngl10Val 501 "Not used" 502 "Not used" 503 "Not used" 504 "Not used" 505 "Not used" 506 "Not used" 507 "Not used" 508 "Not used" 509 "Not used" 510 "Default" 511 "Error indicator";
VAL_ 698 IFSref_VehRtAngl10Val 501 "Not used" 502 "Not used" 503 "Not used" 504 "Not used" 505 "Not used" 506 "Not used" 507 "Not used" 508 "Not used" 509 "Not used" 510 "Default" 511 "Error indicator";
VAL_ 698 IFSref_VehDst2Val 0 "No Value" 1 "1~10m" 2 "11~20m" 3 "21~30m" 4 "31~40m" 5 "41~50m" 6 "51~60m" 7 "61~70m" 8 "71~80m" 9 "81~90m" 10 "91~100m" 11 "101~200m" 12 "201~300m" 13 "301~400m" 14 "401m~" 15 "Error indicator";
VAL_ 698 IFSref_VehDst3Val 0 "No Value" 1 "1~10m" 2 "11~20m" 3 "21~30m" 4 "31~40m" 5 "41~50m" 6 "51~60m" 7 "61~70m" 8 "71~80m" 9 "81~90m" 10 "91~100m" 11 "101~200m" 12 "201~300m" 13 "301~400m" 14 "401m~" 15 "Error indicator";
VAL_ 698 IFSref_VehDst4Val 0 "No Value" 1 "1~10m" 2 "11~20m" 3 "21~30m" 4 "31~40m" 5 "41~50m" 6 "51~60m" 7 "61~70m" 8 "71~80m" 9 "81~90m" 10 "91~100m" 11 "101~200m" 12 "201~300m" 13 "301~400m" 14 "401m~" 15 "Error indicator";
VAL_ 698 IFSref_VehDst5Val 0 "No Value" 1 "1~10m" 2 "11~20m" 3 "21~30m" 4 "31~40m" 5 "41~50m" 6 "51~60m" 7 "61~70m" 8 "71~80m" 9 "81~90m" 10 "91~100m" 11 "101~200m" 12 "201~300m" 13 "301~400m" 14 "401m~" 15 "Error indicator";
VAL_ 698 IFSref_VehDst6Val 0 "No Value" 1 "1~10m" 2 "11~20m" 3 "21~30m" 4 "31~40m" 5 "41~50m" 6 "51~60m" 7 "61~70m" 8 "71~80m" 9 "81~90m" 10 "91~100m" 11 "101~200m" 12 "201~300m" 13 "301~400m" 14 "401m~" 15 "Error indicator";
VAL_ 698 IFSref_VehDst7Val 0 "No Value" 1 "1~10m" 2 "11~20m" 3 "21~30m" 4 "31~40m" 5 "41~50m" 6 "51~60m" 7 "61~70m" 8 "71~80m" 9 "81~90m" 10 "91~100m" 11 "101~200m" 12 "201~300m" 13 "301~400m" 14 "401m~" 15 "Error indicator";
VAL_ 698 IFSref_VehDst8Val 0 "No Value" 1 "1~10m" 2 "11~20m" 3 "21~30m" 4 "31~40m" 5 "41~50m" 6 "51~60m" 7 "61~70m" 8 "71~80m" 9 "81~90m" 10 "91~100m" 11 "101~200m" 12 "201~300m" 13 "301~400m" 14 "401m~" 15 "Error indicator";
VAL_ 698 IFSref_VehDst9Val 0 "No Value" 1 "1~10m" 2 "11~20m" 3 "21~30m" 4 "31~40m" 5 "41~50m" 6 "51~60m" 7 "61~70m" 8 "71~80m" 9 "81~90m" 10 "91~100m" 11 "101~200m" 12 "201~300m" 13 "301~400m" 14 "401m~" 15 "Error indicator";
VAL_ 698 IFSref_VehDst10Val 0 "No Value" 1 "1~10m" 2 "11~20m" 3 "21~30m" 4 "31~40m" 5 "41~50m" 6 "51~60m" 7 "61~70m" 8 "71~80m" 9 "81~90m" 10 "91~100m" 11 "101~200m" 12 "201~300m" 13 "301~400m" 14 "401m~" 15 "Error indicator";
VAL_ 736 MSLA_STATUS 0 "disabled" 1 "active" 2 "paused";
VAL_ 866 LEFT_LANE_LINE 0 "Not Detected" 1 "Low Confidence" 2 "Medium Confidence" 3 "High Confidence";
VAL_ 866 RIGHT_LANE_LINE 0 "Not Detected" 1 "Low Confidence" 2 "Medium Confidence" 3 "High Confidence";
VAL_ 1041 DRIVER_DOOR 0 "Closed" 1 "Opened";
VAL_ 1041 PASSENGER_DOOR 0 "Closed" 1 "Opened";
VAL_ 1041 PASSENGER_SEATBELT 0 "Unlatched" 1 "Latched";
VAL_ 1041 DRIVER_SEATBELT 0 "Unlatched" 1 "Latched";
VAL_ 1041 DRIVER_REAR_DOOR 0 "Closed" 1 "Opened";
VAL_ 1041 PASSENGER_REAR_DOOR 0 "Closed" 1 "Opened";
VAL_ 1144 DRIVE_MODE2 3 "Set Sport" 1 "Set Normal" 2 "Set Eco";
VAL_ 1240 DISTANCE_UNIT 1 "Miles" 0 "Kilometers";<|MERGE_RESOLUTION|>--- conflicted
+++ resolved
@@ -1,9 +1,6 @@
 CM_ "IMPORT _hyundai_common.dbc";
-<<<<<<< HEAD
 CM_ "IMPORT _hyundai_canfd_ccnc.dbc";
-=======
 CM_ "IMPORT _hyundai_canfd_sunnypilot.dbc";
->>>>>>> f27311fe
 
 BO_ 53 ACCELERATOR: 32 XXX
  SG_ CHECKSUM : 0|16@1+ (1,0) [0|65535] "" XXX
