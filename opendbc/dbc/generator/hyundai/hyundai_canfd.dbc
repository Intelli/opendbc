--- conflicted
+++ resolved
@@ -48,13 +48,8 @@
  SG_ WHL_SpdRRVal : 112|14@1+ (0.03125,0) [0|0] "km^h" XXX
 
 BO_ 203 ADAS_CMD_35_10ms: 24 CGW_CCU
-<<<<<<< HEAD
- SG_ ADAS_CMD_Crc35Val : 0|16@1+ (1,0) [0|0] "0" FCU_C,GW_RGW,MDPS,SFA
- SG_ ADAS_CMD_AlvCnt35Val : 16|8@1+ (1,0) [0|0] "0" FCU_C,GW_RGW,MDPS,SFA
-=======
  SG_ CHECKSUM : 0|16@1+ (1,0) [0|0] "0" FCU_C,GW_RGW,MDPS,SFA
  SG_ COUNTER : 16|8@1+ (1,0) [0|0] "0" FCU_C,GW_RGW,MDPS,SFA
->>>>>>> b68fab9e
  SG_ ADAS_ActvACISta : 24|4@1+ (1,0) [0|0] "" GW_RGW,MDPS,SFA
  SG_ ADAS_ActvACILvl2Sta : 28|4@1+ (1,0) [0|0] "" ESC,FCU_C,GW_RGW,MDPS,SFA,VPC_C
  SG_ ADAS_StrAnglReqVal : 32|14@1- (0.1,0) [0|119.9] "Deg" GW_RGW,MDPS,SFA
@@ -685,11 +680,6 @@
 
 CM_ SG_ 96 BRAKE_PRESSURE "User applied brake pedal pressure. Ramps from computer applied pressure on falling edge of cruise. Cruise cancels if !=0";
 CM_ SG_ 101 BRAKE_POSITION "User applied brake pedal position, max is ~700. Signed on some vehicles";
-<<<<<<< HEAD
-CM_ SG_ 203 ADAS_CMD_Crc35Val "ADAS_CMD_CyclicRedundancyCheck35Value";
-CM_ SG_ 203 ADAS_CMD_AlvCnt35Val "ADAS_CMD_AliveCounter35Value";
-=======
->>>>>>> b68fab9e
 CM_ SG_ 203 ADAS_ActvACISta "ADAS Active AngleControlInterface State";
 CM_ SG_ 203 ADAS_ActvACILvl2Sta "ADAS Active AngleControlInterface Level 2 State";
 CM_ SG_ 203 ADAS_StrAnglReqVal "(LFA) ADAS Steering Angle Request Value; Capped at 119.9;";
@@ -723,11 +713,6 @@
 VAL_ 69 GEAR 0 "P" 5 "D" 6 "N" 7 "R";
 VAL_ 96 TRACTION_AND_STABILITY_CONTROL 0 "On" 5 "Limited" 1 "Off";
 VAL_ 112 GEAR 0 "P" 5 "D" 6 "N" 7 "R";
-<<<<<<< HEAD
-VAL_ 203 ADAS_CMD_Crc35Val 0 "0x0x0~0xFFFF:CRCValue" 65535 "0x0x0~0xFFFF:CRCValue";
-VAL_ 203 ADAS_CMD_AlvCnt35Val 0 "0x0x0~0xFF:AlvCntValue" 255 "0x0x0~0xFF:AlvCntValue";
-=======
->>>>>>> b68fab9e
 VAL_ 203 ADAS_ActvACISta 0 "INIT" 1 "INACTIVE" 2 "ACTIVE35(ACTIVE)" 3 "ACTIVE33(Redundancy)" 4 "RESERVED" 5 "RESERVED" 6 "RESERVED" 7 "RESERVED" 8 "RESERVED" 9 "RESERVED" 10 "RESERVED" 11 "RESERVED" 12 "RESERVED" 13 "RESERVED" 14 "RESERVED" 15 "RESERVED";
 VAL_ 203 ADAS_ActvACILvl2Sta 0 "INIT" 1 "INACTIVE" 2 "ACTIVE35(ACTIVE)" 3 "RESERVED" 4 "RESERVED" 5 "RESERVED" 6 "RESERVED" 7 "RESERVED" 8 "RESERVED" 9 "RESERVED" 10 "RESERVED" 11 "RESERVED" 12 "RESERVED" 13 "RESERVED" 14 "RESERVED" 15 "RESERVED";
 VAL_ 203 ADAS_StrAnglReqVal 0 "0x0x000~0x3FFF:Real Values" 16383 "0x0x000~0x3FFF:Real Values";
