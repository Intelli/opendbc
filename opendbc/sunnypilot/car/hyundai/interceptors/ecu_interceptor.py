from opendbc.car import structs
from abc import ABC, abstractmethod
from opendbc.sunnypilot.car.hyundai.values import HyundaiFlagsSP, HyundaiSafetyFlagsSP

class EcuInterceptorBase(ABC):
  def __init__(self, CP: structs.CarParams, CP_SP: structs.CarParamsSP):
    self.CP = CP
    self.CP_SP = CP_SP
    self.car_state = None

  @property
  def enabled(self):
    return self.CP_SP.flags & HyundaiFlagsSP.ADAS_ECU_INTERCEPTOR

  @property
  @abstractmethod
  def trigger_msg(self):
    pass

  def update_car_state(self, car_state):
    """
      This method is invoked by the CarController to update the car state on the ESCC object.
      The updated state is then used to update SCC12 with the current car state values received through ESCC.
      :param car_state:
      :return:
    """
    self.car_state = car_state

<<<<<<< HEAD
  def create_adas_drv_intercept_msg(self, packer, CAN):
    values = {
      "status": 1 if self.enabled else 0
    }
    return [packer.make_can_msg("ADAS_DRV_INTERCEPT", CAN.ACAN, values)]


=======
>>>>>>> 914bc113
class EcuInterceptorCarStateBase(ABC):
  def __init__(self):
    pass


class EcuInterceptorCarControllerBase(ABC):
  def __init__(self, CP: structs.CarParams, CP_SP: structs.CarParamsSP):
    self.interceptor = self.initialize(CP, CP_SP)

  @abstractmethod
  def initialize(self, CP: structs.CarParams, CP_SP: structs.CarParamsSP) -> EcuInterceptorBase:
    pass

  def update(self, car_state):
    self.interceptor.update_car_state(car_state)


class EcuInterceptorRadarInterfaceBase(ABC):
  def __init__(self, CP: structs.CarParams, CP_SP: structs.CarParamsSP):
    self.interceptor = self.initialize(CP, CP_SP)
    self.use_interceptor = False

  @abstractmethod
  def initialize(self, CP: structs.CarParams, CP_SP: structs.CarParamsSP) -> EcuInterceptorBase:
    """
      This method is invoked to initialize the ESCC object.
      It should be called before any other methods are invoked.
    """<|MERGE_RESOLUTION|>--- conflicted
+++ resolved
@@ -1,6 +1,7 @@
 from opendbc.car import structs
 from abc import ABC, abstractmethod
-from opendbc.sunnypilot.car.hyundai.values import HyundaiFlagsSP, HyundaiSafetyFlagsSP
+from opendbc.sunnypilot.car.hyundai.values import HyundaiFlagsSP
+
 
 class EcuInterceptorBase(ABC):
   def __init__(self, CP: structs.CarParams, CP_SP: structs.CarParamsSP):
@@ -26,16 +27,6 @@
     """
     self.car_state = car_state
 
-<<<<<<< HEAD
-  def create_adas_drv_intercept_msg(self, packer, CAN):
-    values = {
-      "status": 1 if self.enabled else 0
-    }
-    return [packer.make_can_msg("ADAS_DRV_INTERCEPT", CAN.ACAN, values)]
-
-
-=======
->>>>>>> 914bc113
 class EcuInterceptorCarStateBase(ABC):
   def __init__(self):
     pass
