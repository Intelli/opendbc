from opendbc.car import structs

from opendbc.sunnypilot.car.hyundai.interceptors.ecu_interceptor import EcuInterceptorBase, \
  EcuInterceptorCarStateBase, EcuInterceptorCarControllerBase, EcuInterceptorRadarInterfaceBase
from opendbc.sunnypilot.car.hyundai.values import HyundaiFlagsSP, HyundaiSafetyFlagsSP

SAFETY_MODE_ADAS_SAFETY_HKG_ADAS_DRV_INTERCEPTOR = 5 # This value is the safety mode and it's embedded on the panda interceptor.
ADAS_INTERCEPTOR_HEARTBEAT_MSG = 0x258

class AdasDrvEcuInterceptor(EcuInterceptorBase):
  @property
  def available(self):
    return self.CP_SP.flags & HyundaiFlagsSP.ADAS_ECU_INTERCEPTOR

  @property
  def trigger_msg(self):
    return 0x1A0

  def create_adas_drv_intercept_msg(self, packer, CAN, long_enabled):
    values = {
      "REQUESTED_SAFETY_MODE": SAFETY_MODE_ADAS_SAFETY_HKG_ADAS_DRV_INTERCEPTOR,
<<<<<<< HEAD
      "REQUESTED_SAFETY_PARAM": HyundaiSafetyFlagsSP.ADAS_DRV_ECU_LONG_INTERCEPTOR | HyundaiSafetyFlagsSP.INTERCEPTOR_DISABLE_TAMPERING if self.enabled else 0,
=======
      "REQUESTED_SAFETY_PARAM": HyundaiSafetyFlagsSP.ADAS_DRV_ECU_LONG_INTERCEPTOR if long_enabled else 0,
>>>>>>> d3b7eac6
    }
    return [packer.make_can_msg("ADAS_DRV_INTERCEPT_OPT", CAN.ACAN, values)]



# VERY LIKELY NOT NEEDED AS WE DON'T KEEP A STATE ABOUT THE INTERCEPTOR, SINCE WE PASS MSGS AS-IS
class AdasDrvEcuInterceptorCarState(EcuInterceptorCarStateBase):
  pass


class AdasDrvEcuInterceptorCarController(EcuInterceptorCarControllerBase):
  def __init__(self, CP: structs.CarParams, CP_SP: structs.CarParamsSP):
    super().__init__(CP, CP_SP)

  def initialize(self, CP: structs.CarParams, CP_SP: structs.CarParamsSP) -> AdasDrvEcuInterceptor:
    """
      This method is invoked to initialize the ESCC object.
      It should be called before any other methods are invoked.
    """
    return AdasDrvEcuInterceptor(CP, CP_SP)


class AdasDrvEcuInterceptorRadarInterface(EcuInterceptorRadarInterfaceBase):
  def __init__(self, CP: structs.CarParams, CP_SP: structs.CarParamsSP):
    super().__init__(CP, CP_SP)

  def initialize(self, CP: structs.CarParams, CP_SP: structs.CarParamsSP) -> AdasDrvEcuInterceptor:
    """
      This method is invoked to initialize the ESCC object.
      It should be called before any other methods are invoked.
    """
    return AdasDrvEcuInterceptor(CP, CP_SP)<|MERGE_RESOLUTION|>--- conflicted
+++ resolved
@@ -19,11 +19,7 @@
   def create_adas_drv_intercept_msg(self, packer, CAN, long_enabled):
     values = {
       "REQUESTED_SAFETY_MODE": SAFETY_MODE_ADAS_SAFETY_HKG_ADAS_DRV_INTERCEPTOR,
-<<<<<<< HEAD
-      "REQUESTED_SAFETY_PARAM": HyundaiSafetyFlagsSP.ADAS_DRV_ECU_LONG_INTERCEPTOR | HyundaiSafetyFlagsSP.INTERCEPTOR_DISABLE_TAMPERING if self.enabled else 0,
-=======
       "REQUESTED_SAFETY_PARAM": HyundaiSafetyFlagsSP.ADAS_DRV_ECU_LONG_INTERCEPTOR if long_enabled else 0,
->>>>>>> d3b7eac6
     }
     return [packer.make_can_msg("ADAS_DRV_INTERCEPT_OPT", CAN.ACAN, values)]
 
