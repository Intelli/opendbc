--- conflicted
+++ resolved
@@ -23,11 +23,8 @@
 
 DYNAMIC_LOWER_JERK_BP = [-2.0, -1.5, -1.0, -0.25, -0.1, -0.025, -0.01, -0.005]
 DYNAMIC_LOWER_JERK_V  = [3.3,  2.5,  2.0,   1.9,  1.8,   1.65,  1.15,    0.5]
-<<<<<<< HEAD
 
 SPEED_BP = [0.0, 5.0, 20.0]
-=======
->>>>>>> 5da91a7a
 
 
 @dataclass
@@ -180,7 +177,6 @@
         Dynamic lower jerk limit (m/s³)
     """
 
-
     if accel_error < 0:
       # Scale the brake jerk values based on car config
       if self.CP.radarUnavailable:
