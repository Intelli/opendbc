"""
Copyright (c) 2021-, Haibin Wen, sunnypilot, and a number of other contributors.

This file is part of sunnypilot and is licensed under the MIT License.
See the LICENSE.md file in the root directory for more details.
"""

from enum import IntFlag


class HyundaiSafetyFlagsSP:
  DEFAULT = 0
  ESCC = 1
  LONG_MAIN_CRUISE_TOGGLEABLE = 2
  HAS_LDA_BUTTON = 4
  NON_SCC = 8


class HyundaiFlagsSP(IntFlag):
  """
    Flags for Hyundai specific quirks within sunnypilot.
  """
  ENHANCED_SCC = 1
  HAS_LFA_BUTTON = 2  # Deprecated in favor of HyundaiFlags.HAS_LDA_BUTTON
  LONGITUDINAL_MAIN_CRUISE_TOGGLEABLE = 2 ** 2
  ENABLE_RADAR_TRACKS_DEPRECATED = 2 ** 3
  LONG_TUNING_DYNAMIC = 2 ** 4
  LONG_TUNING_PREDICTIVE = 2 ** 5
<<<<<<< HEAD
  HAS_CUSTOM_BUTTON = 2 ** 6
=======
  NON_SCC = 2 ** 6
  NON_SCC_RADAR_FCA = 2 ** 7  # most with FCA come from the camera
  NON_SCC_NO_FCA = 2 ** 8  # not all have FCA
>>>>>>> 25d17271
<|MERGE_RESOLUTION|>--- conflicted
+++ resolved
@@ -26,10 +26,7 @@
   ENABLE_RADAR_TRACKS_DEPRECATED = 2 ** 3
   LONG_TUNING_DYNAMIC = 2 ** 4
   LONG_TUNING_PREDICTIVE = 2 ** 5
-<<<<<<< HEAD
-  HAS_CUSTOM_BUTTON = 2 ** 6
-=======
   NON_SCC = 2 ** 6
   NON_SCC_RADAR_FCA = 2 ** 7  # most with FCA come from the camera
   NON_SCC_NO_FCA = 2 ** 8  # not all have FCA
->>>>>>> 25d17271
+  HAS_CUSTOM_BUTTON = 2 ** 9