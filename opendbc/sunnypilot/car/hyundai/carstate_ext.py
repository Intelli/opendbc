--- conflicted
+++ resolved
@@ -9,10 +9,7 @@
 
 from opendbc.car import Bus, structs
 from opendbc.can.parser import CANParser
-<<<<<<< HEAD
 from opendbc.car.hyundai.values import HyundaiFlags
-=======
->>>>>>> 059082c7
 from opendbc.sunnypilot.car.hyundai.values import HyundaiFlagsSP
 
 
@@ -30,32 +27,15 @@
     self.aBasis = cp.vl["TCS13"]["aBasis"]
 
     if self.CP_SP.flags & HyundaiFlagsSP.NON_SCC:
-<<<<<<< HEAD
-      cruise_available_msg = "LABEL11" if self.CP.flags & HyundaiFlags.EV else \
-                             "E_CRUISE_CONTROL" if self.CP.flags & HyundaiFlags.HYBRID else \
-                             "EMS16"
-      cruise_available_sig = "CC_React" if self.CP.flags & HyundaiFlags.EV else "CRUISE_LAMP_M"
-
-      cruise_enabled_msg = "LABEL11" if self.CP.flags & HyundaiFlags.EV else \
-                           "E_CRUISE_CONTROL" if self.CP.flags & HyundaiFlags.HYBRID else \
-                           "LVR12"
-      cruise_enabled_sig = "CC_ACT" if self.CP.flags & HyundaiFlags.EV else "CF_Lvr_CruiseSet"
-
-      cruise_speed_msg = "E_EMS11" if self.CP.flags & HyundaiFlags.EV else \
-                         "ELECT_GEAR" if self.CP.flags & HyundaiFlags.HYBRID else \
-                         "LVR12"
-      cruise_speed_sig = "Cruise_Limit_Target" if self.CP.flags & HyundaiFlags.EV else \
-                         "SLC_SET_SPEED" if self.CP.flags & HyundaiFlags.HYBRID else \
-                         "CF_Lvr_CruiseSet"
-
+      cruise_available_msg = "LABEL11"
+      cruise_available_sig = "CC_React"
+      cruise_enabled_msg = "LABEL11"
+      cruise_enabled_sig = "CC_ACT"
+      cruise_speed_msg = "E_EMS11"
+      cruise_speed_sig = "Cruise_Limit_Target"
       ret.cruiseState.available = cp.vl[cruise_available_msg][cruise_available_sig] != 0
       ret.cruiseState.enabled = cp.vl[cruise_enabled_msg][cruise_enabled_sig] != 0
       ret.cruiseState.speed = cp.vl[cruise_speed_msg][cruise_speed_sig] * speed_conv
-=======
-      ret.cruiseState.available = False
-      ret.cruiseState.enabled = False
-      ret.cruiseState.speed = 255
->>>>>>> 059082c7
       ret.cruiseState.standstill = False
       ret.cruiseState.nonAdaptive = False
 
