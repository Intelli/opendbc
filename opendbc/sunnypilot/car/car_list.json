{
  "Acura ILX 2016-18": {
    "platform": "ACURA_ILX",
    "make": "Acura",
    "brand": "honda",
    "model": "ILX",
    "year": [
      "2016",
      "2017",
      "2018"
    ],
    "package": "Technology Plus Package or AcuraWatch Plus"
  },
  "Acura ILX 2019": {
    "platform": "ACURA_ILX",
    "make": "Acura",
    "brand": "honda",
    "model": "ILX",
    "year": [
      "2019"
    ],
    "package": "All"
  },
  "Acura RDX 2016-18": {
    "platform": "ACURA_RDX",
    "make": "Acura",
    "brand": "honda",
    "model": "RDX",
    "year": [
      "2016",
      "2017",
      "2018"
    ],
    "package": "AcuraWatch Plus or Advance Package"
  },
  "Acura RDX 2019-21": {
    "platform": "ACURA_RDX_3G",
    "make": "Acura",
    "brand": "honda",
    "model": "RDX",
    "year": [
      "2019",
      "2020",
      "2021"
    ],
    "package": "All"
  },
  "Audi A3 2014-19": {
    "platform": "AUDI_A3_MK3",
    "make": "Audi",
    "brand": "volkswagen",
    "model": "A3",
    "year": [
      "2014",
      "2015",
      "2016",
      "2017",
      "2018",
      "2019"
    ],
    "package": "Adaptive Cruise Control (ACC) & Lane Assist"
  },
  "Audi A3 Sportback e-tron 2017-18": {
    "platform": "AUDI_A3_MK3",
    "make": "Audi",
    "brand": "volkswagen",
    "model": "A3 Sportback e-tron",
    "year": [
      "2017",
      "2018"
    ],
    "package": "Adaptive Cruise Control (ACC) & Lane Assist"
  },
  "Audi Q2 2018": {
    "platform": "AUDI_Q2_MK1",
    "make": "Audi",
    "brand": "volkswagen",
    "model": "Q2",
    "year": [
      "2018"
    ],
    "package": "Adaptive Cruise Control (ACC) & Lane Assist"
  },
  "Audi Q3 2019-24": {
    "platform": "AUDI_Q3_MK2",
    "make": "Audi",
    "brand": "volkswagen",
    "model": "Q3",
    "year": [
      "2019",
      "2020",
      "2021",
      "2022",
      "2023",
      "2024"
    ],
    "package": "Adaptive Cruise Control (ACC) & Lane Assist"
  },
  "Audi RS3 2018": {
    "platform": "AUDI_A3_MK3",
    "make": "Audi",
    "brand": "volkswagen",
    "model": "RS3",
    "year": [
      "2018"
    ],
    "package": "Adaptive Cruise Control (ACC) & Lane Assist"
  },
  "Audi S3 2015-17": {
    "platform": "AUDI_A3_MK3",
    "make": "Audi",
    "brand": "volkswagen",
    "model": "S3",
    "year": [
      "2015",
      "2016",
      "2017"
    ],
    "package": "Adaptive Cruise Control (ACC) & Lane Assist"
  },
  "Buick LaCrosse 2017-19": {
    "platform": "BUICK_LACROSSE",
    "make": "Buick",
    "brand": "gm",
    "model": "LaCrosse",
    "year": [
      "2017",
      "2018",
      "2019"
    ],
    "package": "Driver Confidence Package 2"
  },
  "Cadillac Escalade 2017": {
    "platform": "CADILLAC_ESCALADE",
    "make": "Cadillac",
    "brand": "gm",
    "model": "Escalade",
    "year": [
      "2017"
    ],
    "package": "Driver Assist Package"
  },
  "Cadillac Escalade ESV 2016": {
    "platform": "CADILLAC_ESCALADE_ESV",
    "make": "Cadillac",
    "brand": "gm",
    "model": "Escalade ESV",
    "year": [
      "2016"
    ],
    "package": "Adaptive Cruise Control (ACC) & LKAS"
  },
  "Cadillac Escalade ESV 2019": {
    "platform": "CADILLAC_ESCALADE_ESV_2019",
    "make": "Cadillac",
    "brand": "gm",
    "model": "Escalade ESV",
    "year": [
      "2019"
    ],
    "package": "Adaptive Cruise Control (ACC) & LKAS"
  },
  "Cadillac XT4 2023": {
    "platform": "CADILLAC_XT4",
    "make": "Cadillac",
    "brand": "gm",
    "model": "XT4",
    "year": [
      "2023"
    ],
    "package": "Driver Assist Package"
  },
  "Chevrolet Bolt EUV 2022-23": {
    "platform": "CHEVROLET_BOLT_EUV",
    "make": "Chevrolet",
    "brand": "gm",
    "model": "Bolt EUV",
    "year": [
      "2022",
      "2023"
    ],
    "package": "Premier or Premier Redline Trim without Super Cruise Package"
  },
  "Chevrolet Bolt EV 2022-23": {
    "platform": "CHEVROLET_BOLT_EUV",
    "make": "Chevrolet",
    "brand": "gm",
    "model": "Bolt EV",
    "year": [
      "2022",
      "2023"
    ],
    "package": "2LT Trim with Adaptive Cruise Control Package"
  },
  "Chevrolet Equinox 2019-22": {
    "platform": "CHEVROLET_EQUINOX",
    "make": "Chevrolet",
    "brand": "gm",
    "model": "Equinox",
    "year": [
      "2019",
      "2020",
      "2021",
      "2022"
    ],
    "package": "Adaptive Cruise Control (ACC)"
  },
  "Chevrolet Silverado 1500 2020-21": {
    "platform": "CHEVROLET_SILVERADO",
    "make": "Chevrolet",
    "brand": "gm",
    "model": "Silverado 1500",
    "year": [
      "2020",
      "2021"
    ],
    "package": "Safety Package II"
  },
  "Chevrolet Trailblazer 2021-22": {
    "platform": "CHEVROLET_TRAILBLAZER",
    "make": "Chevrolet",
    "brand": "gm",
    "model": "Trailblazer",
    "year": [
      "2021",
      "2022"
    ],
    "package": "Adaptive Cruise Control (ACC)"
  },
  "Chevrolet Traverse 2022-23": {
    "platform": "CHEVROLET_TRAVERSE",
    "make": "Chevrolet",
    "brand": "gm",
    "model": "Traverse",
    "year": [
      "2022",
      "2023"
    ],
    "package": "RS, Premier, or High Country Trim"
  },
  "Chevrolet Volt 2017-18": {
    "platform": "CHEVROLET_VOLT",
    "make": "Chevrolet",
    "brand": "gm",
    "model": "Volt",
    "year": [
      "2017",
      "2018"
    ],
    "package": "Adaptive Cruise Control (ACC)"
  },
  "Chevrolet Volt 2019": {
    "platform": "CHEVROLET_VOLT_2019",
    "make": "Chevrolet",
    "brand": "gm",
    "model": "Volt",
    "year": [
      "2019"
    ],
    "package": "Adaptive Cruise Control (ACC) & LKAS"
  },
  "Chrysler Pacifica 2017-18": {
    "platform": "CHRYSLER_PACIFICA_2018",
    "make": "Chrysler",
    "brand": "chrysler",
    "model": "Pacifica",
    "year": [
      "2017",
      "2018"
    ],
    "package": "Adaptive Cruise Control (ACC)"
  },
  "Chrysler Pacifica 2019-20": {
    "platform": "CHRYSLER_PACIFICA_2020",
    "make": "Chrysler",
    "brand": "chrysler",
    "model": "Pacifica",
    "year": [
      "2019",
      "2020"
    ],
    "package": "Adaptive Cruise Control (ACC)"
  },
  "Chrysler Pacifica 2021-23": {
    "platform": "CHRYSLER_PACIFICA_2020",
    "make": "Chrysler",
    "brand": "chrysler",
    "model": "Pacifica",
    "year": [
      "2021",
      "2022",
      "2023"
    ],
    "package": "All"
  },
  "Chrysler Pacifica Hybrid 2017-18": {
    "platform": "CHRYSLER_PACIFICA_2018_HYBRID",
    "make": "Chrysler",
    "brand": "chrysler",
    "model": "Pacifica Hybrid",
    "year": [
      "2017",
      "2018"
    ],
    "package": "Adaptive Cruise Control (ACC)"
  },
  "Chrysler Pacifica Hybrid 2019-25": {
    "platform": "CHRYSLER_PACIFICA_2019_HYBRID",
    "make": "Chrysler",
    "brand": "chrysler",
    "model": "Pacifica Hybrid",
    "year": [
      "2019",
      "2020",
      "2021",
      "2022",
      "2023",
      "2024",
      "2025"
    ],
    "package": "Adaptive Cruise Control (ACC)"
  },
  "comma body": {
    "platform": "COMMA_BODY",
    "make": "comma",
    "brand": "body",
    "model": "body",
    "year": [],
    "package": "All"
  },
  "CUPRA Ateca 2018-23": {
    "platform": "SEAT_ATECA_MK1",
    "make": "CUPRA",
    "brand": "volkswagen",
    "model": "Ateca",
    "year": [
      "2018",
      "2019",
      "2020",
      "2021",
      "2022",
      "2023"
    ],
    "package": "Adaptive Cruise Control (ACC) & Lane Assist"
  },
  "Dodge Durango 2020-21": {
    "platform": "DODGE_DURANGO",
    "make": "Dodge",
    "brand": "chrysler",
    "model": "Durango",
    "year": [
      "2020",
      "2021"
    ],
    "package": "Adaptive Cruise Control (ACC)"
  },
  "Ford Bronco Sport 2021-24": {
    "platform": "FORD_BRONCO_SPORT_MK1",
    "make": "Ford",
    "brand": "ford",
    "model": "Bronco Sport",
    "year": [
      "2021",
      "2022",
      "2023",
      "2024"
    ],
    "package": "Co-Pilot360 Assist+"
  },
  "Ford Escape 2020-22": {
    "platform": "FORD_ESCAPE_MK4",
    "make": "Ford",
    "brand": "ford",
    "model": "Escape",
    "year": [
      "2020",
      "2021",
      "2022"
    ],
    "package": "Co-Pilot360 Assist+"
  },
  "Ford Escape 2023-24": {
    "platform": "FORD_ESCAPE_MK4_5",
    "make": "Ford",
    "brand": "ford",
    "model": "Escape",
    "year": [
      "2023",
      "2024"
    ],
    "package": "Co-Pilot360 Assist+"
  },
  "Ford Escape Hybrid 2020-22": {
    "platform": "FORD_ESCAPE_MK4",
    "make": "Ford",
    "brand": "ford",
    "model": "Escape Hybrid",
    "year": [
      "2020",
      "2021",
      "2022"
    ],
    "package": "Co-Pilot360 Assist+"
  },
  "Ford Escape Hybrid 2023-24": {
    "platform": "FORD_ESCAPE_MK4_5",
    "make": "Ford",
    "brand": "ford",
    "model": "Escape Hybrid",
    "year": [
      "2023",
      "2024"
    ],
    "package": "Co-Pilot360 Assist+"
  },
  "Ford Escape Plug-in Hybrid 2020-22": {
    "platform": "FORD_ESCAPE_MK4",
    "make": "Ford",
    "brand": "ford",
    "model": "Escape Plug-in Hybrid",
    "year": [
      "2020",
      "2021",
      "2022"
    ],
    "package": "Co-Pilot360 Assist+"
  },
  "Ford Escape Plug-in Hybrid 2023-24": {
    "platform": "FORD_ESCAPE_MK4_5",
    "make": "Ford",
    "brand": "ford",
    "model": "Escape Plug-in Hybrid",
    "year": [
      "2023",
      "2024"
    ],
    "package": "Co-Pilot360 Assist+"
  },
  "Ford Expedition 2022-24": {
    "platform": "FORD_EXPEDITION_MK4",
    "make": "Ford",
    "brand": "ford",
    "model": "Expedition",
    "year": [
      "2022",
      "2023",
      "2024"
    ],
    "package": "Co-Pilot360 Assist 2.0"
  },
  "Ford Explorer 2020-24": {
    "platform": "FORD_EXPLORER_MK6",
    "make": "Ford",
    "brand": "ford",
    "model": "Explorer",
    "year": [
      "2020",
      "2021",
      "2022",
      "2023",
      "2024"
    ],
    "package": "Co-Pilot360 Assist+"
  },
  "Ford Explorer Hybrid 2020-24": {
    "platform": "FORD_EXPLORER_MK6",
    "make": "Ford",
    "brand": "ford",
    "model": "Explorer Hybrid",
    "year": [
      "2020",
      "2021",
      "2022",
      "2023",
      "2024"
    ],
    "package": "Co-Pilot360 Assist+"
  },
  "Ford F-150 2021-23": {
    "platform": "FORD_F_150_MK14",
    "make": "Ford",
    "brand": "ford",
    "model": "F-150",
    "year": [
      "2021",
      "2022",
      "2023"
    ],
    "package": "Co-Pilot360 Assist 2.0"
  },
  "Ford F-150 Hybrid 2021-23": {
    "platform": "FORD_F_150_MK14",
    "make": "Ford",
    "brand": "ford",
    "model": "F-150 Hybrid",
    "year": [
      "2021",
      "2022",
      "2023"
    ],
    "package": "Co-Pilot360 Assist 2.0"
  },
  "Ford F-150 Lightning 2022-23": {
    "platform": "FORD_F_150_LIGHTNING_MK1",
    "make": "Ford",
    "brand": "ford",
    "model": "F-150 Lightning",
    "year": [
      "2022",
      "2023"
    ],
    "package": "Co-Pilot360 Assist 2.0"
  },
  "Ford Focus 2018": {
    "platform": "FORD_FOCUS_MK4",
    "make": "Ford",
    "brand": "ford",
    "model": "Focus",
    "year": [
      "2018"
    ],
    "package": "Adaptive Cruise Control with Lane Centering"
  },
  "Ford Focus Hybrid 2018": {
    "platform": "FORD_FOCUS_MK4",
    "make": "Ford",
    "brand": "ford",
    "model": "Focus Hybrid",
    "year": [
      "2018"
    ],
    "package": "Adaptive Cruise Control with Lane Centering"
  },
  "Ford Kuga 2020-23": {
    "platform": "FORD_ESCAPE_MK4",
    "make": "Ford",
    "brand": "ford",
    "model": "Kuga",
    "year": [
      "2020",
      "2021",
      "2022",
      "2023"
    ],
    "package": "Adaptive Cruise Control with Lane Centering"
  },
  "Ford Kuga Hybrid 2020-23": {
    "platform": "FORD_ESCAPE_MK4",
    "make": "Ford",
    "brand": "ford",
    "model": "Kuga Hybrid",
    "year": [
      "2020",
      "2021",
      "2022",
      "2023"
    ],
    "package": "Adaptive Cruise Control with Lane Centering"
  },
  "Ford Kuga Hybrid 2024": {
    "platform": "FORD_ESCAPE_MK4_5",
    "make": "Ford",
    "brand": "ford",
    "model": "Kuga Hybrid",
    "year": [
      "2024"
    ],
    "package": "All"
  },
  "Ford Kuga Plug-in Hybrid 2020-23": {
    "platform": "FORD_ESCAPE_MK4",
    "make": "Ford",
    "brand": "ford",
    "model": "Kuga Plug-in Hybrid",
    "year": [
      "2020",
      "2021",
      "2022",
      "2023"
    ],
    "package": "Adaptive Cruise Control with Lane Centering"
  },
  "Ford Kuga Plug-in Hybrid 2024": {
    "platform": "FORD_ESCAPE_MK4_5",
    "make": "Ford",
    "brand": "ford",
    "model": "Kuga Plug-in Hybrid",
    "year": [
      "2024"
    ],
    "package": "All"
  },
  "Ford Maverick 2022": {
    "platform": "FORD_MAVERICK_MK1",
    "make": "Ford",
    "brand": "ford",
    "model": "Maverick",
    "year": [
      "2022"
    ],
    "package": "LARIAT Luxury"
  },
  "Ford Maverick 2023-24": {
    "platform": "FORD_MAVERICK_MK1",
    "make": "Ford",
    "brand": "ford",
    "model": "Maverick",
    "year": [
      "2023",
      "2024"
    ],
    "package": "Co-Pilot360 Assist"
  },
  "Ford Maverick Hybrid 2022": {
    "platform": "FORD_MAVERICK_MK1",
    "make": "Ford",
    "brand": "ford",
    "model": "Maverick Hybrid",
    "year": [
      "2022"
    ],
    "package": "LARIAT Luxury"
  },
  "Ford Maverick Hybrid 2023-24": {
    "platform": "FORD_MAVERICK_MK1",
    "make": "Ford",
    "brand": "ford",
    "model": "Maverick Hybrid",
    "year": [
      "2023",
      "2024"
    ],
    "package": "Co-Pilot360 Assist"
  },
  "Ford Mustang Mach-E 2021-24": {
    "platform": "FORD_MUSTANG_MACH_E_MK1",
    "make": "Ford",
    "brand": "ford",
    "model": "Mustang Mach-E",
    "year": [
      "2021",
      "2022",
      "2023",
      "2024"
    ],
    "package": "All"
  },
  "Ford Ranger 2024": {
    "platform": "FORD_RANGER_MK2",
    "make": "Ford",
    "brand": "ford",
    "model": "Ranger",
    "year": [
      "2024"
    ],
    "package": "Adaptive Cruise Control with Lane Centering"
  },
  "Genesis G70 2018": {
    "platform": "GENESIS_G70",
    "make": "Genesis",
    "brand": "hyundai",
    "model": "G70",
    "year": [
      "2018"
    ],
    "package": "All"
  },
  "Genesis G70 2019-21": {
    "platform": "GENESIS_G70_2020",
    "make": "Genesis",
    "brand": "hyundai",
    "model": "G70",
    "year": [
      "2019",
      "2020",
      "2021"
    ],
    "package": "All"
  },
  "Genesis G70 2022-23": {
    "platform": "GENESIS_G70_2020",
    "make": "Genesis",
    "brand": "hyundai",
    "model": "G70",
    "year": [
      "2022",
      "2023"
    ],
    "package": "All"
  },
  "Genesis G80 2017": {
    "platform": "HYUNDAI_GENESIS",
    "make": "Genesis",
    "brand": "hyundai",
    "model": "G80",
    "year": [
      "2017"
    ],
    "package": "All"
  },
  "Genesis G80 2018-19": {
    "platform": "GENESIS_G80",
    "make": "Genesis",
    "brand": "hyundai",
    "model": "G80",
    "year": [
      "2018",
      "2019"
    ],
    "package": "All"
  },
  "Genesis G80 (2.5T Advanced Trim, with HDA II) 2024": {
    "platform": "GENESIS_G80_2ND_GEN_FL",
    "make": "Genesis",
    "brand": "hyundai",
    "model": "G80 (2.5T Advanced Trim, with HDA II)",
    "year": [
      "2024"
    ],
    "package": "Highway Driving Assist II"
  },
  "Genesis G90 2017-20": {
    "platform": "GENESIS_G90",
    "make": "Genesis",
    "brand": "hyundai",
    "model": "G90",
    "year": [
      "2017",
      "2018",
      "2019",
      "2020"
    ],
    "package": "All"
  },
  "Genesis GV60 (Advanced Trim) 2023": {
    "platform": "GENESIS_GV60_EV_1ST_GEN",
    "make": "Genesis",
    "brand": "hyundai",
    "model": "GV60 (Advanced Trim)",
    "year": [
      "2023"
    ],
    "package": "All"
  },
  "Genesis GV60 (Performance Trim) 2022-23": {
    "platform": "GENESIS_GV60_EV_1ST_GEN",
    "make": "Genesis",
    "brand": "hyundai",
    "model": "GV60 (Performance Trim)",
    "year": [
      "2022",
      "2023"
    ],
    "package": "All"
  },
  "Genesis GV70 (2.5T Trim, without HDA II) 2022-24": {
    "platform": "GENESIS_GV70_1ST_GEN",
    "make": "Genesis",
    "brand": "hyundai",
    "model": "GV70 (2.5T Trim, without HDA II)",
    "year": [
      "2022",
      "2023",
      "2024"
    ],
    "package": "All"
  },
  "Genesis GV70 (3.5T Trim, without HDA II) 2022-23": {
    "platform": "GENESIS_GV70_1ST_GEN",
    "make": "Genesis",
    "brand": "hyundai",
    "model": "GV70 (3.5T Trim, without HDA II)",
    "year": [
      "2022",
      "2023"
    ],
    "package": "All"
  },
  "Genesis GV70 Electrified (Australia Only) 2022": {
    "platform": "GENESIS_GV70_ELECTRIFIED_1ST_GEN",
    "make": "Genesis",
    "brand": "hyundai",
    "model": "GV70 Electrified (Australia Only)",
    "year": [
      "2022"
    ],
    "package": "All"
  },
  "Genesis GV70 Electrified (with HDA II) 2023-24": {
    "platform": "GENESIS_GV70_ELECTRIFIED_1ST_GEN",
    "make": "Genesis",
    "brand": "hyundai",
    "model": "GV70 Electrified (with HDA II)",
    "year": [
      "2023",
      "2024"
    ],
    "package": "Highway Driving Assist II"
  },
  "Genesis GV80 2023": {
    "platform": "GENESIS_GV80",
    "make": "Genesis",
    "brand": "hyundai",
    "model": "GV80",
    "year": [
      "2023"
    ],
    "package": "All"
  },
  "GMC Acadia 2018": {
    "platform": "GMC_ACADIA",
    "make": "GMC",
    "brand": "gm",
    "model": "Acadia",
    "year": [
      "2018"
    ],
    "package": "Adaptive Cruise Control (ACC)"
  },
  "GMC Sierra 1500 2020-21": {
    "platform": "CHEVROLET_SILVERADO",
    "make": "GMC",
    "brand": "gm",
    "model": "Sierra 1500",
    "year": [
      "2020",
      "2021"
    ],
    "package": "Driver Alert Package II"
  },
  "Honda Accord 2018-22": {
    "platform": "HONDA_ACCORD",
    "make": "Honda",
    "brand": "honda",
    "model": "Accord",
    "year": [
      "2018",
      "2019",
      "2020",
      "2021",
      "2022"
    ],
    "package": "All"
  },
  "Honda Accord 2023": {
    "platform": "HONDA_ACCORD_11G",
    "make": "Honda",
    "brand": "honda",
    "model": "Accord",
    "year": [
      "2023"
    ],
    "package": "All"
  },
  "Honda Accord Hybrid 2018-22": {
    "platform": "HONDA_ACCORD",
    "make": "Honda",
    "brand": "honda",
    "model": "Accord Hybrid",
    "year": [
      "2018",
      "2019",
      "2020",
      "2021",
      "2022"
    ],
    "package": "All"
  },
  "Honda Civic 2016-18": {
    "platform": "HONDA_CIVIC",
    "make": "Honda",
    "brand": "honda",
    "model": "Civic",
    "year": [
      "2016",
      "2017",
      "2018"
    ],
    "package": "Honda Sensing"
  },
  "Honda Civic 2019-21": {
    "platform": "HONDA_CIVIC_BOSCH",
    "make": "Honda",
    "brand": "honda",
    "model": "Civic",
    "year": [
      "2019",
      "2020",
      "2021"
    ],
    "package": "All"
  },
  "Honda Civic 2022-24": {
    "platform": "HONDA_CIVIC_2022",
    "make": "Honda",
    "brand": "honda",
    "model": "Civic",
    "year": [
      "2022",
      "2023",
      "2024"
    ],
    "package": "All"
  },
  "Honda Civic Hatchback 2017-21": {
    "platform": "HONDA_CIVIC_BOSCH",
    "make": "Honda",
    "brand": "honda",
    "model": "Civic Hatchback",
    "year": [
      "2017",
      "2018",
      "2019",
      "2020",
      "2021"
    ],
    "package": "Honda Sensing"
  },
  "Honda Civic Hatchback 2022-24": {
    "platform": "HONDA_CIVIC_2022",
    "make": "Honda",
    "brand": "honda",
    "model": "Civic Hatchback",
    "year": [
      "2022",
      "2023",
      "2024"
    ],
    "package": "All"
  },
  "Honda Civic Hatchback Hybrid 2025": {
    "platform": "HONDA_CIVIC_2022",
    "make": "Honda",
    "brand": "honda",
    "model": "Civic Hatchback Hybrid",
    "year": [
      "2025"
    ],
    "package": "All"
  },
  "Honda Civic Hatchback Hybrid (Europe only) 2023": {
    "platform": "HONDA_CIVIC_2022",
    "make": "Honda",
    "brand": "honda",
    "model": "Civic Hatchback Hybrid (Europe only)",
    "year": [
      "2023"
    ],
    "package": "All"
  },
  "Honda Civic Hybrid 2025": {
    "platform": "HONDA_CIVIC_2022",
    "make": "Honda",
    "brand": "honda",
    "model": "Civic Hybrid",
    "year": [
      "2025"
    ],
    "package": "All"
  },
  "Honda CR-V 2015-16": {
    "platform": "HONDA_CRV",
    "make": "Honda",
    "brand": "honda",
    "model": "CR-V",
    "year": [
      "2015",
      "2016"
    ],
    "package": "Touring Trim"
  },
  "Honda CR-V 2017-22": {
    "platform": "HONDA_CRV_5G",
    "make": "Honda",
    "brand": "honda",
    "model": "CR-V",
    "year": [
      "2017",
      "2018",
      "2019",
      "2020",
      "2021",
      "2022"
    ],
    "package": "Honda Sensing"
  },
  "Honda CR-V Hybrid 2017-22": {
    "platform": "HONDA_CRV_HYBRID",
    "make": "Honda",
    "brand": "honda",
    "model": "CR-V Hybrid",
    "year": [
      "2017",
      "2018",
      "2019",
      "2020",
      "2021",
      "2022"
    ],
    "package": "Honda Sensing"
  },
  "Honda e 2020": {
    "platform": "HONDA_E",
    "make": "Honda",
    "brand": "honda",
    "model": "e",
    "year": [
      "2020"
    ],
    "package": "All"
  },
  "Honda Fit 2018-20": {
    "platform": "HONDA_FIT",
    "make": "Honda",
    "brand": "honda",
    "model": "Fit",
    "year": [
      "2018",
      "2019",
      "2020"
    ],
    "package": "Honda Sensing"
  },
  "Honda Freed 2020": {
    "platform": "HONDA_FREED",
    "make": "Honda",
    "brand": "honda",
    "model": "Freed",
    "year": [
      "2020"
    ],
    "package": "Honda Sensing"
  },
  "Honda HR-V 2019-22": {
    "platform": "HONDA_HRV",
    "make": "Honda",
    "brand": "honda",
    "model": "HR-V",
    "year": [
      "2019",
      "2020",
      "2021",
      "2022"
    ],
    "package": "Honda Sensing"
  },
  "Honda HR-V 2023-25": {
    "platform": "HONDA_HRV_3G",
    "make": "Honda",
    "brand": "honda",
    "model": "HR-V",
    "year": [
      "2023",
      "2024",
      "2025"
    ],
    "package": "All"
  },
  "Honda Insight 2019-22": {
    "platform": "HONDA_INSIGHT",
    "make": "Honda",
    "brand": "honda",
    "model": "Insight",
    "year": [
      "2019",
      "2020",
      "2021",
      "2022"
    ],
    "package": "All"
  },
  "Honda Inspire 2018": {
    "platform": "HONDA_ACCORD",
    "make": "Honda",
    "brand": "honda",
    "model": "Inspire",
    "year": [
      "2018"
    ],
    "package": "All"
  },
  "Honda Odyssey 2018-20": {
    "platform": "HONDA_ODYSSEY",
    "make": "Honda",
    "brand": "honda",
    "model": "Odyssey",
    "year": [
      "2018",
      "2019",
      "2020"
    ],
    "package": "Honda Sensing"
  },
  "Honda Passport 2019-25": {
    "platform": "HONDA_PILOT",
    "make": "Honda",
    "brand": "honda",
    "model": "Passport",
    "year": [
      "2019",
      "2020",
      "2021",
      "2022",
      "2023",
      "2024",
      "2025"
    ],
    "package": "All"
  },
  "Honda Pilot 2016-22": {
    "platform": "HONDA_PILOT",
    "make": "Honda",
    "brand": "honda",
    "model": "Pilot",
    "year": [
      "2016",
      "2017",
      "2018",
      "2019",
      "2020",
      "2021",
      "2022"
    ],
    "package": "Honda Sensing"
  },
  "Honda Ridgeline 2017-25": {
    "platform": "HONDA_RIDGELINE",
    "make": "Honda",
    "brand": "honda",
    "model": "Ridgeline",
    "year": [
      "2017",
      "2018",
      "2019",
      "2020",
      "2021",
      "2022",
      "2023",
      "2024",
      "2025"
    ],
    "package": "Honda Sensing"
  },
  "Hyundai Azera 2022": {
    "platform": "HYUNDAI_AZERA_6TH_GEN",
    "make": "Hyundai",
    "brand": "hyundai",
    "model": "Azera",
    "year": [
      "2022"
    ],
    "package": "All"
  },
  "Hyundai Azera Hybrid 2019": {
    "platform": "HYUNDAI_AZERA_HEV_6TH_GEN",
    "make": "Hyundai",
    "brand": "hyundai",
    "model": "Azera Hybrid",
    "year": [
      "2019"
    ],
    "package": "All"
  },
  "Hyundai Azera Hybrid 2020": {
    "platform": "HYUNDAI_AZERA_HEV_6TH_GEN",
    "make": "Hyundai",
    "brand": "hyundai",
    "model": "Azera Hybrid",
    "year": [
      "2020"
    ],
    "package": "All"
  },
  "Hyundai Custin 2023": {
    "platform": "HYUNDAI_CUSTIN_1ST_GEN",
    "make": "Hyundai",
    "brand": "hyundai",
    "model": "Custin",
    "year": [
      "2023"
    ],
    "package": "All"
  },
  "Hyundai Elantra 2017-18": {
    "platform": "HYUNDAI_ELANTRA",
    "make": "Hyundai",
    "brand": "hyundai",
    "model": "Elantra",
    "year": [
      "2017",
      "2018"
    ],
    "package": "Smart Cruise Control (SCC)"
  },
  "Hyundai Elantra 2019": {
    "platform": "HYUNDAI_ELANTRA",
    "make": "Hyundai",
    "brand": "hyundai",
    "model": "Elantra",
    "year": [
      "2019"
    ],
    "package": "Smart Cruise Control (SCC)"
  },
  "Hyundai Elantra 2021-23": {
    "platform": "HYUNDAI_ELANTRA_2021",
    "make": "Hyundai",
    "brand": "hyundai",
    "model": "Elantra",
    "year": [
      "2021",
      "2022",
      "2023"
    ],
    "package": "Smart Cruise Control (SCC)"
  },
  "Hyundai Elantra 2024-25": {
    "platform": "HYUNDAI_ELANTRA_2024",
    "make": "Hyundai",
    "brand": "hyundai",
    "model": "Elantra",
    "year": [
      "2024",
      "2025"
    ],
    "package": "Smart Cruise Control (SCC)"
  },
  "Hyundai Elantra GT 2017-20": {
    "platform": "HYUNDAI_ELANTRA_GT_I30",
    "make": "Hyundai",
    "brand": "hyundai",
    "model": "Elantra GT",
    "year": [
      "2017",
      "2018",
      "2019",
      "2020"
    ],
    "package": "Smart Cruise Control (SCC)"
  },
  "Hyundai Elantra Hybrid 2021-23": {
    "platform": "HYUNDAI_ELANTRA_HEV_2021",
    "make": "Hyundai",
    "brand": "hyundai",
    "model": "Elantra Hybrid",
    "year": [
      "2021",
      "2022",
      "2023"
    ],
    "package": "Smart Cruise Control (SCC)"
  },
<<<<<<< HEAD
  "Hyundai Elantra Hybrid 2024-25": {
    "platform": "HYUNDAI_ELANTRA_HEV_2024",
    "make": "Hyundai",
    "brand": "hyundai",
    "model": "Elantra Hybrid",
    "year": [
      "2024",
      "2025"
    ],
    "package": "Smart Cruise Control (SCC)"
=======
  "Hyundai Elantra Non-SCC 2022": {
    "platform": "HYUNDAI_ELANTRA_2022_NON_SCC",
    "make": "Hyundai",
    "brand": "hyundai",
    "model": "Elantra Non-SCC",
    "year": [
      "2022"
    ],
    "package": "No Smart Cruise Control (Non-SCC)"
>>>>>>> 23d37a87
  },
  "Hyundai Genesis 2015-16": {
    "platform": "HYUNDAI_GENESIS",
    "make": "Hyundai",
    "brand": "hyundai",
    "model": "Genesis",
    "year": [
      "2015",
      "2016"
    ],
    "package": "Smart Cruise Control (SCC)"
  },
  "Hyundai i30 2017-19": {
    "platform": "HYUNDAI_ELANTRA_GT_I30",
    "make": "Hyundai",
    "brand": "hyundai",
    "model": "i30",
    "year": [
      "2017",
      "2018",
      "2019"
    ],
    "package": "Smart Cruise Control (SCC)"
  },
  "Hyundai i30 Hybrid 2024": {
    "platform": "HYUNDAI_ELANTRA_HEV_2024",
    "make": "Hyundai",
    "brand": "hyundai",
    "model": "i30 Hybrid",
    "year": [
      "2024"
    ],
    "package": "Smart Cruise Control (SCC)"
  },
  "Hyundai Ioniq 5 (Southeast Asia and Europe only) 2022-24": {
    "platform": "HYUNDAI_IONIQ_5",
    "make": "Hyundai",
    "brand": "hyundai",
    "model": "Ioniq 5 (Southeast Asia and Europe only)",
    "year": [
      "2022",
      "2023",
      "2024"
    ],
    "package": "All"
  },
  "Hyundai Ioniq 5 (with HDA II) 2022-24": {
    "platform": "HYUNDAI_IONIQ_5",
    "make": "Hyundai",
    "brand": "hyundai",
    "model": "Ioniq 5 (with HDA II)",
    "year": [
      "2022",
      "2023",
      "2024"
    ],
    "package": "Highway Driving Assist II"
  },
  "Hyundai Ioniq 5 (without HDA II) 2022-24": {
    "platform": "HYUNDAI_IONIQ_5",
    "make": "Hyundai",
    "brand": "hyundai",
    "model": "Ioniq 5 (without HDA II)",
    "year": [
      "2022",
      "2023",
      "2024"
    ],
    "package": "Highway Driving Assist"
  },
  "Hyundai Ioniq 6 (with HDA II) 2023-24": {
    "platform": "HYUNDAI_IONIQ_6",
    "make": "Hyundai",
    "brand": "hyundai",
    "model": "Ioniq 6 (with HDA II)",
    "year": [
      "2023",
      "2024"
    ],
    "package": "Highway Driving Assist II"
  },
  "Hyundai Ioniq Electric 2019": {
    "platform": "HYUNDAI_IONIQ_EV_LTD",
    "make": "Hyundai",
    "brand": "hyundai",
    "model": "Ioniq Electric",
    "year": [
      "2019"
    ],
    "package": "Smart Cruise Control (SCC)"
  },
  "Hyundai Ioniq Electric 2020": {
    "platform": "HYUNDAI_IONIQ_EV_2020",
    "make": "Hyundai",
    "brand": "hyundai",
    "model": "Ioniq Electric",
    "year": [
      "2020"
    ],
    "package": "All"
  },
  "Hyundai Ioniq Hybrid 2017-19": {
    "platform": "HYUNDAI_IONIQ",
    "make": "Hyundai",
    "brand": "hyundai",
    "model": "Ioniq Hybrid",
    "year": [
      "2017",
      "2018",
      "2019"
    ],
    "package": "Smart Cruise Control (SCC)"
  },
  "Hyundai Ioniq Hybrid 2020-22": {
    "platform": "HYUNDAI_IONIQ_HEV_2022",
    "make": "Hyundai",
    "brand": "hyundai",
    "model": "Ioniq Hybrid",
    "year": [
      "2020",
      "2021",
      "2022"
    ],
    "package": "Smart Cruise Control (SCC)"
  },
  "Hyundai Ioniq Plug-in Hybrid 2019": {
    "platform": "HYUNDAI_IONIQ_PHEV_2019",
    "make": "Hyundai",
    "brand": "hyundai",
    "model": "Ioniq Plug-in Hybrid",
    "year": [
      "2019"
    ],
    "package": "Smart Cruise Control (SCC)"
  },
  "Hyundai Ioniq Plug-in Hybrid 2020-22": {
    "platform": "HYUNDAI_IONIQ_PHEV",
    "make": "Hyundai",
    "brand": "hyundai",
    "model": "Ioniq Plug-in Hybrid",
    "year": [
      "2020",
      "2021",
      "2022"
    ],
    "package": "All"
  },
  "Hyundai Kona 2020": {
    "platform": "HYUNDAI_KONA",
    "make": "Hyundai",
    "brand": "hyundai",
    "model": "Kona",
    "year": [
      "2020"
    ],
    "package": "Smart Cruise Control (SCC)"
  },
  "Hyundai Kona 2022": {
    "platform": "HYUNDAI_KONA_2022",
    "make": "Hyundai",
    "brand": "hyundai",
    "model": "Kona",
    "year": [
      "2022"
    ],
    "package": "Smart Cruise Control (SCC)"
  },
  "Hyundai Kona Electric 2018-21": {
    "platform": "HYUNDAI_KONA_EV",
    "make": "Hyundai",
    "brand": "hyundai",
    "model": "Kona Electric",
    "year": [
      "2018",
      "2019",
      "2020",
      "2021"
    ],
    "package": "Smart Cruise Control (SCC)"
  },
  "Hyundai Kona Electric 2022-23": {
    "platform": "HYUNDAI_KONA_EV_2022",
    "make": "Hyundai",
    "brand": "hyundai",
    "model": "Kona Electric",
    "year": [
      "2022",
      "2023"
    ],
    "package": "Smart Cruise Control (SCC)"
  },
  "Hyundai Kona Electric (with HDA II, Korea only) 2023": {
    "platform": "HYUNDAI_KONA_EV_2ND_GEN",
    "make": "Hyundai",
    "brand": "hyundai",
    "model": "Kona Electric (with HDA II, Korea only)",
    "year": [
      "2023"
    ],
    "package": "Smart Cruise Control (SCC)"
  },
  "Hyundai Kona Electric Non-SCC 2019": {
    "platform": "HYUNDAI_KONA_EV_NON_SCC",
    "make": "Hyundai",
    "brand": "hyundai",
    "model": "Kona Electric Non-SCC",
    "year": [
      "2019"
    ],
    "package": "No Smart Cruise Control (Non-SCC)"
  },
  "Hyundai Kona Hybrid 2020": {
    "platform": "HYUNDAI_KONA_HEV",
    "make": "Hyundai",
    "brand": "hyundai",
    "model": "Kona Hybrid",
    "year": [
      "2020"
    ],
    "package": "Smart Cruise Control (SCC)"
  },
  "Hyundai Kona Non-SCC 2019": {
    "platform": "HYUNDAI_KONA_NON_SCC",
    "make": "Hyundai",
    "brand": "hyundai",
    "model": "Kona Non-SCC",
    "year": [
      "2019"
    ],
    "package": "No Smart Cruise Control (Non-SCC)"
  },
  "Hyundai Nexo 2021": {
    "platform": "HYUNDAI_NEXO_1ST_GEN",
    "make": "Hyundai",
    "brand": "hyundai",
    "model": "Nexo",
    "year": [
      "2021"
    ],
    "package": "All"
  },
  "Hyundai Palisade 2020-22": {
    "platform": "HYUNDAI_PALISADE",
    "make": "Hyundai",
    "brand": "hyundai",
    "model": "Palisade",
    "year": [
      "2020",
      "2021",
      "2022"
    ],
    "package": "All"
  },
  "Hyundai Santa Cruz 2022-24": {
    "platform": "HYUNDAI_SANTA_CRUZ_1ST_GEN",
    "make": "Hyundai",
    "brand": "hyundai",
    "model": "Santa Cruz",
    "year": [
      "2022",
      "2023",
      "2024"
    ],
    "package": "Smart Cruise Control (SCC)"
  },
  "Hyundai Santa Fe 2019-20": {
    "platform": "HYUNDAI_SANTA_FE",
    "make": "Hyundai",
    "brand": "hyundai",
    "model": "Santa Fe",
    "year": [
      "2019",
      "2020"
    ],
    "package": "All"
  },
  "Hyundai Santa Fe 2021-23": {
    "platform": "HYUNDAI_SANTA_FE_2022",
    "make": "Hyundai",
    "brand": "hyundai",
    "model": "Santa Fe",
    "year": [
      "2021",
      "2022",
      "2023"
    ],
    "package": "All"
  },
  "Hyundai Santa Fe Hybrid 2022-23": {
    "platform": "HYUNDAI_SANTA_FE_HEV_2022",
    "make": "Hyundai",
    "brand": "hyundai",
    "model": "Santa Fe Hybrid",
    "year": [
      "2022",
      "2023"
    ],
    "package": "All"
  },
  "Hyundai Santa Fe Plug-in Hybrid 2022-23": {
    "platform": "HYUNDAI_SANTA_FE_PHEV_2022",
    "make": "Hyundai",
    "brand": "hyundai",
    "model": "Santa Fe Plug-in Hybrid",
    "year": [
      "2022",
      "2023"
    ],
    "package": "All"
  },
  "Hyundai Sonata 2018-19": {
    "platform": "HYUNDAI_SONATA_LF",
    "make": "Hyundai",
    "brand": "hyundai",
    "model": "Sonata",
    "year": [
      "2018",
      "2019"
    ],
    "package": "Smart Cruise Control (SCC)"
  },
  "Hyundai Sonata 2020-23": {
    "platform": "HYUNDAI_SONATA",
    "make": "Hyundai",
    "brand": "hyundai",
    "model": "Sonata",
    "year": [
      "2020",
      "2021",
      "2022",
      "2023"
    ],
    "package": "All"
  },
  "Hyundai Sonata Hybrid 2020-23": {
    "platform": "HYUNDAI_SONATA_HYBRID",
    "make": "Hyundai",
    "brand": "hyundai",
    "model": "Sonata Hybrid",
    "year": [
      "2020",
      "2021",
      "2022",
      "2023"
    ],
    "package": "All"
  },
  "Hyundai Staria 2023": {
    "platform": "HYUNDAI_STARIA_4TH_GEN",
    "make": "Hyundai",
    "brand": "hyundai",
    "model": "Staria",
    "year": [
      "2023"
    ],
    "package": "All"
  },
  "Hyundai Tucson 2021": {
    "platform": "HYUNDAI_TUCSON",
    "make": "Hyundai",
    "brand": "hyundai",
    "model": "Tucson",
    "year": [
      "2021"
    ],
    "package": "Smart Cruise Control (SCC)"
  },
  "Hyundai Tucson 2022": {
    "platform": "HYUNDAI_TUCSON_4TH_GEN",
    "make": "Hyundai",
    "brand": "hyundai",
    "model": "Tucson",
    "year": [
      "2022"
    ],
    "package": "Smart Cruise Control (SCC)"
  },
  "Hyundai Tucson 2023-24": {
    "platform": "HYUNDAI_TUCSON_4TH_GEN",
    "make": "Hyundai",
    "brand": "hyundai",
    "model": "Tucson",
    "year": [
      "2023",
      "2024"
    ],
    "package": "All"
  },
  "Hyundai Tucson Diesel 2019": {
    "platform": "HYUNDAI_TUCSON",
    "make": "Hyundai",
    "brand": "hyundai",
    "model": "Tucson Diesel",
    "year": [
      "2019"
    ],
    "package": "Smart Cruise Control (SCC)"
  },
  "Hyundai Tucson Hybrid 2022-24": {
    "platform": "HYUNDAI_TUCSON_4TH_GEN",
    "make": "Hyundai",
    "brand": "hyundai",
    "model": "Tucson Hybrid",
    "year": [
      "2022",
      "2023",
      "2024"
    ],
    "package": "All"
  },
  "Hyundai Tucson Plug-in Hybrid 2024": {
    "platform": "HYUNDAI_TUCSON_4TH_GEN",
    "make": "Hyundai",
    "brand": "hyundai",
    "model": "Tucson Plug-in Hybrid",
    "year": [
      "2024"
    ],
    "package": "All"
  },
  "Hyundai Veloster 2019-20": {
    "platform": "HYUNDAI_VELOSTER",
    "make": "Hyundai",
    "brand": "hyundai",
    "model": "Veloster",
    "year": [
      "2019",
      "2020"
    ],
    "package": "Smart Cruise Control (SCC)"
  },
  "Jeep Grand Cherokee 2016-18": {
    "platform": "JEEP_GRAND_CHEROKEE",
    "make": "Jeep",
    "brand": "chrysler",
    "model": "Grand Cherokee",
    "year": [
      "2016",
      "2017",
      "2018"
    ],
    "package": "Adaptive Cruise Control (ACC)"
  },
  "Jeep Grand Cherokee 2019-21": {
    "platform": "JEEP_GRAND_CHEROKEE_2019",
    "make": "Jeep",
    "brand": "chrysler",
    "model": "Grand Cherokee",
    "year": [
      "2019",
      "2020",
      "2021"
    ],
    "package": "Adaptive Cruise Control (ACC)"
  },
  "Kia Carnival 2022-24": {
    "platform": "KIA_CARNIVAL_4TH_GEN",
    "make": "Kia",
    "brand": "hyundai",
    "model": "Carnival",
    "year": [
      "2022",
      "2023",
      "2024"
    ],
    "package": "Smart Cruise Control (SCC)"
  },
  "Kia Carnival (China only) 2023": {
    "platform": "KIA_CARNIVAL_4TH_GEN",
    "make": "Kia",
    "brand": "hyundai",
    "model": "Carnival (China only)",
    "year": [
      "2023"
    ],
    "package": "Smart Cruise Control (SCC)"
  },
  "Kia Ceed 2019-21": {
    "platform": "KIA_CEED",
    "make": "Kia",
    "brand": "hyundai",
    "model": "Ceed",
    "year": [
      "2019",
      "2020",
      "2021"
    ],
    "package": "Smart Cruise Control (SCC)"
  },
  "Kia Ceed Plug-in Hybrid Non-SCC 2022": {
    "platform": "KIA_CEED_PHEV_2022_NON_SCC",
    "make": "Kia",
    "brand": "hyundai",
    "model": "Ceed Plug-in Hybrid Non-SCC",
    "year": [
      "2022"
    ],
    "package": "No Smart Cruise Control (Non-SCC)"
  },
  "Kia EV6 (Southeast Asia only) 2022-24": {
    "platform": "KIA_EV6",
    "make": "Kia",
    "brand": "hyundai",
    "model": "EV6 (Southeast Asia only)",
    "year": [
      "2022",
      "2023",
      "2024"
    ],
    "package": "All"
  },
  "Kia EV6 (with HDA II) 2022-24": {
    "platform": "KIA_EV6",
    "make": "Kia",
    "brand": "hyundai",
    "model": "EV6 (with HDA II)",
    "year": [
      "2022",
      "2023",
      "2024"
    ],
    "package": "Highway Driving Assist II"
  },
  "Kia EV6 (without HDA II) 2022-24": {
    "platform": "KIA_EV6",
    "make": "Kia",
    "brand": "hyundai",
    "model": "EV6 (without HDA II)",
    "year": [
      "2022",
      "2023",
      "2024"
    ],
    "package": "Highway Driving Assist"
  },
  "Kia Forte 2019-21": {
    "platform": "KIA_FORTE",
    "make": "Kia",
    "brand": "hyundai",
    "model": "Forte",
    "year": [
      "2019",
      "2020",
      "2021"
    ],
    "package": "Smart Cruise Control (SCC)"
  },
  "Kia Forte 2022-23": {
    "platform": "KIA_FORTE",
    "make": "Kia",
    "brand": "hyundai",
    "model": "Forte",
    "year": [
      "2022",
      "2023"
    ],
    "package": "Smart Cruise Control (SCC)"
  },
  "Kia K5 2021-24": {
    "platform": "KIA_K5_2021",
    "make": "Kia",
    "brand": "hyundai",
    "model": "K5",
    "year": [
      "2021",
      "2022",
      "2023",
      "2024"
    ],
    "package": "Smart Cruise Control (SCC)"
  },
  "Kia K5 Hybrid 2020-22": {
    "platform": "KIA_K5_HEV_2020",
    "make": "Kia",
    "brand": "hyundai",
    "model": "K5 Hybrid",
    "year": [
      "2020",
      "2021",
      "2022"
    ],
    "package": "Smart Cruise Control (SCC)"
  },
  "Kia K8 Hybrid (with HDA II) 2023": {
    "platform": "KIA_K8_HEV_1ST_GEN",
    "make": "Kia",
    "brand": "hyundai",
    "model": "K8 Hybrid (with HDA II)",
    "year": [
      "2023"
    ],
    "package": "Highway Driving Assist II"
  },
  "Kia Niro EV 2019": {
    "platform": "KIA_NIRO_EV",
    "make": "Kia",
    "brand": "hyundai",
    "model": "Niro EV",
    "year": [
      "2019"
    ],
    "package": "All"
  },
  "Kia Niro EV 2020": {
    "platform": "KIA_NIRO_EV",
    "make": "Kia",
    "brand": "hyundai",
    "model": "Niro EV",
    "year": [
      "2020"
    ],
    "package": "All"
  },
  "Kia Niro EV 2021": {
    "platform": "KIA_NIRO_EV",
    "make": "Kia",
    "brand": "hyundai",
    "model": "Niro EV",
    "year": [
      "2021"
    ],
    "package": "All"
  },
  "Kia Niro EV 2022": {
    "platform": "KIA_NIRO_EV",
    "make": "Kia",
    "brand": "hyundai",
    "model": "Niro EV",
    "year": [
      "2022"
    ],
    "package": "All"
  },
  "Kia Niro EV (with HDA II) 2025": {
    "platform": "KIA_NIRO_EV_2ND_GEN",
    "make": "Kia",
    "brand": "hyundai",
    "model": "Niro EV (with HDA II)",
    "year": [
      "2025"
    ],
    "package": "Highway Driving Assist II"
  },
  "Kia Niro EV (without HDA II) 2023-25": {
    "platform": "KIA_NIRO_EV_2ND_GEN",
    "make": "Kia",
    "brand": "hyundai",
    "model": "Niro EV (without HDA II)",
    "year": [
      "2023",
      "2024",
      "2025"
    ],
    "package": "All"
  },
  "Kia Niro Hybrid 2018": {
    "platform": "KIA_NIRO_PHEV",
    "make": "Kia",
    "brand": "hyundai",
    "model": "Niro Hybrid",
    "year": [
      "2018"
    ],
    "package": "Smart Cruise Control (SCC)"
  },
  "Kia Niro Hybrid 2021": {
    "platform": "KIA_NIRO_HEV_2021",
    "make": "Kia",
    "brand": "hyundai",
    "model": "Niro Hybrid",
    "year": [
      "2021"
    ],
    "package": "Smart Cruise Control (SCC)"
  },
  "Kia Niro Hybrid 2022": {
    "platform": "KIA_NIRO_HEV_2021",
    "make": "Kia",
    "brand": "hyundai",
    "model": "Niro Hybrid",
    "year": [
      "2022"
    ],
    "package": "Smart Cruise Control (SCC)"
  },
  "Kia Niro Hybrid 2023": {
    "platform": "KIA_NIRO_HEV_2ND_GEN",
    "make": "Kia",
    "brand": "hyundai",
    "model": "Niro Hybrid",
    "year": [
      "2023"
    ],
    "package": "Smart Cruise Control (SCC)"
  },
  "Kia Niro Plug-in Hybrid 2018-19": {
    "platform": "KIA_NIRO_PHEV",
    "make": "Kia",
    "brand": "hyundai",
    "model": "Niro Plug-in Hybrid",
    "year": [
      "2018",
      "2019"
    ],
    "package": "All"
  },
  "Kia Niro Plug-in Hybrid 2020": {
    "platform": "KIA_NIRO_PHEV",
    "make": "Kia",
    "brand": "hyundai",
    "model": "Niro Plug-in Hybrid",
    "year": [
      "2020"
    ],
    "package": "Smart Cruise Control (SCC)"
  },
  "Kia Niro Plug-in Hybrid 2021": {
    "platform": "KIA_NIRO_PHEV_2022",
    "make": "Kia",
    "brand": "hyundai",
    "model": "Niro Plug-in Hybrid",
    "year": [
      "2021"
    ],
    "package": "Smart Cruise Control (SCC)"
  },
  "Kia Niro Plug-in Hybrid 2022": {
    "platform": "KIA_NIRO_PHEV_2022",
    "make": "Kia",
    "brand": "hyundai",
    "model": "Niro Plug-in Hybrid",
    "year": [
      "2022"
    ],
    "package": "Smart Cruise Control (SCC)"
  },
  "Kia Optima 2017": {
    "platform": "KIA_OPTIMA_G4",
    "make": "Kia",
    "brand": "hyundai",
    "model": "Optima",
    "year": [
      "2017"
    ],
    "package": "Advanced Smart Cruise Control"
  },
  "Kia Optima 2019-20": {
    "platform": "KIA_OPTIMA_G4_FL",
    "make": "Kia",
    "brand": "hyundai",
    "model": "Optima",
    "year": [
      "2019",
      "2020"
    ],
    "package": "Smart Cruise Control (SCC)"
  },
  "Kia Optima Hybrid 2019": {
    "platform": "KIA_OPTIMA_H_G4_FL",
    "make": "Kia",
    "brand": "hyundai",
    "model": "Optima Hybrid",
    "year": [
      "2019"
    ],
    "package": "Smart Cruise Control (SCC)"
  },
  "Kia Seltos 2021": {
    "platform": "KIA_SELTOS",
    "make": "Kia",
    "brand": "hyundai",
    "model": "Seltos",
    "year": [
      "2021"
    ],
    "package": "Smart Cruise Control (SCC)"
  },
  "Kia Sorento 2018": {
    "platform": "KIA_SORENTO",
    "make": "Kia",
    "brand": "hyundai",
    "model": "Sorento",
    "year": [
      "2018"
    ],
    "package": "Advanced Smart Cruise Control & LKAS"
  },
  "Kia Sorento 2019": {
    "platform": "KIA_SORENTO",
    "make": "Kia",
    "brand": "hyundai",
    "model": "Sorento",
    "year": [
      "2019"
    ],
    "package": "Smart Cruise Control (SCC)"
  },
  "Kia Sorento 2021-23": {
    "platform": "KIA_SORENTO_4TH_GEN",
    "make": "Kia",
    "brand": "hyundai",
    "model": "Sorento",
    "year": [
      "2021",
      "2022",
      "2023"
    ],
    "package": "Smart Cruise Control (SCC)"
  },
  "Kia Sorento Hybrid 2021-23": {
    "platform": "KIA_SORENTO_HEV_4TH_GEN",
    "make": "Kia",
    "brand": "hyundai",
    "model": "Sorento Hybrid",
    "year": [
      "2021",
      "2022",
      "2023"
    ],
    "package": "All"
  },
  "Kia Sorento Plug-in Hybrid 2022-23": {
    "platform": "KIA_SORENTO_HEV_4TH_GEN",
    "make": "Kia",
    "brand": "hyundai",
    "model": "Sorento Plug-in Hybrid",
    "year": [
      "2022",
      "2023"
    ],
    "package": "All"
  },
  "Kia Sportage 2023-24": {
    "platform": "KIA_SPORTAGE_5TH_GEN",
    "make": "Kia",
    "brand": "hyundai",
    "model": "Sportage",
    "year": [
      "2023",
      "2024"
    ],
    "package": "Smart Cruise Control (SCC)"
  },
  "Kia Sportage Hybrid 2023": {
    "platform": "KIA_SPORTAGE_5TH_GEN",
    "make": "Kia",
    "brand": "hyundai",
    "model": "Sportage Hybrid",
    "year": [
      "2023"
    ],
    "package": "Smart Cruise Control (SCC)"
  },
  "Kia Stinger 2018-20": {
    "platform": "KIA_STINGER",
    "make": "Kia",
    "brand": "hyundai",
    "model": "Stinger",
    "year": [
      "2018",
      "2019",
      "2020"
    ],
    "package": "Smart Cruise Control (SCC)"
  },
  "Kia Stinger 2022-23": {
    "platform": "KIA_STINGER_2022",
    "make": "Kia",
    "brand": "hyundai",
    "model": "Stinger",
    "year": [
      "2022",
      "2023"
    ],
    "package": "All"
  },
  "Kia Telluride 2020-22": {
    "platform": "HYUNDAI_PALISADE",
    "make": "Kia",
    "brand": "hyundai",
    "model": "Telluride",
    "year": [
      "2020",
      "2021",
      "2022"
    ],
    "package": "All"
  },
  "Lexus CT Hybrid 2017-18": {
    "platform": "LEXUS_CTH",
    "make": "Lexus",
    "brand": "toyota",
    "model": "CT Hybrid",
    "year": [
      "2017",
      "2018"
    ],
    "package": "Lexus Safety System+"
  },
  "Lexus ES 2017-18": {
    "platform": "LEXUS_ES",
    "make": "Lexus",
    "brand": "toyota",
    "model": "ES",
    "year": [
      "2017",
      "2018"
    ],
    "package": "All"
  },
  "Lexus ES 2019-25": {
    "platform": "LEXUS_ES_TSS2",
    "make": "Lexus",
    "brand": "toyota",
    "model": "ES",
    "year": [
      "2019",
      "2020",
      "2021",
      "2022",
      "2023",
      "2024",
      "2025"
    ],
    "package": "All"
  },
  "Lexus ES Hybrid 2017-18": {
    "platform": "LEXUS_ES",
    "make": "Lexus",
    "brand": "toyota",
    "model": "ES Hybrid",
    "year": [
      "2017",
      "2018"
    ],
    "package": "All"
  },
  "Lexus ES Hybrid 2019-25": {
    "platform": "LEXUS_ES_TSS2",
    "make": "Lexus",
    "brand": "toyota",
    "model": "ES Hybrid",
    "year": [
      "2019",
      "2020",
      "2021",
      "2022",
      "2023",
      "2024",
      "2025"
    ],
    "package": "All"
  },
  "Lexus GS F 2016": {
    "platform": "LEXUS_GS_F",
    "make": "Lexus",
    "brand": "toyota",
    "model": "GS F",
    "year": [
      "2016"
    ],
    "package": "All"
  },
  "Lexus IS 2017-19": {
    "platform": "LEXUS_IS",
    "make": "Lexus",
    "brand": "toyota",
    "model": "IS",
    "year": [
      "2017",
      "2018",
      "2019"
    ],
    "package": "All"
  },
  "Lexus IS 2022-24": {
    "platform": "LEXUS_IS_TSS2",
    "make": "Lexus",
    "brand": "toyota",
    "model": "IS",
    "year": [
      "2022",
      "2023",
      "2024"
    ],
    "package": "All"
  },
  "Lexus LC 2024-25": {
    "platform": "LEXUS_LC_TSS2",
    "make": "Lexus",
    "brand": "toyota",
    "model": "LC",
    "year": [
      "2024",
      "2025"
    ],
    "package": "All"
  },
  "Lexus NX 2018-19": {
    "platform": "LEXUS_NX",
    "make": "Lexus",
    "brand": "toyota",
    "model": "NX",
    "year": [
      "2018",
      "2019"
    ],
    "package": "All"
  },
  "Lexus NX 2020-21": {
    "platform": "LEXUS_NX_TSS2",
    "make": "Lexus",
    "brand": "toyota",
    "model": "NX",
    "year": [
      "2020",
      "2021"
    ],
    "package": "All"
  },
  "Lexus NX Hybrid 2018-19": {
    "platform": "LEXUS_NX",
    "make": "Lexus",
    "brand": "toyota",
    "model": "NX Hybrid",
    "year": [
      "2018",
      "2019"
    ],
    "package": "All"
  },
  "Lexus NX Hybrid 2020-21": {
    "platform": "LEXUS_NX_TSS2",
    "make": "Lexus",
    "brand": "toyota",
    "model": "NX Hybrid",
    "year": [
      "2020",
      "2021"
    ],
    "package": "All"
  },
  "Lexus RC 2018-20": {
    "platform": "LEXUS_RC",
    "make": "Lexus",
    "brand": "toyota",
    "model": "RC",
    "year": [
      "2018",
      "2019",
      "2020"
    ],
    "package": "All"
  },
  "Lexus RC 2023": {
    "platform": "LEXUS_RC_TSS2",
    "make": "Lexus",
    "brand": "toyota",
    "model": "RC",
    "year": [
      "2023"
    ],
    "package": "All"
  },
  "Lexus RX 2016": {
    "platform": "LEXUS_RX",
    "make": "Lexus",
    "brand": "toyota",
    "model": "RX",
    "year": [
      "2016"
    ],
    "package": "Lexus Safety System+"
  },
  "Lexus RX 2017-19": {
    "platform": "LEXUS_RX",
    "make": "Lexus",
    "brand": "toyota",
    "model": "RX",
    "year": [
      "2017",
      "2018",
      "2019"
    ],
    "package": "All"
  },
  "Lexus RX 2020-22": {
    "platform": "LEXUS_RX_TSS2",
    "make": "Lexus",
    "brand": "toyota",
    "model": "RX",
    "year": [
      "2020",
      "2021",
      "2022"
    ],
    "package": "All"
  },
  "Lexus RX Hybrid 2016": {
    "platform": "LEXUS_RX",
    "make": "Lexus",
    "brand": "toyota",
    "model": "RX Hybrid",
    "year": [
      "2016"
    ],
    "package": "Lexus Safety System+"
  },
  "Lexus RX Hybrid 2017-19": {
    "platform": "LEXUS_RX",
    "make": "Lexus",
    "brand": "toyota",
    "model": "RX Hybrid",
    "year": [
      "2017",
      "2018",
      "2019"
    ],
    "package": "All"
  },
  "Lexus RX Hybrid 2020-22": {
    "platform": "LEXUS_RX_TSS2",
    "make": "Lexus",
    "brand": "toyota",
    "model": "RX Hybrid",
    "year": [
      "2020",
      "2021",
      "2022"
    ],
    "package": "All"
  },
  "Lexus UX Hybrid 2019-24": {
    "platform": "TOYOTA_COROLLA_TSS2",
    "make": "Lexus",
    "brand": "toyota",
    "model": "UX Hybrid",
    "year": [
      "2019",
      "2020",
      "2021",
      "2022",
      "2023",
      "2024"
    ],
    "package": "All"
  },
  "Lincoln Aviator 2020-24": {
    "platform": "FORD_EXPLORER_MK6",
    "make": "Lincoln",
    "brand": "ford",
    "model": "Aviator",
    "year": [
      "2020",
      "2021",
      "2022",
      "2023",
      "2024"
    ],
    "package": "Co-Pilot360 Plus"
  },
  "Lincoln Aviator Plug-in Hybrid 2020-24": {
    "platform": "FORD_EXPLORER_MK6",
    "make": "Lincoln",
    "brand": "ford",
    "model": "Aviator Plug-in Hybrid",
    "year": [
      "2020",
      "2021",
      "2022",
      "2023",
      "2024"
    ],
    "package": "Co-Pilot360 Plus"
  },
  "MAN eTGE 2020-24": {
    "platform": "VOLKSWAGEN_CRAFTER_MK2",
    "make": "MAN",
    "brand": "volkswagen",
    "model": "eTGE",
    "year": [
      "2020",
      "2021",
      "2022",
      "2023",
      "2024"
    ],
    "package": "Adaptive Cruise Control (ACC) & Lane Assist"
  },
  "MAN TGE 2017-24": {
    "platform": "VOLKSWAGEN_CRAFTER_MK2",
    "make": "MAN",
    "brand": "volkswagen",
    "model": "TGE",
    "year": [
      "2017",
      "2018",
      "2019",
      "2020",
      "2021",
      "2022",
      "2023",
      "2024"
    ],
    "package": "Adaptive Cruise Control (ACC) & Lane Assist"
  },
  "Mazda CX-5 2022-25": {
    "platform": "MAZDA_CX5_2022",
    "make": "Mazda",
    "brand": "mazda",
    "model": "CX-5",
    "year": [
      "2022",
      "2023",
      "2024",
      "2025"
    ],
    "package": "All"
  },
  "Mazda CX-9 2021-23": {
    "platform": "MAZDA_CX9_2021",
    "make": "Mazda",
    "brand": "mazda",
    "model": "CX-9",
    "year": [
      "2021",
      "2022",
      "2023"
    ],
    "package": "All"
  },
  "Nissan Altima 2019-20": {
    "platform": "NISSAN_ALTIMA",
    "make": "Nissan",
    "brand": "nissan",
    "model": "Altima",
    "year": [
      "2019",
      "2020"
    ],
    "package": "ProPILOT Assist"
  },
  "Nissan Leaf 2018-23": {
    "platform": "NISSAN_LEAF",
    "make": "Nissan",
    "brand": "nissan",
    "model": "Leaf",
    "year": [
      "2018",
      "2019",
      "2020",
      "2021",
      "2022",
      "2023"
    ],
    "package": "ProPILOT Assist"
  },
  "Nissan Rogue 2018-20": {
    "platform": "NISSAN_ROGUE",
    "make": "Nissan",
    "brand": "nissan",
    "model": "Rogue",
    "year": [
      "2018",
      "2019",
      "2020"
    ],
    "package": "ProPILOT Assist"
  },
  "Nissan X-Trail 2017": {
    "platform": "NISSAN_XTRAIL",
    "make": "Nissan",
    "brand": "nissan",
    "model": "X-Trail",
    "year": [
      "2017"
    ],
    "package": "ProPILOT Assist"
  },
  "Ram 1500 2019-24": {
    "platform": "RAM_1500_5TH_GEN",
    "make": "Ram",
    "brand": "chrysler",
    "model": "1500",
    "year": [
      "2019",
      "2020",
      "2021",
      "2022",
      "2023",
      "2024"
    ],
    "package": "Adaptive Cruise Control (ACC)"
  },
  "Ram 2500 2020-24": {
    "platform": "RAM_HD_5TH_GEN",
    "make": "Ram",
    "brand": "chrysler",
    "model": "2500",
    "year": [
      "2020",
      "2021",
      "2022",
      "2023",
      "2024"
    ],
    "package": "Adaptive Cruise Control (ACC)"
  },
  "Ram 3500 2019-22": {
    "platform": "RAM_HD_5TH_GEN",
    "make": "Ram",
    "brand": "chrysler",
    "model": "3500",
    "year": [
      "2019",
      "2020",
      "2021",
      "2022"
    ],
    "package": "Adaptive Cruise Control (ACC)"
  },
  "Rivian R1S 2022-24": {
    "platform": "RIVIAN_R1_GEN1",
    "make": "Rivian",
    "brand": "rivian",
    "model": "R1S",
    "year": [
      "2022",
      "2023",
      "2024"
    ],
    "package": "All"
  },
  "Rivian R1T 2022-24": {
    "platform": "RIVIAN_R1_GEN1",
    "make": "Rivian",
    "brand": "rivian",
    "model": "R1T",
    "year": [
      "2022",
      "2023",
      "2024"
    ],
    "package": "All"
  },
  "SEAT Ateca 2016-23": {
    "platform": "SEAT_ATECA_MK1",
    "make": "SEAT",
    "brand": "volkswagen",
    "model": "Ateca",
    "year": [
      "2016",
      "2017",
      "2018",
      "2019",
      "2020",
      "2021",
      "2022",
      "2023"
    ],
    "package": "Adaptive Cruise Control (ACC) & Lane Assist"
  },
  "SEAT Leon 2014-20": {
    "platform": "SEAT_ATECA_MK1",
    "make": "SEAT",
    "brand": "volkswagen",
    "model": "Leon",
    "year": [
      "2014",
      "2015",
      "2016",
      "2017",
      "2018",
      "2019",
      "2020"
    ],
    "package": "Adaptive Cruise Control (ACC) & Lane Assist"
  },
  "Subaru Ascent 2019-21": {
    "platform": "SUBARU_ASCENT",
    "make": "Subaru",
    "brand": "subaru",
    "model": "Ascent",
    "year": [
      "2019",
      "2020",
      "2021"
    ],
    "package": "All"
  },
  "Subaru Crosstrek 2018-19": {
    "platform": "SUBARU_IMPREZA",
    "make": "Subaru",
    "brand": "subaru",
    "model": "Crosstrek",
    "year": [
      "2018",
      "2019"
    ],
    "package": "EyeSight Driver Assistance"
  },
  "Subaru Crosstrek 2020-23": {
    "platform": "SUBARU_IMPREZA_2020",
    "make": "Subaru",
    "brand": "subaru",
    "model": "Crosstrek",
    "year": [
      "2020",
      "2021",
      "2022",
      "2023"
    ],
    "package": "EyeSight Driver Assistance"
  },
  "Subaru Forester 2017-18": {
    "platform": "SUBARU_FORESTER_PREGLOBAL",
    "make": "Subaru",
    "brand": "subaru",
    "model": "Forester",
    "year": [
      "2017",
      "2018"
    ],
    "package": "EyeSight Driver Assistance"
  },
  "Subaru Forester 2019-21": {
    "platform": "SUBARU_FORESTER",
    "make": "Subaru",
    "brand": "subaru",
    "model": "Forester",
    "year": [
      "2019",
      "2020",
      "2021"
    ],
    "package": "All"
  },
  "Subaru Impreza 2017-19": {
    "platform": "SUBARU_IMPREZA",
    "make": "Subaru",
    "brand": "subaru",
    "model": "Impreza",
    "year": [
      "2017",
      "2018",
      "2019"
    ],
    "package": "EyeSight Driver Assistance"
  },
  "Subaru Impreza 2020-22": {
    "platform": "SUBARU_IMPREZA_2020",
    "make": "Subaru",
    "brand": "subaru",
    "model": "Impreza",
    "year": [
      "2020",
      "2021",
      "2022"
    ],
    "package": "EyeSight Driver Assistance"
  },
  "Subaru Legacy 2015-18": {
    "platform": "SUBARU_LEGACY_PREGLOBAL",
    "make": "Subaru",
    "brand": "subaru",
    "model": "Legacy",
    "year": [
      "2015",
      "2016",
      "2017",
      "2018"
    ],
    "package": "EyeSight Driver Assistance"
  },
  "Subaru Legacy 2020-22": {
    "platform": "SUBARU_LEGACY",
    "make": "Subaru",
    "brand": "subaru",
    "model": "Legacy",
    "year": [
      "2020",
      "2021",
      "2022"
    ],
    "package": "All"
  },
  "Subaru Outback 2015-17": {
    "platform": "SUBARU_OUTBACK_PREGLOBAL",
    "make": "Subaru",
    "brand": "subaru",
    "model": "Outback",
    "year": [
      "2015",
      "2016",
      "2017"
    ],
    "package": "EyeSight Driver Assistance"
  },
  "Subaru Outback 2018-19": {
    "platform": "SUBARU_OUTBACK_PREGLOBAL_2018",
    "make": "Subaru",
    "brand": "subaru",
    "model": "Outback",
    "year": [
      "2018",
      "2019"
    ],
    "package": "EyeSight Driver Assistance"
  },
  "Subaru Outback 2020-22": {
    "platform": "SUBARU_OUTBACK",
    "make": "Subaru",
    "brand": "subaru",
    "model": "Outback",
    "year": [
      "2020",
      "2021",
      "2022"
    ],
    "package": "All"
  },
  "Subaru XV 2018-19": {
    "platform": "SUBARU_IMPREZA",
    "make": "Subaru",
    "brand": "subaru",
    "model": "XV",
    "year": [
      "2018",
      "2019"
    ],
    "package": "EyeSight Driver Assistance"
  },
  "Subaru XV 2020-21": {
    "platform": "SUBARU_IMPREZA_2020",
    "make": "Subaru",
    "brand": "subaru",
    "model": "XV",
    "year": [
      "2020",
      "2021"
    ],
    "package": "EyeSight Driver Assistance"
  },
  "Škoda Fabia 2022-23": {
    "platform": "SKODA_FABIA_MK4",
    "make": "Škoda",
    "brand": "volkswagen",
    "model": "Fabia",
    "year": [
      "2022",
      "2023"
    ],
    "package": "Adaptive Cruise Control (ACC) & Lane Assist"
  },
  "Škoda Kamiq 2021-23": {
    "platform": "SKODA_KAMIQ_MK1",
    "make": "Škoda",
    "brand": "volkswagen",
    "model": "Kamiq",
    "year": [
      "2021",
      "2022",
      "2023"
    ],
    "package": "Adaptive Cruise Control (ACC) & Lane Assist"
  },
  "Škoda Karoq 2019-23": {
    "platform": "SKODA_KAROQ_MK1",
    "make": "Škoda",
    "brand": "volkswagen",
    "model": "Karoq",
    "year": [
      "2019",
      "2020",
      "2021",
      "2022",
      "2023"
    ],
    "package": "Adaptive Cruise Control (ACC) & Lane Assist"
  },
  "Škoda Kodiaq 2017-23": {
    "platform": "SKODA_KODIAQ_MK1",
    "make": "Škoda",
    "brand": "volkswagen",
    "model": "Kodiaq",
    "year": [
      "2017",
      "2018",
      "2019",
      "2020",
      "2021",
      "2022",
      "2023"
    ],
    "package": "Adaptive Cruise Control (ACC) & Lane Assist"
  },
  "Škoda Octavia 2015-19": {
    "platform": "SKODA_OCTAVIA_MK3",
    "make": "Škoda",
    "brand": "volkswagen",
    "model": "Octavia",
    "year": [
      "2015",
      "2016",
      "2017",
      "2018",
      "2019"
    ],
    "package": "Adaptive Cruise Control (ACC) & Lane Assist"
  },
  "Škoda Octavia RS 2016": {
    "platform": "SKODA_OCTAVIA_MK3",
    "make": "Škoda",
    "brand": "volkswagen",
    "model": "Octavia RS",
    "year": [
      "2016"
    ],
    "package": "Adaptive Cruise Control (ACC) & Lane Assist"
  },
  "Škoda Octavia Scout 2017-19": {
    "platform": "SKODA_OCTAVIA_MK3",
    "make": "Škoda",
    "brand": "volkswagen",
    "model": "Octavia Scout",
    "year": [
      "2017",
      "2018",
      "2019"
    ],
    "package": "Adaptive Cruise Control (ACC) & Lane Assist"
  },
  "Škoda Scala 2020-23": {
    "platform": "SKODA_KAMIQ_MK1",
    "make": "Škoda",
    "brand": "volkswagen",
    "model": "Scala",
    "year": [
      "2020",
      "2021",
      "2022",
      "2023"
    ],
    "package": "Adaptive Cruise Control (ACC) & Lane Assist"
  },
  "Škoda Superb 2015-22": {
    "platform": "SKODA_SUPERB_MK3",
    "make": "Škoda",
    "brand": "volkswagen",
    "model": "Superb",
    "year": [
      "2015",
      "2016",
      "2017",
      "2018",
      "2019",
      "2020",
      "2021",
      "2022"
    ],
    "package": "Adaptive Cruise Control (ACC) & Lane Assist"
  },
  "Tesla Model 3 (with HW3) 2019-23": {
    "platform": "TESLA_MODEL_3",
    "make": "Tesla",
    "brand": "tesla",
    "model": "Model 3 (with HW3)",
    "year": [
      "2019",
      "2020",
      "2021",
      "2022",
      "2023"
    ],
    "package": "All"
  },
  "Tesla Model 3 (with HW4) 2024-25": {
    "platform": "TESLA_MODEL_3",
    "make": "Tesla",
    "brand": "tesla",
    "model": "Model 3 (with HW4)",
    "year": [
      "2024",
      "2025"
    ],
    "package": "All"
  },
  "Tesla Model Y (with HW3) 2020-23": {
    "platform": "TESLA_MODEL_Y",
    "make": "Tesla",
    "brand": "tesla",
    "model": "Model Y (with HW3)",
    "year": [
      "2020",
      "2021",
      "2022",
      "2023"
    ],
    "package": "All"
  },
  "Tesla Model Y (with HW4) 2024": {
    "platform": "TESLA_MODEL_Y",
    "make": "Tesla",
    "brand": "tesla",
    "model": "Model Y (with HW4)",
    "year": [
      "2024"
    ],
    "package": "All"
  },
  "Toyota Alphard 2019-20": {
    "platform": "TOYOTA_ALPHARD_TSS2",
    "make": "Toyota",
    "brand": "toyota",
    "model": "Alphard",
    "year": [
      "2019",
      "2020"
    ],
    "package": "All"
  },
  "Toyota Alphard Hybrid 2021": {
    "platform": "TOYOTA_ALPHARD_TSS2",
    "make": "Toyota",
    "brand": "toyota",
    "model": "Alphard Hybrid",
    "year": [
      "2021"
    ],
    "package": "All"
  },
  "Toyota Avalon 2016": {
    "platform": "TOYOTA_AVALON",
    "make": "Toyota",
    "brand": "toyota",
    "model": "Avalon",
    "year": [
      "2016"
    ],
    "package": "Toyota Safety Sense P"
  },
  "Toyota Avalon 2017-18": {
    "platform": "TOYOTA_AVALON",
    "make": "Toyota",
    "brand": "toyota",
    "model": "Avalon",
    "year": [
      "2017",
      "2018"
    ],
    "package": "All"
  },
  "Toyota Avalon 2019-21": {
    "platform": "TOYOTA_AVALON_2019",
    "make": "Toyota",
    "brand": "toyota",
    "model": "Avalon",
    "year": [
      "2019",
      "2020",
      "2021"
    ],
    "package": "All"
  },
  "Toyota Avalon 2022": {
    "platform": "TOYOTA_AVALON_TSS2",
    "make": "Toyota",
    "brand": "toyota",
    "model": "Avalon",
    "year": [
      "2022"
    ],
    "package": "All"
  },
  "Toyota Avalon Hybrid 2019-21": {
    "platform": "TOYOTA_AVALON_2019",
    "make": "Toyota",
    "brand": "toyota",
    "model": "Avalon Hybrid",
    "year": [
      "2019",
      "2020",
      "2021"
    ],
    "package": "All"
  },
  "Toyota Avalon Hybrid 2022": {
    "platform": "TOYOTA_AVALON_TSS2",
    "make": "Toyota",
    "brand": "toyota",
    "model": "Avalon Hybrid",
    "year": [
      "2022"
    ],
    "package": "All"
  },
  "Toyota C-HR 2017-20": {
    "platform": "TOYOTA_CHR",
    "make": "Toyota",
    "brand": "toyota",
    "model": "C-HR",
    "year": [
      "2017",
      "2018",
      "2019",
      "2020"
    ],
    "package": "All"
  },
  "Toyota C-HR 2021": {
    "platform": "TOYOTA_CHR_TSS2",
    "make": "Toyota",
    "brand": "toyota",
    "model": "C-HR",
    "year": [
      "2021"
    ],
    "package": "All"
  },
  "Toyota C-HR Hybrid 2017-20": {
    "platform": "TOYOTA_CHR",
    "make": "Toyota",
    "brand": "toyota",
    "model": "C-HR Hybrid",
    "year": [
      "2017",
      "2018",
      "2019",
      "2020"
    ],
    "package": "All"
  },
  "Toyota C-HR Hybrid 2021-22": {
    "platform": "TOYOTA_CHR_TSS2",
    "make": "Toyota",
    "brand": "toyota",
    "model": "C-HR Hybrid",
    "year": [
      "2021",
      "2022"
    ],
    "package": "All"
  },
  "Toyota Camry 2018-20": {
    "platform": "TOYOTA_CAMRY",
    "make": "Toyota",
    "brand": "toyota",
    "model": "Camry",
    "year": [
      "2018",
      "2019",
      "2020"
    ],
    "package": "All"
  },
  "Toyota Camry 2021-24": {
    "platform": "TOYOTA_CAMRY_TSS2",
    "make": "Toyota",
    "brand": "toyota",
    "model": "Camry",
    "year": [
      "2021",
      "2022",
      "2023",
      "2024"
    ],
    "package": "All"
  },
  "Toyota Camry Hybrid 2018-20": {
    "platform": "TOYOTA_CAMRY",
    "make": "Toyota",
    "brand": "toyota",
    "model": "Camry Hybrid",
    "year": [
      "2018",
      "2019",
      "2020"
    ],
    "package": "All"
  },
  "Toyota Camry Hybrid 2021-24": {
    "platform": "TOYOTA_CAMRY_TSS2",
    "make": "Toyota",
    "brand": "toyota",
    "model": "Camry Hybrid",
    "year": [
      "2021",
      "2022",
      "2023",
      "2024"
    ],
    "package": "All"
  },
  "Toyota Corolla 2017-19": {
    "platform": "TOYOTA_COROLLA",
    "make": "Toyota",
    "brand": "toyota",
    "model": "Corolla",
    "year": [
      "2017",
      "2018",
      "2019"
    ],
    "package": "All"
  },
  "Toyota Corolla 2020-22": {
    "platform": "TOYOTA_COROLLA_TSS2",
    "make": "Toyota",
    "brand": "toyota",
    "model": "Corolla",
    "year": [
      "2020",
      "2021",
      "2022"
    ],
    "package": "All"
  },
  "Toyota Corolla Cross (Non-US only) 2020-23": {
    "platform": "TOYOTA_COROLLA_TSS2",
    "make": "Toyota",
    "brand": "toyota",
    "model": "Corolla Cross (Non-US only)",
    "year": [
      "2020",
      "2021",
      "2022",
      "2023"
    ],
    "package": "All"
  },
  "Toyota Corolla Cross Hybrid (Non-US only) 2020-22": {
    "platform": "TOYOTA_COROLLA_TSS2",
    "make": "Toyota",
    "brand": "toyota",
    "model": "Corolla Cross Hybrid (Non-US only)",
    "year": [
      "2020",
      "2021",
      "2022"
    ],
    "package": "All"
  },
  "Toyota Corolla Hatchback 2019-22": {
    "platform": "TOYOTA_COROLLA_TSS2",
    "make": "Toyota",
    "brand": "toyota",
    "model": "Corolla Hatchback",
    "year": [
      "2019",
      "2020",
      "2021",
      "2022"
    ],
    "package": "All"
  },
  "Toyota Corolla Hybrid 2020-22": {
    "platform": "TOYOTA_COROLLA_TSS2",
    "make": "Toyota",
    "brand": "toyota",
    "model": "Corolla Hybrid",
    "year": [
      "2020",
      "2021",
      "2022"
    ],
    "package": "All"
  },
  "Toyota Corolla Hybrid (South America only) 2020-23": {
    "platform": "TOYOTA_COROLLA_TSS2",
    "make": "Toyota",
    "brand": "toyota",
    "model": "Corolla Hybrid (South America only)",
    "year": [
      "2020",
      "2021",
      "2022",
      "2023"
    ],
    "package": "All"
  },
  "Toyota Highlander 2017-19": {
    "platform": "TOYOTA_HIGHLANDER",
    "make": "Toyota",
    "brand": "toyota",
    "model": "Highlander",
    "year": [
      "2017",
      "2018",
      "2019"
    ],
    "package": "All"
  },
  "Toyota Highlander 2020-23": {
    "platform": "TOYOTA_HIGHLANDER_TSS2",
    "make": "Toyota",
    "brand": "toyota",
    "model": "Highlander",
    "year": [
      "2020",
      "2021",
      "2022",
      "2023"
    ],
    "package": "All"
  },
  "Toyota Highlander Hybrid 2017-19": {
    "platform": "TOYOTA_HIGHLANDER",
    "make": "Toyota",
    "brand": "toyota",
    "model": "Highlander Hybrid",
    "year": [
      "2017",
      "2018",
      "2019"
    ],
    "package": "All"
  },
  "Toyota Highlander Hybrid 2020-23": {
    "platform": "TOYOTA_HIGHLANDER_TSS2",
    "make": "Toyota",
    "brand": "toyota",
    "model": "Highlander Hybrid",
    "year": [
      "2020",
      "2021",
      "2022",
      "2023"
    ],
    "package": "All"
  },
  "Toyota Mirai 2021": {
    "platform": "TOYOTA_MIRAI",
    "make": "Toyota",
    "brand": "toyota",
    "model": "Mirai",
    "year": [
      "2021"
    ],
    "package": "All"
  },
  "Toyota Prius 2016": {
    "platform": "TOYOTA_PRIUS",
    "make": "Toyota",
    "brand": "toyota",
    "model": "Prius",
    "year": [
      "2016"
    ],
    "package": "Toyota Safety Sense P"
  },
  "Toyota Prius 2017-20": {
    "platform": "TOYOTA_PRIUS",
    "make": "Toyota",
    "brand": "toyota",
    "model": "Prius",
    "year": [
      "2017",
      "2018",
      "2019",
      "2020"
    ],
    "package": "All"
  },
  "Toyota Prius 2021-22": {
    "platform": "TOYOTA_PRIUS_TSS2",
    "make": "Toyota",
    "brand": "toyota",
    "model": "Prius",
    "year": [
      "2021",
      "2022"
    ],
    "package": "All"
  },
  "Toyota Prius Prime 2017-20": {
    "platform": "TOYOTA_PRIUS",
    "make": "Toyota",
    "brand": "toyota",
    "model": "Prius Prime",
    "year": [
      "2017",
      "2018",
      "2019",
      "2020"
    ],
    "package": "All"
  },
  "Toyota Prius Prime 2021-22": {
    "platform": "TOYOTA_PRIUS_TSS2",
    "make": "Toyota",
    "brand": "toyota",
    "model": "Prius Prime",
    "year": [
      "2021",
      "2022"
    ],
    "package": "All"
  },
  "Toyota Prius v 2017": {
    "platform": "TOYOTA_PRIUS_V",
    "make": "Toyota",
    "brand": "toyota",
    "model": "Prius v",
    "year": [
      "2017"
    ],
    "package": "Toyota Safety Sense P"
  },
  "Toyota RAV4 2016": {
    "platform": "TOYOTA_RAV4",
    "make": "Toyota",
    "brand": "toyota",
    "model": "RAV4",
    "year": [
      "2016"
    ],
    "package": "Toyota Safety Sense P"
  },
  "Toyota RAV4 2017-18": {
    "platform": "TOYOTA_RAV4",
    "make": "Toyota",
    "brand": "toyota",
    "model": "RAV4",
    "year": [
      "2017",
      "2018"
    ],
    "package": "All"
  },
  "Toyota RAV4 2019-21": {
    "platform": "TOYOTA_RAV4_TSS2",
    "make": "Toyota",
    "brand": "toyota",
    "model": "RAV4",
    "year": [
      "2019",
      "2020",
      "2021"
    ],
    "package": "All"
  },
  "Toyota RAV4 2022": {
    "platform": "TOYOTA_RAV4_TSS2_2022",
    "make": "Toyota",
    "brand": "toyota",
    "model": "RAV4",
    "year": [
      "2022"
    ],
    "package": "All"
  },
  "Toyota RAV4 2023-25": {
    "platform": "TOYOTA_RAV4_TSS2_2023",
    "make": "Toyota",
    "brand": "toyota",
    "model": "RAV4",
    "year": [
      "2023",
      "2024",
      "2025"
    ],
    "package": "All"
  },
  "Toyota RAV4 Hybrid 2016": {
    "platform": "TOYOTA_RAV4H",
    "make": "Toyota",
    "brand": "toyota",
    "model": "RAV4 Hybrid",
    "year": [
      "2016"
    ],
    "package": "Toyota Safety Sense P"
  },
  "Toyota RAV4 Hybrid 2017-18": {
    "platform": "TOYOTA_RAV4H",
    "make": "Toyota",
    "brand": "toyota",
    "model": "RAV4 Hybrid",
    "year": [
      "2017",
      "2018"
    ],
    "package": "All"
  },
  "Toyota RAV4 Hybrid 2019-21": {
    "platform": "TOYOTA_RAV4_TSS2",
    "make": "Toyota",
    "brand": "toyota",
    "model": "RAV4 Hybrid",
    "year": [
      "2019",
      "2020",
      "2021"
    ],
    "package": "All"
  },
  "Toyota RAV4 Hybrid 2022": {
    "platform": "TOYOTA_RAV4_TSS2_2022",
    "make": "Toyota",
    "brand": "toyota",
    "model": "RAV4 Hybrid",
    "year": [
      "2022"
    ],
    "package": "All"
  },
  "Toyota RAV4 Hybrid 2023-25": {
    "platform": "TOYOTA_RAV4_TSS2_2023",
    "make": "Toyota",
    "brand": "toyota",
    "model": "RAV4 Hybrid",
    "year": [
      "2023",
      "2024",
      "2025"
    ],
    "package": "All"
  },
  "Toyota RAV4 Prime 2021-23": {
    "platform": "TOYOTA_RAV4_PRIME",
    "make": "Toyota",
    "brand": "toyota",
    "model": "RAV4 Prime",
    "year": [
      "2021",
      "2022",
      "2023"
    ],
    "package": "All"
  },
  "Toyota Sienna 2018-20": {
    "platform": "TOYOTA_SIENNA",
    "make": "Toyota",
    "brand": "toyota",
    "model": "Sienna",
    "year": [
      "2018",
      "2019",
      "2020"
    ],
    "package": "All"
  },
  "Toyota Sienna 2021-23": {
    "platform": "TOYOTA_SIENNA_4TH_GEN",
    "make": "Toyota",
    "brand": "toyota",
    "model": "Sienna",
    "year": [
      "2021",
      "2022",
      "2023"
    ],
    "package": "All"
  },
  "Toyota Yaris (Non-US only) 2023": {
    "platform": "TOYOTA_YARIS",
    "make": "Toyota",
    "brand": "toyota",
    "model": "Yaris (Non-US only)",
    "year": [
      "2023"
    ],
    "package": "All"
  },
  "Volkswagen Arteon 2018-23": {
    "platform": "VOLKSWAGEN_ARTEON_MK1",
    "make": "Volkswagen",
    "brand": "volkswagen",
    "model": "Arteon",
    "year": [
      "2018",
      "2019",
      "2020",
      "2021",
      "2022",
      "2023"
    ],
    "package": "Adaptive Cruise Control (ACC) & Lane Assist"
  },
  "Volkswagen Arteon eHybrid 2020-23": {
    "platform": "VOLKSWAGEN_ARTEON_MK1",
    "make": "Volkswagen",
    "brand": "volkswagen",
    "model": "Arteon eHybrid",
    "year": [
      "2020",
      "2021",
      "2022",
      "2023"
    ],
    "package": "Adaptive Cruise Control (ACC) & Lane Assist"
  },
  "Volkswagen Arteon R 2020-23": {
    "platform": "VOLKSWAGEN_ARTEON_MK1",
    "make": "Volkswagen",
    "brand": "volkswagen",
    "model": "Arteon R",
    "year": [
      "2020",
      "2021",
      "2022",
      "2023"
    ],
    "package": "Adaptive Cruise Control (ACC) & Lane Assist"
  },
  "Volkswagen Arteon Shooting Brake 2020-23": {
    "platform": "VOLKSWAGEN_ARTEON_MK1",
    "make": "Volkswagen",
    "brand": "volkswagen",
    "model": "Arteon Shooting Brake",
    "year": [
      "2020",
      "2021",
      "2022",
      "2023"
    ],
    "package": "Adaptive Cruise Control (ACC) & Lane Assist"
  },
  "Volkswagen Atlas 2018-23": {
    "platform": "VOLKSWAGEN_ATLAS_MK1",
    "make": "Volkswagen",
    "brand": "volkswagen",
    "model": "Atlas",
    "year": [
      "2018",
      "2019",
      "2020",
      "2021",
      "2022",
      "2023"
    ],
    "package": "Adaptive Cruise Control (ACC) & Lane Assist"
  },
  "Volkswagen Atlas Cross Sport 2020-22": {
    "platform": "VOLKSWAGEN_ATLAS_MK1",
    "make": "Volkswagen",
    "brand": "volkswagen",
    "model": "Atlas Cross Sport",
    "year": [
      "2020",
      "2021",
      "2022"
    ],
    "package": "Adaptive Cruise Control (ACC) & Lane Assist"
  },
  "Volkswagen California 2021-23": {
    "platform": "VOLKSWAGEN_TRANSPORTER_T61",
    "make": "Volkswagen",
    "brand": "volkswagen",
    "model": "California",
    "year": [
      "2021",
      "2022",
      "2023"
    ],
    "package": "Adaptive Cruise Control (ACC) & Lane Assist"
  },
  "Volkswagen Caravelle 2020": {
    "platform": "VOLKSWAGEN_TRANSPORTER_T61",
    "make": "Volkswagen",
    "brand": "volkswagen",
    "model": "Caravelle",
    "year": [
      "2020"
    ],
    "package": "Adaptive Cruise Control (ACC) & Lane Assist"
  },
  "Volkswagen CC 2018-22": {
    "platform": "VOLKSWAGEN_ARTEON_MK1",
    "make": "Volkswagen",
    "brand": "volkswagen",
    "model": "CC",
    "year": [
      "2018",
      "2019",
      "2020",
      "2021",
      "2022"
    ],
    "package": "Adaptive Cruise Control (ACC) & Lane Assist"
  },
  "Volkswagen Crafter 2017-24": {
    "platform": "VOLKSWAGEN_CRAFTER_MK2",
    "make": "Volkswagen",
    "brand": "volkswagen",
    "model": "Crafter",
    "year": [
      "2017",
      "2018",
      "2019",
      "2020",
      "2021",
      "2022",
      "2023",
      "2024"
    ],
    "package": "Adaptive Cruise Control (ACC) & Lane Assist"
  },
  "Volkswagen e-Crafter 2018-24": {
    "platform": "VOLKSWAGEN_CRAFTER_MK2",
    "make": "Volkswagen",
    "brand": "volkswagen",
    "model": "e-Crafter",
    "year": [
      "2018",
      "2019",
      "2020",
      "2021",
      "2022",
      "2023",
      "2024"
    ],
    "package": "Adaptive Cruise Control (ACC) & Lane Assist"
  },
  "Volkswagen e-Golf 2014-20": {
    "platform": "VOLKSWAGEN_GOLF_MK7",
    "make": "Volkswagen",
    "brand": "volkswagen",
    "model": "e-Golf",
    "year": [
      "2014",
      "2015",
      "2016",
      "2017",
      "2018",
      "2019",
      "2020"
    ],
    "package": "Adaptive Cruise Control (ACC) & Lane Assist"
  },
  "Volkswagen Golf 2015-20": {
    "platform": "VOLKSWAGEN_GOLF_MK7",
    "make": "Volkswagen",
    "brand": "volkswagen",
    "model": "Golf",
    "year": [
      "2015",
      "2016",
      "2017",
      "2018",
      "2019",
      "2020"
    ],
    "package": "Adaptive Cruise Control (ACC) & Lane Assist"
  },
  "Volkswagen Golf Alltrack 2015-19": {
    "platform": "VOLKSWAGEN_GOLF_MK7",
    "make": "Volkswagen",
    "brand": "volkswagen",
    "model": "Golf Alltrack",
    "year": [
      "2015",
      "2016",
      "2017",
      "2018",
      "2019"
    ],
    "package": "Adaptive Cruise Control (ACC) & Lane Assist"
  },
  "Volkswagen Golf GTD 2015-20": {
    "platform": "VOLKSWAGEN_GOLF_MK7",
    "make": "Volkswagen",
    "brand": "volkswagen",
    "model": "Golf GTD",
    "year": [
      "2015",
      "2016",
      "2017",
      "2018",
      "2019",
      "2020"
    ],
    "package": "Adaptive Cruise Control (ACC) & Lane Assist"
  },
  "Volkswagen Golf GTE 2015-20": {
    "platform": "VOLKSWAGEN_GOLF_MK7",
    "make": "Volkswagen",
    "brand": "volkswagen",
    "model": "Golf GTE",
    "year": [
      "2015",
      "2016",
      "2017",
      "2018",
      "2019",
      "2020"
    ],
    "package": "Adaptive Cruise Control (ACC) & Lane Assist"
  },
  "Volkswagen Golf GTI 2015-21": {
    "platform": "VOLKSWAGEN_GOLF_MK7",
    "make": "Volkswagen",
    "brand": "volkswagen",
    "model": "Golf GTI",
    "year": [
      "2015",
      "2016",
      "2017",
      "2018",
      "2019",
      "2020",
      "2021"
    ],
    "package": "Adaptive Cruise Control (ACC) & Lane Assist"
  },
  "Volkswagen Golf R 2015-19": {
    "platform": "VOLKSWAGEN_GOLF_MK7",
    "make": "Volkswagen",
    "brand": "volkswagen",
    "model": "Golf R",
    "year": [
      "2015",
      "2016",
      "2017",
      "2018",
      "2019"
    ],
    "package": "Adaptive Cruise Control (ACC) & Lane Assist"
  },
  "Volkswagen Golf SportsVan 2015-20": {
    "platform": "VOLKSWAGEN_GOLF_MK7",
    "make": "Volkswagen",
    "brand": "volkswagen",
    "model": "Golf SportsVan",
    "year": [
      "2015",
      "2016",
      "2017",
      "2018",
      "2019",
      "2020"
    ],
    "package": "Adaptive Cruise Control (ACC) & Lane Assist"
  },
  "Volkswagen Grand California 2019-24": {
    "platform": "VOLKSWAGEN_CRAFTER_MK2",
    "make": "Volkswagen",
    "brand": "volkswagen",
    "model": "Grand California",
    "year": [
      "2019",
      "2020",
      "2021",
      "2022",
      "2023",
      "2024"
    ],
    "package": "Adaptive Cruise Control (ACC) & Lane Assist"
  },
  "Volkswagen Jetta 2018-23": {
    "platform": "VOLKSWAGEN_JETTA_MK7",
    "make": "Volkswagen",
    "brand": "volkswagen",
    "model": "Jetta",
    "year": [
      "2018",
      "2019",
      "2020",
      "2021",
      "2022",
      "2023"
    ],
    "package": "Adaptive Cruise Control (ACC) & Lane Assist"
  },
  "Volkswagen Jetta GLI 2021-23": {
    "platform": "VOLKSWAGEN_JETTA_MK7",
    "make": "Volkswagen",
    "brand": "volkswagen",
    "model": "Jetta GLI",
    "year": [
      "2021",
      "2022",
      "2023"
    ],
    "package": "Adaptive Cruise Control (ACC) & Lane Assist"
  },
  "Volkswagen Passat 2015-22": {
    "platform": "VOLKSWAGEN_PASSAT_MK8",
    "make": "Volkswagen",
    "brand": "volkswagen",
    "model": "Passat",
    "year": [
      "2015",
      "2016",
      "2017",
      "2018",
      "2019",
      "2020",
      "2021",
      "2022"
    ],
    "package": "Adaptive Cruise Control (ACC) & Lane Assist"
  },
  "Volkswagen Passat Alltrack 2015-22": {
    "platform": "VOLKSWAGEN_PASSAT_MK8",
    "make": "Volkswagen",
    "brand": "volkswagen",
    "model": "Passat Alltrack",
    "year": [
      "2015",
      "2016",
      "2017",
      "2018",
      "2019",
      "2020",
      "2021",
      "2022"
    ],
    "package": "Adaptive Cruise Control (ACC) & Lane Assist"
  },
  "Volkswagen Passat GTE 2015-22": {
    "platform": "VOLKSWAGEN_PASSAT_MK8",
    "make": "Volkswagen",
    "brand": "volkswagen",
    "model": "Passat GTE",
    "year": [
      "2015",
      "2016",
      "2017",
      "2018",
      "2019",
      "2020",
      "2021",
      "2022"
    ],
    "package": "Adaptive Cruise Control (ACC) & Lane Assist"
  },
  "Volkswagen Polo 2018-23": {
    "platform": "VOLKSWAGEN_POLO_MK6",
    "make": "Volkswagen",
    "brand": "volkswagen",
    "model": "Polo",
    "year": [
      "2018",
      "2019",
      "2020",
      "2021",
      "2022",
      "2023"
    ],
    "package": "Adaptive Cruise Control (ACC) & Lane Assist"
  },
  "Volkswagen Polo GTI 2018-23": {
    "platform": "VOLKSWAGEN_POLO_MK6",
    "make": "Volkswagen",
    "brand": "volkswagen",
    "model": "Polo GTI",
    "year": [
      "2018",
      "2019",
      "2020",
      "2021",
      "2022",
      "2023"
    ],
    "package": "Adaptive Cruise Control (ACC) & Lane Assist"
  },
  "Volkswagen T-Cross 2021": {
    "platform": "VOLKSWAGEN_TCROSS_MK1",
    "make": "Volkswagen",
    "brand": "volkswagen",
    "model": "T-Cross",
    "year": [
      "2021"
    ],
    "package": "Adaptive Cruise Control (ACC) & Lane Assist"
  },
  "Volkswagen T-Roc 2018-23": {
    "platform": "VOLKSWAGEN_TROC_MK1",
    "make": "Volkswagen",
    "brand": "volkswagen",
    "model": "T-Roc",
    "year": [
      "2018",
      "2019",
      "2020",
      "2021",
      "2022",
      "2023"
    ],
    "package": "Adaptive Cruise Control (ACC) & Lane Assist"
  },
  "Volkswagen Taos 2022-24": {
    "platform": "VOLKSWAGEN_TAOS_MK1",
    "make": "Volkswagen",
    "brand": "volkswagen",
    "model": "Taos",
    "year": [
      "2022",
      "2023",
      "2024"
    ],
    "package": "Adaptive Cruise Control (ACC) & Lane Assist"
  },
  "Volkswagen Teramont 2018-22": {
    "platform": "VOLKSWAGEN_ATLAS_MK1",
    "make": "Volkswagen",
    "brand": "volkswagen",
    "model": "Teramont",
    "year": [
      "2018",
      "2019",
      "2020",
      "2021",
      "2022"
    ],
    "package": "Adaptive Cruise Control (ACC) & Lane Assist"
  },
  "Volkswagen Teramont Cross Sport 2021-22": {
    "platform": "VOLKSWAGEN_ATLAS_MK1",
    "make": "Volkswagen",
    "brand": "volkswagen",
    "model": "Teramont Cross Sport",
    "year": [
      "2021",
      "2022"
    ],
    "package": "Adaptive Cruise Control (ACC) & Lane Assist"
  },
  "Volkswagen Teramont X 2021-22": {
    "platform": "VOLKSWAGEN_ATLAS_MK1",
    "make": "Volkswagen",
    "brand": "volkswagen",
    "model": "Teramont X",
    "year": [
      "2021",
      "2022"
    ],
    "package": "Adaptive Cruise Control (ACC) & Lane Assist"
  },
  "Volkswagen Tiguan 2018-24": {
    "platform": "VOLKSWAGEN_TIGUAN_MK2",
    "make": "Volkswagen",
    "brand": "volkswagen",
    "model": "Tiguan",
    "year": [
      "2018",
      "2019",
      "2020",
      "2021",
      "2022",
      "2023",
      "2024"
    ],
    "package": "Adaptive Cruise Control (ACC) & Lane Assist"
  },
  "Volkswagen Tiguan eHybrid 2021-23": {
    "platform": "VOLKSWAGEN_TIGUAN_MK2",
    "make": "Volkswagen",
    "brand": "volkswagen",
    "model": "Tiguan eHybrid",
    "year": [
      "2021",
      "2022",
      "2023"
    ],
    "package": "Adaptive Cruise Control (ACC) & Lane Assist"
  },
  "Volkswagen Touran 2016-23": {
    "platform": "VOLKSWAGEN_TOURAN_MK2",
    "make": "Volkswagen",
    "brand": "volkswagen",
    "model": "Touran",
    "year": [
      "2016",
      "2017",
      "2018",
      "2019",
      "2020",
      "2021",
      "2022",
      "2023"
    ],
    "package": "Adaptive Cruise Control (ACC) & Lane Assist"
  }
}<|MERGE_RESOLUTION|>--- conflicted
+++ resolved
@@ -1250,7 +1250,6 @@
     ],
     "package": "Smart Cruise Control (SCC)"
   },
-<<<<<<< HEAD
   "Hyundai Elantra Hybrid 2024-25": {
     "platform": "HYUNDAI_ELANTRA_HEV_2024",
     "make": "Hyundai",
@@ -1261,7 +1260,7 @@
       "2025"
     ],
     "package": "Smart Cruise Control (SCC)"
-=======
+  },
   "Hyundai Elantra Non-SCC 2022": {
     "platform": "HYUNDAI_ELANTRA_2022_NON_SCC",
     "make": "Hyundai",
@@ -1271,7 +1270,6 @@
       "2022"
     ],
     "package": "No Smart Cruise Control (Non-SCC)"
->>>>>>> 23d37a87
   },
   "Hyundai Genesis 2015-16": {
     "platform": "HYUNDAI_GENESIS",
