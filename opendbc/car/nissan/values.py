--- conflicted
+++ resolved
@@ -24,12 +24,8 @@
 
 
 class NissanSafetyFlags(IntFlag):
-<<<<<<< HEAD
-  FLAG_NISSAN_ALT_EPS_BUS = 1
+  ALT_EPS_BUS = 1
   FLAG_NISSAN_LEAF = 512
-=======
-  ALT_EPS_BUS = 1
->>>>>>> b5f6d5c4
 
 
 @dataclass
