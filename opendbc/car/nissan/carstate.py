--- conflicted
+++ resolved
@@ -132,67 +132,7 @@
     return ret, ret_sp
 
   @staticmethod
-<<<<<<< HEAD
   def get_can_parsers(CP, CP_SP):
-    pt_messages = [
-      # sig_address, frequency
-      ("STEER_ANGLE_SENSOR", 100),
-      ("WHEEL_SPEEDS_REAR", 50),
-      ("WHEEL_SPEEDS_FRONT", 50),
-      ("ESP", 25),
-      ("GEARBOX", 25),
-      ("DOORS_LIGHTS", 10),
-      ("LIGHTS", 10),
-    ]
-
-    if CP.carFingerprint in (CAR.NISSAN_ROGUE, CAR.NISSAN_XTRAIL, CAR.NISSAN_ALTIMA):
-      pt_messages += [
-        ("GAS_PEDAL", 100),
-        ("CRUISE_THROTTLE", 50),
-        ("HUD", 25),
-      ]
-
-    elif CP.carFingerprint in (CAR.NISSAN_LEAF, CAR.NISSAN_LEAF_IC):
-      pt_messages += [
-        ("BRAKE_PEDAL", 100),
-        ("CRUISE_THROTTLE", 50),
-        ("CANCEL_MSG", 50),
-        ("HUD_SETTINGS", 25),
-        ("SEATBELT", 10),
-      ]
-
-    if CP.carFingerprint == CAR.NISSAN_ALTIMA:
-      pt_messages += [
-        ("CRUISE_STATE", 10),
-        ("LKAS_SETTINGS", 10),
-        ("PROPILOT_HUD", 50),
-      ]
-    else:
-      pt_messages.append(("STEER_TORQUE_SENSOR", 100))
-
-    cam_messages = []
-    if CP.carFingerprint in (CAR.NISSAN_ROGUE, CAR.NISSAN_XTRAIL):
-      cam_messages.append(("PRO_PILOT", 100))
-    elif CP.carFingerprint == CAR.NISSAN_ALTIMA:
-      cam_messages.append(("STEER_TORQUE_SENSOR", 100))
-
-    if CP.carFingerprint == CAR.NISSAN_ALTIMA:
-      adas_messages = [
-        ("LKAS", 100),
-        ("PRO_PILOT", 100),
-      ]
-    else:
-      adas_messages = [
-        ("PROPILOT_HUD_INFO_MSG", 2),
-        ("LKAS_SETTINGS", 10),
-        ("CRUISE_STATE", 50),
-        ("PROPILOT_HUD", 50),
-        ("LKAS", 100),
-      ]
-
-=======
-  def get_can_parsers(CP):
->>>>>>> 87580630
     return {
       Bus.pt: CANParser(DBC[CP.carFingerprint][Bus.pt], [], 1 if CP.carFingerprint == CAR.NISSAN_ALTIMA else 0),
       Bus.cam: CANParser(DBC[CP.carFingerprint][Bus.pt], [], 0 if CP.carFingerprint == CAR.NISSAN_ALTIMA else 1),
