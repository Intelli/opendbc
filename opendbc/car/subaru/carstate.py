--- conflicted
+++ resolved
@@ -13,14 +13,9 @@
 
 class CarState(CarStateBase, MadsCarState):
   def __init__(self, CP):
-<<<<<<< HEAD
     CarStateBase.__init__(self, CP)
     MadsCarState.__init__(self)
-    can_define = CANDefine(DBC[CP.carFingerprint]["pt"])
-=======
-    super().__init__(CP)
     can_define = CANDefine(DBC[CP.carFingerprint][Bus.pt])
->>>>>>> 7185479f
     self.shifter_values = can_define.dv["Transmission"]["Gear"]
 
     self.angle_rate_calulator = CanSignalRateCalculator(50)
