--- conflicted
+++ resolved
@@ -169,12 +169,8 @@
                                                           self.CP.flags & HyundaiFlags.CANFD_LKA_STEERING_ALT))
 
       # LFA and HDA icons
-<<<<<<< HEAD
-      update_lfahda_icons = (not hda2 or hda2_long) or self.CP.carFingerprint == CAR.KIA_EV9
+      update_lfahda_icons = (not lka_steering or lka_steering_long) or self.CP.carFingerprint == CAR.KIA_EV9
       if self.frame % 5 == 0 and update_lfahda_icons:
-=======
-      if self.frame % 5 == 0 and (not lka_steering or lka_steering_long):
->>>>>>> 14c2ff39
         can_sends.append(hyundaicanfd.create_lfahda_cluster(self.packer, self.CAN, CC.enabled))
 
       # blinkers
