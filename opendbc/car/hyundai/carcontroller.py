--- conflicted
+++ resolved
@@ -8,11 +8,8 @@
 from opendbc.car.hyundai.values import HyundaiFlags, Buttons, CarControllerParams, CAR
 from opendbc.car.interfaces import CarControllerBase
 
-<<<<<<< HEAD
+from opendbc.sunnypilot.car.hyundai.escc import EsccCarController
 from opendbc.sunnypilot.car.hyundai.mads import MadsCarControllerBase
-=======
-from opendbc.sunnypilot.car.hyundai.escc import EsccCarController
->>>>>>> b4503632
 
 VisualAlert = structs.CarControl.HUDControl.VisualAlert
 LongCtrlState = structs.CarControl.Actuators.LongControlState
@@ -48,17 +45,11 @@
   return sys_warning, sys_state, left_lane_warning, right_lane_warning
 
 
-<<<<<<< HEAD
-class CarController(CarControllerBase, MadsCarControllerBase):
-  def __init__(self, dbc_name, CP):
-    super().__init__(dbc_name, CP)
-    MadsCarControllerBase.__init__(self)
-=======
-class CarController(CarControllerBase, EsccCarController):
+class CarController(CarControllerBase, EsccCarController, MadsCarControllerBase):
   def __init__(self, dbc_name, CP):
     CarControllerBase.__init__(self, dbc_name, CP)
     EsccCarController.__init__(self, CP)
->>>>>>> b4503632
+    MadsCarControllerBase.__init__(self)
     self.CAN = CanBus(CP)
     self.params = CarControllerParams(CP)
     self.packer = CANPacker(dbc_name)
@@ -70,11 +61,8 @@
     self.last_button_frame = 0
 
   def update(self, CC, CS, now_nanos):
-<<<<<<< HEAD
+    EsccCarController.update(self, CS)
     mads = MadsCarControllerBase.update(self, CC, self.frame)
-=======
-    EsccCarController.update(self, CS)
->>>>>>> b4503632
     actuators = CC.actuators
     hud_control = CC.hudControl
 
@@ -170,11 +158,7 @@
         can_sends.extend(hyundaican.create_acc_commands(self.packer, CC.enabled, accel, jerk, int(self.frame / 2),
                                                         hud_control, set_speed_in_units, stopping,
                                                         CC.cruiseControl.override, use_fca,
-<<<<<<< HEAD
-                                                        CS.main_cruise_enabled))
-=======
-                                                        self.ESCC))
->>>>>>> b4503632
+                                                        self.ESCC, CS.main_cruise_enabled))
 
       # 20 Hz LFA MFA message
       if self.frame % 5 == 0 and self.CP.flags & HyundaiFlags.SEND_LFA.value:
