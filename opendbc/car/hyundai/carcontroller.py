import numpy as np
from opendbc.can.packer import CANPacker
from opendbc.car import Bus, DT_CTRL, apply_driver_steer_torque_limits, common_fault_avoidance, make_tester_present_msg, structs
from opendbc.car.common.conversions import Conversions as CV
from opendbc.car.hyundai import hyundaicanfd, hyundaican
from opendbc.car.hyundai.hyundaicanfd import CanBus
from opendbc.car.hyundai.values import HyundaiFlags, Buttons, CarControllerParams, CAR
from opendbc.car.interfaces import CarControllerBase

from opendbc.sunnypilot.car.hyundai.escc import EsccCarController
<<<<<<< HEAD
from opendbc.sunnypilot.car.hyundai.hyundaican_ext import HyundaiCanEXT
=======
from opendbc.sunnypilot.car.hyundai.longitudinal.controller import LongitudinalController
>>>>>>> 72e5c827
from opendbc.sunnypilot.car.hyundai.mads import MadsCarController

VisualAlert = structs.CarControl.HUDControl.VisualAlert
LongCtrlState = structs.CarControl.Actuators.LongControlState

# EPS faults if you apply torque while the steering angle is above 90 degrees for more than 1 second
# All slightly below EPS thresholds to avoid fault
MAX_ANGLE = 85
MAX_ANGLE_FRAMES = 89
MAX_ANGLE_CONSECUTIVE_FRAMES = 2


def process_hud_alert(enabled, fingerprint, hud_control):
  sys_warning = (hud_control.visualAlert in (VisualAlert.steerRequired, VisualAlert.ldw))

  # initialize to no line visible
  # TODO: this is not accurate for all cars
  sys_state = 1
  if hud_control.leftLaneVisible and hud_control.rightLaneVisible or sys_warning:  # HUD alert only display when LKAS status is active
    sys_state = 3 if enabled or sys_warning else 4
  elif hud_control.leftLaneVisible:
    sys_state = 5
  elif hud_control.rightLaneVisible:
    sys_state = 6

  # initialize to no warnings
  left_lane_warning = 0
  right_lane_warning = 0
  if hud_control.leftLaneDepart:
    left_lane_warning = 1 if fingerprint in (CAR.GENESIS_G90, CAR.GENESIS_G80) else 2
  if hud_control.rightLaneDepart:
    right_lane_warning = 1 if fingerprint in (CAR.GENESIS_G90, CAR.GENESIS_G80) else 2

  return sys_warning, sys_state, left_lane_warning, right_lane_warning


<<<<<<< HEAD
class CarController(CarControllerBase, EsccCarController, HyundaiCanEXT, MadsCarController):
=======
class CarController(CarControllerBase, EsccCarController, LongitudinalController, MadsCarController):
>>>>>>> 72e5c827
  def __init__(self, dbc_names, CP, CP_SP):
    CarControllerBase.__init__(self, dbc_names, CP, CP_SP)
    EsccCarController.__init__(self, CP, CP_SP)
    HyundaiCanEXT.__init__(self)
    MadsCarController.__init__(self)
    LongitudinalController.__init__(self, CP, CP_SP)
    self.CAN = CanBus(CP)
    self.params = CarControllerParams(CP)
    self.packer = CANPacker(dbc_names[Bus.pt])
    self.angle_limit_counter = 0

    self.accel_last = 0
    self.apply_torque_last = 0
    self.car_fingerprint = CP.carFingerprint
    self.last_button_frame = 0

  def update(self, CC, CC_SP, CS, now_nanos):
    EsccCarController.update(self, CS)
    HyundaiCanEXT.update(self, CC_SP)
    MadsCarController.update(self, self.CP, CC, CC_SP, self.frame)
    if self.frame % 2 == 0:
      LongitudinalController.update(self, CC, CS)

    actuators = CC.actuators
    hud_control = CC.hudControl

    # steering torque
    new_torque = int(round(actuators.torque * self.params.STEER_MAX))
    apply_torque = apply_driver_steer_torque_limits(new_torque, self.apply_torque_last, CS.out.steeringTorque, self.params)

    # >90 degree steering fault prevention
    self.angle_limit_counter, apply_steer_req = common_fault_avoidance(abs(CS.out.steeringAngleDeg) >= MAX_ANGLE, CC.latActive,
                                                                       self.angle_limit_counter, MAX_ANGLE_FRAMES,
                                                                       MAX_ANGLE_CONSECUTIVE_FRAMES)

    if not CC.latActive:
      apply_torque = 0

    # Hold torque with induced temporary fault when cutting the actuation bit
    # FIXME: we don't use this with CAN FD?
    torque_fault = CC.latActive and not apply_steer_req

    self.apply_torque_last = apply_torque

    # accel + longitudinal
    accel = float(np.clip(actuators.accel, CarControllerParams.ACCEL_MIN, CarControllerParams.ACCEL_MAX))
    stopping = actuators.longControlState == LongCtrlState.stopping
    set_speed_in_units = hud_control.setSpeed * (CV.MS_TO_KPH if CS.is_metric else CV.MS_TO_MPH)

    can_sends = []

    # *** common hyundai stuff ***

    # tester present - w/ no response (keeps relevant ECU disabled)
    if self.frame % 100 == 0 and not ((self.CP.flags & HyundaiFlags.CANFD_CAMERA_SCC) or self.ESCC.enabled) and \
            self.CP.openpilotLongitudinalControl:
      # for longitudinal control, either radar or ADAS driving ECU
      addr, bus = 0x7d0, self.CAN.ECAN if self.CP.flags & HyundaiFlags.CANFD else 0
      if self.CP.flags & HyundaiFlags.CANFD_LKA_STEERING.value:
        addr, bus = 0x730, self.CAN.ECAN
      can_sends.append(make_tester_present_msg(addr, bus, suppress_response=True))

      # for blinkers
      if self.CP.flags & HyundaiFlags.ENABLE_BLINKERS:
        can_sends.append(make_tester_present_msg(0x7b1, self.CAN.ECAN, suppress_response=True))

    # *** CAN/CAN FD specific ***
    if self.CP.flags & HyundaiFlags.CANFD:
      can_sends.extend(self.create_canfd_msgs(apply_steer_req, apply_torque, set_speed_in_units, accel,
                                              stopping, hud_control, CS, CC))
    else:
      can_sends.extend(self.create_can_msgs(apply_steer_req, apply_torque, torque_fault, set_speed_in_units, accel,
                                            stopping, hud_control, actuators, CS, CC))

    new_actuators = actuators.as_builder()
    new_actuators.torque = apply_torque / self.params.STEER_MAX
    new_actuators.torqueOutputCan = apply_torque
    new_actuators.accel = self.tuning.actual_accel

    self.frame += 1
    return new_actuators, can_sends

  def create_can_msgs(self, apply_steer_req, apply_torque, torque_fault, set_speed_in_units, accel, stopping, hud_control, actuators, CS, CC):
    can_sends = []

    # HUD messages
    sys_warning, sys_state, left_lane_warning, right_lane_warning = process_hud_alert(CC.enabled, self.car_fingerprint,
                                                                                      hud_control)

    can_sends.append(hyundaican.create_lkas11(self.packer, self.frame, self.CP, apply_torque, apply_steer_req,
                                              torque_fault, CS.lkas11, sys_warning, sys_state, CC.enabled,
                                              hud_control.leftLaneVisible, hud_control.rightLaneVisible,
                                              left_lane_warning, right_lane_warning,
                                              self.lkas_icon))

    # Button messages
    if not self.CP.openpilotLongitudinalControl:
      if CC.cruiseControl.cancel:
        can_sends.append(hyundaican.create_clu11(self.packer, self.frame, CS.clu11, Buttons.CANCEL, self.CP))
      elif CC.cruiseControl.resume:
        # send resume at a max freq of 10Hz
        if (self.frame - self.last_button_frame) * DT_CTRL > 0.1:
          # send 25 messages at a time to increases the likelihood of resume being accepted
          can_sends.extend([hyundaican.create_clu11(self.packer, self.frame, CS.clu11, Buttons.RES_ACCEL, self.CP)] * 25)
          if (self.frame - self.last_button_frame) * DT_CTRL >= 0.15:
            self.last_button_frame = self.frame

    if self.frame % 2 == 0 and self.CP.openpilotLongitudinalControl:
      # TODO: unclear if this is needed
      jerk = 3.0 if actuators.longControlState == LongCtrlState.pid else 1.0
      use_fca = self.CP.flags & HyundaiFlags.USE_FCA.value
      can_sends.extend(hyundaican.create_acc_commands(self.packer, CC.enabled, accel, jerk, int(self.frame / 2),
                                                      self.hyundaican_ext, hud_control, set_speed_in_units, stopping,
                                                      CC.cruiseControl.override, use_fca, self.CP,
                                                      CS.main_cruise_enabled, self.tuning, self.ESCC))

    # 20 Hz LFA MFA message
    if self.frame % 5 == 0 and self.CP.flags & HyundaiFlags.SEND_LFA.value:
      can_sends.append(hyundaican.create_lfahda_mfc(self.packer, CC.enabled, self.lfa_icon))

    # 5 Hz ACC options
    if self.frame % 20 == 0 and self.CP.openpilotLongitudinalControl:
      can_sends.extend(hyundaican.create_acc_opt(self.packer, self.CP, self.ESCC))

    # 2 Hz front radar options
    if self.frame % 50 == 0 and self.CP.openpilotLongitudinalControl and not self.ESCC.enabled:
      can_sends.append(hyundaican.create_frt_radar_opt(self.packer))

    return can_sends

  def create_canfd_msgs(self, apply_steer_req, apply_torque, set_speed_in_units, accel, stopping, hud_control, CS, CC):
    can_sends = []

    lka_steering = self.CP.flags & HyundaiFlags.CANFD_LKA_STEERING
    lka_steering_long = lka_steering and self.CP.openpilotLongitudinalControl

    # steering control
    can_sends.extend(hyundaicanfd.create_steering_messages(self.packer, self.CP, self.CAN, CC.enabled, apply_steer_req, apply_torque, self.lkas_icon))

    # prevent LFA from activating on LKA steering cars by sending "no lane lines detected" to ADAS ECU
    if self.frame % 5 == 0 and lka_steering:
      can_sends.append(hyundaicanfd.create_suppress_lfa(self.packer, self.CAN, CS.lfa_block_msg,
                                                        self.CP.flags & HyundaiFlags.CANFD_LKA_STEERING_ALT))

    # LFA and HDA icons
    if self.frame % 5 == 0 and (not lka_steering or lka_steering_long):
      can_sends.append(hyundaicanfd.create_lfahda_cluster(self.packer, self.CAN, CC.enabled, self.lfa_icon))

    # blinkers
    if lka_steering and self.CP.flags & HyundaiFlags.ENABLE_BLINKERS:
      can_sends.extend(hyundaicanfd.create_spas_messages(self.packer, self.CAN, CC.leftBlinker, CC.rightBlinker))

    if self.CP.openpilotLongitudinalControl:
      if lka_steering:
        can_sends.extend(hyundaicanfd.create_adrv_messages(self.packer, self.CAN, self.frame))
      else:
        can_sends.extend(hyundaicanfd.create_fca_warning_light(self.packer, self.CAN, self.frame))
      if self.frame % 2 == 0:
        can_sends.append(hyundaicanfd.create_acc_control(self.packer, self.CAN, CC.enabled, self.accel_last, accel, stopping, CC.cruiseControl.override,
<<<<<<< HEAD
                                                         set_speed_in_units, hud_control, self.hyundaicanfd_ext, CS.main_cruise_enabled))
=======
                                                         set_speed_in_units, hud_control, CS.main_cruise_enabled, self.tuning))
>>>>>>> 72e5c827
        self.accel_last = accel
    else:
      # button presses
      if (self.frame - self.last_button_frame) * DT_CTRL > 0.25:
        # cruise cancel
        if CC.cruiseControl.cancel:
          if self.CP.flags & HyundaiFlags.CANFD_ALT_BUTTONS:
            can_sends.append(hyundaicanfd.create_acc_cancel(self.packer, self.CP, self.CAN, CS.cruise_info))
            self.last_button_frame = self.frame
          else:
            for _ in range(20):
              can_sends.append(hyundaicanfd.create_buttons(self.packer, self.CP, self.CAN, CS.buttons_counter + 1, Buttons.CANCEL))
            self.last_button_frame = self.frame

        # cruise standstill resume
        elif CC.cruiseControl.resume:
          if self.CP.flags & HyundaiFlags.CANFD_ALT_BUTTONS:
            # TODO: resume for alt button cars
            pass
          else:
            for _ in range(20):
              can_sends.append(hyundaicanfd.create_buttons(self.packer, self.CP, self.CAN, CS.buttons_counter + 1, Buttons.RES_ACCEL))
            self.last_button_frame = self.frame

    return can_sends<|MERGE_RESOLUTION|>--- conflicted
+++ resolved
@@ -8,11 +8,8 @@
 from opendbc.car.interfaces import CarControllerBase
 
 from opendbc.sunnypilot.car.hyundai.escc import EsccCarController
-<<<<<<< HEAD
+from opendbc.sunnypilot.car.hyundai.longitudinal.controller import LongitudinalController
 from opendbc.sunnypilot.car.hyundai.hyundaican_ext import HyundaiCanEXT
-=======
-from opendbc.sunnypilot.car.hyundai.longitudinal.controller import LongitudinalController
->>>>>>> 72e5c827
 from opendbc.sunnypilot.car.hyundai.mads import MadsCarController
 
 VisualAlert = structs.CarControl.HUDControl.VisualAlert
@@ -49,11 +46,7 @@
   return sys_warning, sys_state, left_lane_warning, right_lane_warning
 
 
-<<<<<<< HEAD
-class CarController(CarControllerBase, EsccCarController, HyundaiCanEXT, MadsCarController):
-=======
-class CarController(CarControllerBase, EsccCarController, LongitudinalController, MadsCarController):
->>>>>>> 72e5c827
+class CarController(CarControllerBase, EsccCarController, HyundaiCanEXT, LongitudinalController, MadsCarController):
   def __init__(self, dbc_names, CP, CP_SP):
     CarControllerBase.__init__(self, dbc_names, CP, CP_SP)
     EsccCarController.__init__(self, CP, CP_SP)
@@ -213,11 +206,7 @@
         can_sends.extend(hyundaicanfd.create_fca_warning_light(self.packer, self.CAN, self.frame))
       if self.frame % 2 == 0:
         can_sends.append(hyundaicanfd.create_acc_control(self.packer, self.CAN, CC.enabled, self.accel_last, accel, stopping, CC.cruiseControl.override,
-<<<<<<< HEAD
-                                                         set_speed_in_units, hud_control, self.hyundaicanfd_ext, CS.main_cruise_enabled))
-=======
                                                          set_speed_in_units, hud_control, CS.main_cruise_enabled, self.tuning))
->>>>>>> 72e5c827
         self.accel_last = accel
     else:
       # button presses
