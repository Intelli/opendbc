--- conflicted
+++ resolved
@@ -45,15 +45,9 @@
   return sys_warning, sys_state, left_lane_warning, right_lane_warning
 
 
-<<<<<<< HEAD
 class CarController(CarControllerBase, EsccCarController, MadsCarController):
-  def __init__(self, dbc_name, CP):
-    CarControllerBase.__init__(self, dbc_name, CP)
-=======
-class CarController(CarControllerBase, EsccCarController):
   def __init__(self, dbc_names, CP):
     CarControllerBase.__init__(self, dbc_names, CP)
->>>>>>> 7185479f
     EsccCarController.__init__(self, CP)
     MadsCarController.__init__(self)
     self.CAN = CanBus(CP)
