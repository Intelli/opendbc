import numpy as np
from opendbc.can.packer import CANPacker
from opendbc.car import Bus, DT_CTRL, apply_driver_steer_torque_limits, apply_std_steer_angle_limits, common_fault_avoidance, \
                        make_tester_present_msg, structs
from opendbc.car.common.conversions import Conversions as CV
from opendbc.car.hyundai import hyundaicanfd, hyundaican
from opendbc.car.hyundai.hyundaicanfd import CanBus
from opendbc.car.hyundai.values import HyundaiFlags, Buttons, CarControllerParams, CAR
from opendbc.car.interfaces import CarControllerBase

from opendbc.sunnypilot.car.hyundai.escc import EsccCarController
from opendbc.sunnypilot.car.hyundai.mads import MadsCarController

VisualAlert = structs.CarControl.HUDControl.VisualAlert
LongCtrlState = structs.CarControl.Actuators.LongControlState

# EPS faults if you apply torque while the steering angle is above 90 degrees for more than 1 second
# All slightly below EPS thresholds to avoid fault
MAX_FAULT_ANGLE = 85
MAX_FAULT_ANGLE_FRAMES = 89
MAX_FAULT_ANGLE_CONSECUTIVE_FRAMES = 2


def process_hud_alert(enabled, fingerprint, hud_control):
  sys_warning = (hud_control.visualAlert in (VisualAlert.steerRequired, VisualAlert.ldw))

  # initialize to no line visible
  # TODO: this is not accurate for all cars
  sys_state = 1
  if hud_control.leftLaneVisible and hud_control.rightLaneVisible or sys_warning:  # HUD alert only display when LKAS status is active
    sys_state = 3 if enabled or sys_warning else 4
  elif hud_control.leftLaneVisible:
    sys_state = 5
  elif hud_control.rightLaneVisible:
    sys_state = 6

  # initialize to no warnings
  left_lane_warning = 0
  right_lane_warning = 0
  if hud_control.leftLaneDepart:
    left_lane_warning = 1 if fingerprint in (CAR.GENESIS_G90, CAR.GENESIS_G80) else 2
  if hud_control.rightLaneDepart:
    right_lane_warning = 1 if fingerprint in (CAR.GENESIS_G90, CAR.GENESIS_G80) else 2

  return sys_warning, sys_state, left_lane_warning, right_lane_warning


class CarController(CarControllerBase, EsccCarController, MadsCarController):
  def __init__(self, dbc_names, CP, CP_SP):
    CarControllerBase.__init__(self, dbc_names, CP, CP_SP)
    EsccCarController.__init__(self, CP, CP_SP)
    MadsCarController.__init__(self)
    self.CAN = CanBus(CP)
    self.params = CarControllerParams(CP)
    self.packer = CANPacker(dbc_names[Bus.pt])
    self.car_fingerprint = CP.carFingerprint

    self.accel_last = 0
    self.apply_torque_last = 0
    self.apply_angle_last = 0
    self.lkas_max_torque = 0
    self.last_button_frame = 0
    self.angle_limit_counter = 0

  def update(self, CC, CC_SP, CS, now_nanos):
    EsccCarController.update(self, CS)
    MadsCarController.update(self, self.CP, CC, CC_SP, self.frame)
    actuators = CC.actuators
    hud_control = CC.hudControl

    # TODO: needed for angle control cars?
    # >90 degree steering fault prevention
    self.angle_limit_counter, apply_steer_req = common_fault_avoidance(abs(CS.out.steeringAngleDeg) >= MAX_FAULT_ANGLE, CC.latActive,
                                                                       self.angle_limit_counter, MAX_FAULT_ANGLE_FRAMES,
                                                                       MAX_FAULT_ANGLE_CONSECUTIVE_FRAMES)
    # Hold torque with induced temporary fault when cutting the actuation bit
    torque_fault = CC.latActive and not apply_steer_req

    apply_torque = 0

    # steering torque
    if not self.CP.flags & HyundaiFlags.CANFD_ANGLE_STEERING:
      new_torque = int(round(actuators.torque * self.params.STEER_MAX))
      apply_torque = apply_driver_steer_torque_limits(new_torque, self.apply_torque_last, CS.out.steeringTorque, self.params)

    # angle control
    else:
      self.apply_angle_last = apply_std_steer_angle_limits(actuators.steeringAngleDeg, self.apply_angle_last, CS.out.vEgoRaw,
                                                           CS.out.steeringAngleDeg, CC.latActive, self.params.ANGLE_LIMITS)

      # Similar to torque control driver torque override, we ramp up and down the max allowed torque,
      # but this is a single threshold for simplicity. It also matches the stock system behavior.
      if abs(CS.out.steeringTorque) > self.params.STEER_THRESHOLD:
        self.lkas_max_torque = max(self.lkas_max_torque - self.params.ANGLE_TORQUE_DOWN_RATE, self.params.ANGLE_MIN_TORQUE)
      else:
        # ramp back up on engage as well
        self.lkas_max_torque = min(self.lkas_max_torque + self.params.ANGLE_TORQUE_UP_RATE, self.params.ANGLE_MAX_TORQUE)

    if not CC.latActive:
      apply_torque = 0
      self.lkas_max_torque = 0

    # Hold torque with induced temporary fault when cutting the actuation bit
    # FIXME: we don't use this with CAN FD?
    torque_fault = CC.latActive and not apply_steer_req

    self.apply_torque_last = apply_torque

    # accel + longitudinal
    accel = float(np.clip(actuators.accel, CarControllerParams.ACCEL_MIN, CarControllerParams.ACCEL_MAX))
    stopping = actuators.longControlState == LongCtrlState.stopping
    set_speed_in_units = hud_control.setSpeed * (CV.MS_TO_KPH if CS.is_metric else CV.MS_TO_MPH)

    can_sends = []

    # *** common hyundai stuff ***

    # tester present - w/ no response (keeps relevant ECU disabled)
    if self.frame % 100 == 0 and not ((self.CP.flags & HyundaiFlags.CANFD_CAMERA_SCC) or self.ESCC.enabled) and \
            self.CP.openpilotLongitudinalControl:
      # for longitudinal control, either radar or ADAS driving ECU
      addr, bus = 0x7d0, self.CAN.ECAN if self.CP.flags & HyundaiFlags.CANFD else 0
      if self.CP.flags & HyundaiFlags.CANFD_LKA_STEERING.value:
        addr, bus = 0x730, self.CAN.ECAN
      can_sends.append(make_tester_present_msg(addr, bus, suppress_response=True))

      # for blinkers
      if self.CP.flags & HyundaiFlags.ENABLE_BLINKERS:
        can_sends.append(make_tester_present_msg(0x7b1, self.CAN.ECAN, suppress_response=True))

    # *** CAN/CAN FD specific ***
    if self.CP.flags & HyundaiFlags.CANFD:
      can_sends.extend(self.create_canfd_msgs(apply_steer_req, apply_torque, set_speed_in_units, accel,
                                              stopping, hud_control, CS, CC))
    else:
      can_sends.extend(self.create_can_msgs(apply_steer_req, apply_torque, torque_fault, set_speed_in_units, accel,
                                            stopping, hud_control, actuators, CS, CC))

    new_actuators = actuators.as_builder()
    new_actuators.torque = apply_torque / self.params.STEER_MAX
    new_actuators.torqueOutputCan = apply_torque
    new_actuators.accel = accel

    self.frame += 1
    return new_actuators, can_sends

  def create_can_msgs(self, apply_steer_req, apply_torque, torque_fault, set_speed_in_units, accel, stopping, hud_control, actuators, CS, CC):
    can_sends = []

    # HUD messages
    sys_warning, sys_state, left_lane_warning, right_lane_warning = process_hud_alert(CC.enabled, self.car_fingerprint,
                                                                                      hud_control)

    can_sends.append(hyundaican.create_lkas11(self.packer, self.frame, self.CP, apply_torque, apply_steer_req,
                                              torque_fault, CS.lkas11, sys_warning, sys_state, CC.enabled,
                                              hud_control.leftLaneVisible, hud_control.rightLaneVisible,
                                              left_lane_warning, right_lane_warning,
                                              self.lkas_icon))

    # Button messages
    if not self.CP.openpilotLongitudinalControl:
      if CC.cruiseControl.cancel:
        can_sends.append(hyundaican.create_clu11(self.packer, self.frame, CS.clu11, Buttons.CANCEL, self.CP))
      elif CC.cruiseControl.resume:
        # send resume at a max freq of 10Hz
        if (self.frame - self.last_button_frame) * DT_CTRL > 0.1:
          # send 25 messages at a time to increases the likelihood of resume being accepted
          can_sends.extend([hyundaican.create_clu11(self.packer, self.frame, CS.clu11, Buttons.RES_ACCEL, self.CP)] * 25)
          if (self.frame - self.last_button_frame) * DT_CTRL >= 0.15:
            self.last_button_frame = self.frame

    if self.frame % 2 == 0 and self.CP.openpilotLongitudinalControl:
      # TODO: unclear if this is needed
      jerk = 3.0 if actuators.longControlState == LongCtrlState.pid else 1.0
      use_fca = self.CP.flags & HyundaiFlags.USE_FCA.value
      can_sends.extend(hyundaican.create_acc_commands(self.packer, CC.enabled, accel, jerk, int(self.frame / 2),
                                                      hud_control, set_speed_in_units, stopping,
                                                      CC.cruiseControl.override, use_fca, self.CP,
                                                      CS.main_cruise_enabled, self.ESCC))

    # 20 Hz LFA MFA message
    if self.frame % 5 == 0 and self.CP.flags & HyundaiFlags.SEND_LFA.value:
      can_sends.append(hyundaican.create_lfahda_mfc(self.packer, CC.enabled, self.lfa_icon))

    # 5 Hz ACC options
    if self.frame % 20 == 0 and self.CP.openpilotLongitudinalControl:
      can_sends.extend(hyundaican.create_acc_opt(self.packer, self.CP, self.ESCC))

    # 2 Hz front radar options
    if self.frame % 50 == 0 and self.CP.openpilotLongitudinalControl and not self.ESCC.enabled:
      can_sends.append(hyundaican.create_frt_radar_opt(self.packer))

    return can_sends

  def create_canfd_msgs(self, apply_steer_req, apply_torque, set_speed_in_units, accel, stopping, hud_control, CS, CC):
    can_sends = []

    lka_steering = self.CP.flags & HyundaiFlags.CANFD_LKA_STEERING
    lka_steering_long = lka_steering and self.CP.openpilotLongitudinalControl

    # steering control
<<<<<<< HEAD
    can_sends.extend(hyundaicanfd.create_steering_messages(self.packer, self.CP, self.CAN, CC.enabled, apply_steer_req, apply_torque, self.lkas_icon))
=======
    can_sends.extend(hyundaicanfd.create_steering_messages(self.packer, self.CP, self.CAN, CC.enabled, apply_steer_req, apply_torque,
                                                           self.apply_angle_last, self.lkas_max_torque))
>>>>>>> 163b5cd1

    # prevent LFA from activating on LKA steering cars by sending "no lane lines detected" to ADAS ECU
    if self.frame % 5 == 0 and lka_steering:
      can_sends.append(hyundaicanfd.create_suppress_lfa(self.packer, self.CAN, CS.lfa_block_msg,
                                                        self.CP.flags & HyundaiFlags.CANFD_LKA_STEERING_ALT))

    # LFA and HDA icons
    if self.frame % 5 == 0 and (not lka_steering or lka_steering_long):
      can_sends.append(hyundaicanfd.create_lfahda_cluster(self.packer, self.CAN, CC.enabled, self.lfa_icon))

    # blinkers
    if lka_steering and self.CP.flags & HyundaiFlags.ENABLE_BLINKERS:
      can_sends.extend(hyundaicanfd.create_spas_messages(self.packer, self.CAN, CC.leftBlinker, CC.rightBlinker))

    if self.CP.openpilotLongitudinalControl:
      if lka_steering:
        can_sends.extend(hyundaicanfd.create_adrv_messages(self.packer, self.CAN, self.frame))
      else:
        can_sends.extend(hyundaicanfd.create_fca_warning_light(self.packer, self.CAN, self.frame))
      if self.frame % 2 == 0:
        can_sends.append(hyundaicanfd.create_acc_control(self.packer, self.CAN, CC.enabled, self.accel_last, accel, stopping, CC.cruiseControl.override,
                                                         set_speed_in_units, hud_control, CS.main_cruise_enabled))
        self.accel_last = accel
    else:
      # button presses
      if (self.frame - self.last_button_frame) * DT_CTRL > 0.25:
        # cruise cancel
        if CC.cruiseControl.cancel:
          if self.CP.flags & HyundaiFlags.CANFD_ALT_BUTTONS:
            can_sends.append(hyundaicanfd.create_acc_cancel(self.packer, self.CP, self.CAN, CS.cruise_info))
            self.last_button_frame = self.frame
          else:
            for _ in range(20):
              can_sends.append(hyundaicanfd.create_buttons(self.packer, self.CP, self.CAN, CS.buttons_counter + 1, Buttons.CANCEL))
            self.last_button_frame = self.frame

        # cruise standstill resume
        elif CC.cruiseControl.resume:
          if self.CP.flags & HyundaiFlags.CANFD_ALT_BUTTONS:
            # TODO: resume for alt button cars
            pass
          else:
            for _ in range(20):
              can_sends.append(hyundaicanfd.create_buttons(self.packer, self.CP, self.CAN, CS.buttons_counter + 1, Buttons.RES_ACCEL))
            self.last_button_frame = self.frame

    return can_sends<|MERGE_RESOLUTION|>--- conflicted
+++ resolved
@@ -199,12 +199,8 @@
     lka_steering_long = lka_steering and self.CP.openpilotLongitudinalControl
 
     # steering control
-<<<<<<< HEAD
-    can_sends.extend(hyundaicanfd.create_steering_messages(self.packer, self.CP, self.CAN, CC.enabled, apply_steer_req, apply_torque, self.lkas_icon))
-=======
     can_sends.extend(hyundaicanfd.create_steering_messages(self.packer, self.CP, self.CAN, CC.enabled, apply_steer_req, apply_torque,
-                                                           self.apply_angle_last, self.lkas_max_torque))
->>>>>>> 163b5cd1
+                                                           self.apply_angle_last, self.lkas_max_torque, self.lkas_icon))
 
     # prevent LFA from activating on LKA steering cars by sending "no lane lines detected" to ADAS ECU
     if self.frame % 5 == 0 and lka_steering:
