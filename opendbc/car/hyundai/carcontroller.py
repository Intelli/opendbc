import numpy as np
from opendbc.can.packer import CANPacker
from opendbc.car import Bus, DT_CTRL, apply_driver_steer_torque_limits, common_fault_avoidance, make_tester_present_msg, structs
from opendbc.car.common.conversions import Conversions as CV
from opendbc.car.hyundai import hyundaicanfd, hyundaican
from opendbc.car.hyundai.carstate import CarState
from opendbc.car.hyundai.hyundaicanfd import CanBus
from opendbc.car.hyundai.values import HyundaiFlags, Buttons, CarControllerParams, CAR
from opendbc.car.interfaces import CarControllerBase

from opendbc.sunnypilot.car.hyundai.escc import EsccCarController
from opendbc.sunnypilot.car.hyundai.mads import MadsCarController

VisualAlert = structs.CarControl.HUDControl.VisualAlert
LongCtrlState = structs.CarControl.Actuators.LongControlState

# EPS faults if you apply torque while the steering angle is above 90 degrees for more than 1 second
# All slightly below EPS thresholds to avoid fault
MAX_ANGLE = 85
MAX_ANGLE_FRAMES = 89
MAX_ANGLE_CONSECUTIVE_FRAMES = 2


def process_hud_alert(enabled, fingerprint, hud_control):
  sys_warning = (hud_control.visualAlert in (VisualAlert.steerRequired, VisualAlert.ldw))

  # initialize to no line visible
  # TODO: this is not accurate for all cars
  sys_state = 1
  if hud_control.leftLaneVisible and hud_control.rightLaneVisible or sys_warning:  # HUD alert only display when LKAS status is active
    sys_state = 3 if enabled or sys_warning else 4
  elif hud_control.leftLaneVisible:
    sys_state = 5
  elif hud_control.rightLaneVisible:
    sys_state = 6

  # initialize to no warnings
  left_lane_warning = 0
  right_lane_warning = 0
  if hud_control.leftLaneDepart:
    left_lane_warning = 1 if fingerprint in (CAR.GENESIS_G90, CAR.GENESIS_G80) else 2
  if hud_control.rightLaneDepart:
    right_lane_warning = 1 if fingerprint in (CAR.GENESIS_G90, CAR.GENESIS_G80) else 2

  return sys_warning, sys_state, left_lane_warning, right_lane_warning


class CarController(CarControllerBase, EsccCarController, MadsCarController):
  def __init__(self, dbc_names, CP, CP_SP):
    CarControllerBase.__init__(self, dbc_names, CP, CP_SP)
    EsccCarController.__init__(self, CP, CP_SP)
    MadsCarController.__init__(self)
    self.CAN = CanBus(CP)
    self.params = CarControllerParams(CP)
    self.packer = CANPacker(dbc_names[Bus.pt])
    self.angle_limit_counter = 0

    self.accel_last = 0
    self.apply_steer_last = 0
    self.car_fingerprint = CP.carFingerprint
    self.last_button_frame = 0

  def update(self, CC, CC_SP, CS, now_nanos):
    EsccCarController.update(self, CS)
    MadsCarController.update(self, self.CP, CC, CC_SP, self.frame)
    actuators = CC.actuators
    hud_control = CC.hudControl

    # steering torque
    new_steer = int(round(actuators.steer * self.params.STEER_MAX))
    apply_steer = apply_driver_steer_torque_limits(new_steer, self.apply_steer_last, CS.out.steeringTorque, self.params)

    # >90 degree steering fault prevention
    self.angle_limit_counter, apply_steer_req = common_fault_avoidance(abs(CS.out.steeringAngleDeg) >= MAX_ANGLE, CC.latActive,
                                                                       self.angle_limit_counter, MAX_ANGLE_FRAMES,
                                                                       MAX_ANGLE_CONSECUTIVE_FRAMES)

    if not CC.latActive:
      apply_steer = 0

    # Hold torque with induced temporary fault when cutting the actuation bit
    torque_fault = CC.latActive and not apply_steer_req

    self.apply_steer_last = apply_steer

    # accel + longitudinal
    accel = float(np.clip(actuators.accel, CarControllerParams.ACCEL_MIN, CarControllerParams.ACCEL_MAX))
    stopping = actuators.longControlState == LongCtrlState.stopping
    set_speed_in_units = hud_control.setSpeed * (CV.MS_TO_KPH if CS.is_metric else CV.MS_TO_MPH)

    # HUD messages
    sys_warning, sys_state, left_lane_warning, right_lane_warning = process_hud_alert(CC.enabled, self.car_fingerprint,
                                                                                      hud_control)

    can_sends = []

    # *** common hyundai stuff ***

    # tester present - w/ no response (keeps relevant ECU disabled)
    if self.frame % 100 == 0 and not ((self.CP.flags & HyundaiFlags.CANFD_CAMERA_SCC) or self.ESCC.enabled) and \
            self.CP.openpilotLongitudinalControl:
      # for longitudinal control, either radar or ADAS driving ECU
      addr, bus = 0x7d0, self.CAN.ECAN if self.CP.flags & HyundaiFlags.CANFD else 0
      if self.CP.flags & HyundaiFlags.CANFD_LKA_STEERING.value:
        addr, bus = 0x730, self.CAN.ECAN
      can_sends.append(make_tester_present_msg(addr, bus, suppress_response=True))

      # for blinkers
      if self.CP.flags & HyundaiFlags.ENABLE_BLINKERS:
        can_sends.append(make_tester_present_msg(0x7b1, self.CAN.ECAN, suppress_response=True))

    # CAN-FD platforms
    if self.CP.flags & HyundaiFlags.CANFD:
      lka_steering = self.CP.flags & HyundaiFlags.CANFD_LKA_STEERING
      lka_steering_long = lka_steering and self.CP.openpilotLongitudinalControl

      # steering control
      can_sends.extend(hyundaicanfd.create_steering_messages(self.packer, self.CP, self.CAN, CC.enabled, apply_steer_req, apply_steer, self.lkas_icon))

      # prevent LFA from activating on LKA steering cars by sending "no lane lines detected" to ADAS ECU
      if self.frame % 5 == 0 and lka_steering:
        can_sends.append(hyundaicanfd.create_suppress_lfa(self.packer, self.CAN, CS.lfa_block_msg,
                                                          self.CP.flags & HyundaiFlags.CANFD_LKA_STEERING_ALT))

      # LFA and HDA icons
<<<<<<< HEAD
      if self.frame % 5 == 0 and (not hda2 or hda2_long):
        can_sends.append(hyundaicanfd.create_lfahda_cluster(self.packer, self.CAN, CC.enabled, self.lfa_icon))
=======
      if self.frame % 5 == 0 and (not lka_steering or lka_steering_long):
        can_sends.append(hyundaicanfd.create_lfahda_cluster(self.packer, self.CAN, CC.enabled))
>>>>>>> aa1df0a6

      # blinkers
      if lka_steering and self.CP.flags & HyundaiFlags.ENABLE_BLINKERS:
        can_sends.extend(hyundaicanfd.create_spas_messages(self.packer, self.CAN, self.frame, CC.leftBlinker, CC.rightBlinker))

      if self.CP.openpilotLongitudinalControl:
        if lka_steering:
          can_sends.extend(hyundaicanfd.create_adrv_messages(self.packer, self.CAN, self.frame))
        else:
          can_sends.extend(hyundaicanfd.create_fca_warning_light(self.packer, self.CAN, self.frame))
        if self.frame % 2 == 0:
          can_sends.append(hyundaicanfd.create_acc_control(self.packer, self.CAN, CC.enabled, self.accel_last, accel, stopping, CC.cruiseControl.override,
                                                           set_speed_in_units, hud_control,
                                                           CS.main_cruise_enabled))
          self.accel_last = accel
      else:
        # button presses
        can_sends.extend(self.create_button_messages(CC, CS, use_clu11=False))
    else:
      can_sends.append(hyundaican.create_lkas11(self.packer, self.frame, self.CP, apply_steer, apply_steer_req,
                                                torque_fault, CS.lkas11, sys_warning, sys_state, CC.enabled,
                                                hud_control.leftLaneVisible, hud_control.rightLaneVisible,
                                                left_lane_warning, right_lane_warning,
                                                self.lkas_icon))

      if not self.CP.openpilotLongitudinalControl:
        can_sends.extend(self.create_button_messages(CC, CS, use_clu11=True))

      if self.frame % 2 == 0 and self.CP.openpilotLongitudinalControl:
        # TODO: unclear if this is needed
        jerk = 3.0 if actuators.longControlState == LongCtrlState.pid else 1.0
        use_fca = self.CP.flags & HyundaiFlags.USE_FCA.value
        can_sends.extend(hyundaican.create_acc_commands(self.packer, CC.enabled, accel, jerk, int(self.frame / 2),
                                                        hud_control, set_speed_in_units, stopping,
                                                        CC.cruiseControl.override, use_fca, self.CP,
                                                        CS.main_cruise_enabled, self.ESCC))

      # 20 Hz LFA MFA message
      if self.frame % 5 == 0 and self.CP.flags & HyundaiFlags.SEND_LFA.value:
        can_sends.append(hyundaican.create_lfahda_mfc(self.packer, CC.enabled, self.lfa_icon))

      # 5 Hz ACC options
      if self.frame % 20 == 0 and self.CP.openpilotLongitudinalControl:
        can_sends.extend(hyundaican.create_acc_opt(self.packer, self.CP, self.ESCC))

      # 2 Hz front radar options
      if self.frame % 50 == 0 and self.CP.openpilotLongitudinalControl and not self.ESCC.enabled:
        can_sends.append(hyundaican.create_frt_radar_opt(self.packer))

    new_actuators = actuators.as_builder()
    new_actuators.steer = apply_steer / self.params.STEER_MAX
    new_actuators.steerOutputCan = apply_steer
    new_actuators.accel = accel

    self.frame += 1
    return new_actuators, can_sends

  def create_button_messages(self, CC: structs.CarControl, CS: CarState, use_clu11: bool):
    can_sends = []
    if use_clu11:
      if CC.cruiseControl.cancel:
        can_sends.append(hyundaican.create_clu11(self.packer, self.frame, CS.clu11, Buttons.CANCEL, self.CP))
      elif CC.cruiseControl.resume:
        # send resume at a max freq of 10Hz
        if (self.frame - self.last_button_frame) * DT_CTRL > 0.1:
          # send 25 messages at a time to increases the likelihood of resume being accepted
          can_sends.extend([hyundaican.create_clu11(self.packer, self.frame, CS.clu11, Buttons.RES_ACCEL, self.CP)] * 25)
          if (self.frame - self.last_button_frame) * DT_CTRL >= 0.15:
            self.last_button_frame = self.frame
    else:
      if (self.frame - self.last_button_frame) * DT_CTRL > 0.25:
        # cruise cancel
        if CC.cruiseControl.cancel:
          if self.CP.flags & HyundaiFlags.CANFD_ALT_BUTTONS:
            can_sends.append(hyundaicanfd.create_acc_cancel(self.packer, self.CP, self.CAN, CS.cruise_info))
            self.last_button_frame = self.frame
          else:
            for _ in range(20):
              can_sends.append(hyundaicanfd.create_buttons(self.packer, self.CP, self.CAN, CS.buttons_counter+1, Buttons.CANCEL))
            self.last_button_frame = self.frame

        # cruise standstill resume
        elif CC.cruiseControl.resume:
          if self.CP.flags & HyundaiFlags.CANFD_ALT_BUTTONS:
            # TODO: resume for alt button cars
            pass
          else:
            for _ in range(20):
              can_sends.append(hyundaicanfd.create_buttons(self.packer, self.CP, self.CAN, CS.buttons_counter+1, Buttons.RES_ACCEL))
            self.last_button_frame = self.frame

    return can_sends<|MERGE_RESOLUTION|>--- conflicted
+++ resolved
@@ -123,13 +123,8 @@
                                                           self.CP.flags & HyundaiFlags.CANFD_LKA_STEERING_ALT))
 
       # LFA and HDA icons
-<<<<<<< HEAD
-      if self.frame % 5 == 0 and (not hda2 or hda2_long):
+      if self.frame % 5 == 0 and (not lka_steering or lka_steering_long):
         can_sends.append(hyundaicanfd.create_lfahda_cluster(self.packer, self.CAN, CC.enabled, self.lfa_icon))
-=======
-      if self.frame % 5 == 0 and (not lka_steering or lka_steering_long):
-        can_sends.append(hyundaicanfd.create_lfahda_cluster(self.packer, self.CAN, CC.enabled))
->>>>>>> aa1df0a6
 
       # blinkers
       if lka_steering and self.CP.flags & HyundaiFlags.ENABLE_BLINKERS:
