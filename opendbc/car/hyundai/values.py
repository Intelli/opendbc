--- conflicted
+++ resolved
@@ -112,12 +112,9 @@
 
   MIN_STEER_32_MPH = 2 ** 23
 
-<<<<<<< HEAD
-  ANGLE_CONTROL = 2 ** 24
-=======
   HAS_LDA_BUTTON = 2 ** 24
 
->>>>>>> 2e8d3ffd
+  ANGLE_CONTROL = 2 ** 25
 
 class Footnote(Enum):
   CANFD = CarFootnote(
