--- conflicted
+++ resolved
@@ -111,11 +111,8 @@
   CANFD_LKA_STEERING_ALT = 128
   FCEV_GAS = 256
   ALT_LIMITS_2 = 512
-<<<<<<< HEAD
-  CANFD_ANGLE_STEERING = 1024
-=======
   CCNC = 1024
->>>>>>> 9e675dff
+  CANFD_ANGLE_STEERING = 2048
 
 
 class HyundaiFlags(IntFlag):
@@ -176,11 +173,9 @@
 
   ALT_LIMITS_2 = 2 ** 26
 
-<<<<<<< HEAD
-  CANFD_ANGLE_STEERING = 2 ** 27
-=======
   CCNC = 2 ** 27
->>>>>>> 9e675dff
+
+  CANFD_ANGLE_STEERING = 2 ** 28
 
 
 class Footnote(Enum):
@@ -435,7 +430,7 @@
                      car_parts=CarParts.common([CarHarness.hyundai_q]))
     ],
     HYUNDAI_IONIQ_5.specs,
-    flags=HyundaiFlags.EV | HyundaiFlags.CANFD_ANGLE_STEERING,
+    flags=HyundaiFlags.EV | HyundaiFlags.CANFD_ANGLE_STEERING | HyundaiFlags.CCNC,
   )
   HYUNDAI_IONIQ_6 = HyundaiCanFDPlatformConfig(
     [HyundaiCarDocs("Hyundai Ioniq 6 (with HDA II) 2023-24", "Highway Driving Assist II", car_parts=CarParts.common([CarHarness.hyundai_p]))],
@@ -642,14 +637,14 @@
       HyundaiCarDocs("Kia EV6 (with HDA I) 2025", "Highway Driving Assist I", car_parts=CarParts.common([CarHarness.hyundai_p]))
     ],
     CarSpecs(mass=2055, wheelbase=2.9, steerRatio=16, tireStiffnessFactor=0.65),
-    flags=HyundaiFlags.EV | HyundaiFlags.CANFD_ANGLE_STEERING,
+    flags=HyundaiFlags.EV | HyundaiFlags.CANFD_ANGLE_STEERING | HyundaiFlags.CCNC,
   )
   KIA_EV9 = HyundaiCanFDPlatformConfig(
     [
       HyundaiCarDocs("Kia EV9 2025", car_parts=CarParts.common([CarHarness.hyundai_r]))
     ],
     CarSpecs(mass=2664, wheelbase=3.1, steerRatio=16),
-    flags=HyundaiFlags.EV | HyundaiFlags.CANFD_ANGLE_STEERING,
+    flags=HyundaiFlags.EV | HyundaiFlags.CANFD_ANGLE_STEERING | HyundaiFlags.CCNC,
   )
   KIA_CARNIVAL_4TH_GEN = HyundaiCanFDPlatformConfig(
     [
@@ -706,7 +701,7 @@
       HyundaiCarDocs("Genesis GV70 Electrified 2026", "All", car_parts=CarParts.common([CarHarness.hyundai_m])),
     ],
     GENESIS_GV70_ELECTRIFIED_1ST_GEN.specs,
-    flags=HyundaiFlags.EV | HyundaiFlags.CANFD_ANGLE_STEERING,
+    flags=HyundaiFlags.EV | HyundaiFlags.CANFD_ANGLE_STEERING | HyundaiFlags.CCNC,
   )
   GENESIS_G80 = HyundaiPlatformConfig(
     [HyundaiCarDocs("Genesis G80 2018-19", "All", car_parts=CarParts.common([CarHarness.hyundai_h]))],
@@ -734,7 +729,7 @@
                      car_parts=CarParts.common([CarHarness.hyundai_q])),
     ],
     GENESIS_GV80.specs,
-    flags=HyundaiFlags.CANFD_ANGLE_STEERING,
+    flags=HyundaiFlags.CANFD_ANGLE_STEERING | HyundaiFlags.CCNC,
   )
 
 
