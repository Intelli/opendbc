import re
from dataclasses import dataclass, field
from enum import Enum, IntFlag

from panda import uds
from opendbc.car import Bus, CarSpecs, DbcDict, PlatformConfig, Platforms
from opendbc.car.common.conversions import Conversions as CV
from opendbc.car.structs import CarParams
from opendbc.car.docs_definitions import CarFootnote, CarHarness, CarDocs, CarParts, Column
from opendbc.car.fw_query_definitions import FwQueryConfig, Request, p16

Ecu = CarParams.Ecu


class CarControllerParams:
  ACCEL_MIN = -3.5 # m/s
  ACCEL_MAX = 2.0 # m/s

  def __init__(self, CP):
    self.STEER_DELTA_UP = 3
    self.STEER_DELTA_DOWN = 7
    self.STEER_DRIVER_ALLOWANCE = 50
    self.STEER_DRIVER_MULTIPLIER = 2
    self.STEER_DRIVER_FACTOR = 1
    self.STEER_THRESHOLD = 150
    self.STEER_STEP = 1  # 100 Hz

    if CP.flags & HyundaiFlags.CANFD:
      self.STEER_MAX = 270
      self.STEER_DRIVER_ALLOWANCE = 250
      self.STEER_DRIVER_MULTIPLIER = 2
      self.STEER_THRESHOLD = 250
      self.STEER_DELTA_UP = 2
      self.STEER_DELTA_DOWN = 3

    elif CP.flags & HyundaiFlags.CAN_CANFD_HYBRID:
      self.STEER_MAX = 384
      self.STEER_DRIVER_ALLOWANCE = 250
      self.STEER_THRESHOLD = 250
      self.STEER_DELTA_UP = 2
      self.STEER_DELTA_DOWN = 3

    # To determine the limit for your car, find the maximum value that the stock LKAS will request.
    # If the max stock LKAS request is <384, add your car to this list.
    elif CP.carFingerprint in (CAR.GENESIS_G80, CAR.GENESIS_G90, CAR.HYUNDAI_ELANTRA, CAR.HYUNDAI_ELANTRA_GT_I30, CAR.HYUNDAI_IONIQ,
                               CAR.HYUNDAI_IONIQ_EV_LTD, CAR.HYUNDAI_SANTA_FE_PHEV_2022, CAR.HYUNDAI_SONATA_LF, CAR.KIA_FORTE, CAR.KIA_NIRO_PHEV,
                               CAR.KIA_OPTIMA_H, CAR.KIA_OPTIMA_H_G4_FL, CAR.KIA_SORENTO):
      self.STEER_MAX = 255

    # these cars have significantly more torque than most HKG; limit to 70% of max
    elif CP.flags & HyundaiFlags.ALT_LIMITS:
      self.STEER_MAX = 270
      self.STEER_DELTA_UP = 2
      self.STEER_DELTA_DOWN = 3

    # Default for most HKG
    else:
      self.STEER_MAX = 384


class HyundaiFlags(IntFlag):
  # Dynamic Flags
  CANFD_HDA2 = 1
  CANFD_ALT_BUTTONS = 2
  CANFD_ALT_GEARS = 2 ** 2
  CANFD_CAMERA_SCC = 2 ** 3

  ALT_LIMITS = 2 ** 4
  ENABLE_BLINKERS = 2 ** 5
  CANFD_ALT_GEARS_2 = 2 ** 6
  SEND_LFA = 2 ** 7
  USE_FCA = 2 ** 8
  CANFD_HDA2_ALT_STEERING = 2 ** 9

  # these cars use a different gas signal
  HYBRID = 2 ** 10
  EV = 2 ** 11

  # Static flags

  # If 0x500 is present on bus 1 it probably has a Mando radar outputting radar points.
  # If no points are outputted by default it might be possible to turn it on using  selfdrive/debug/hyundai_enable_radar_points.py
  MANDO_RADAR = 2 ** 12
  CANFD = 2 ** 13

  # The radar does SCC on these cars when HDA I, rather than the camera
  RADAR_SCC = 2 ** 14
  # The camera does SCC on these cars, rather than the radar
  CAMERA_SCC = 2 ** 15
  CHECKSUM_CRC8 = 2 ** 16
  CHECKSUM_6B = 2 ** 17

  # these cars require a special panda safety mode due to missing counters and checksums in the messages
  LEGACY = 2 ** 18

  # these cars have not been verified to work with longitudinal yet - radar disable, sending correct messages, etc.
  UNSUPPORTED_LONGITUDINAL = 2 ** 19

  # These CAN FD cars do not accept communication control to disable the ADAS ECU,
  # responds with 0x7F2822 - 'conditions not correct'
  CANFD_NO_RADAR_DISABLE = 2 ** 20

  CLUSTER_GEARS = 2 ** 21
  TCU_GEARS = 2 ** 22

  MIN_STEER_32_MPH = 2 ** 23

  CAN_CANFD_HYBRID = 2 ** 24


class Footnote(Enum):
  CANFD = CarFootnote(
    "Requires a <a href=\"https://comma.ai/shop/can-fd-panda-kit\" target=\"_blank\">CAN FD panda kit</a> if not using " +
    "comma 3X for this <a href=\"https://en.wikipedia.org/wiki/CAN_FD\" target=\"_blank\">CAN FD car</a>.",
    Column.MODEL, shop_footnote=False)


@dataclass
class HyundaiCarDocs(CarDocs):
  package: str = "Smart Cruise Control (SCC)"

  def init_make(self, CP: CarParams):
    if CP.flags & HyundaiFlags.CANFD:
      self.footnotes.insert(0, Footnote.CANFD)


@dataclass
class HyundaiPlatformConfig(PlatformConfig):
  dbc_dict: DbcDict = field(default_factory=lambda: {Bus.pt: "hyundai_kia_generic"})

  def init(self):
    if self.flags & HyundaiFlags.MANDO_RADAR:
      self.dbc_dict = {Bus.pt: "hyundai_kia_generic", Bus.radar: 'hyundai_kia_mando_front_radar_generated'}

    if self.flags & HyundaiFlags.MIN_STEER_32_MPH:
      self.specs = self.specs.override(minSteerSpeed=32 * CV.MPH_TO_MS)

    if self.flags & HyundaiFlags.CAN_CANFD_HYBRID:
      self.dbc_dict = dbc_dict('hyundai_palisade_2023_generated', None)


@dataclass
class HyundaiCanFDPlatformConfig(PlatformConfig):
<<<<<<< HEAD
  dbc_dict: DbcDict = field(default_factory=lambda: dbc_dict("hyundai_canfd_generated", None))
=======
  dbc_dict: DbcDict = field(default_factory=lambda: {Bus.pt: "hyundai_canfd"})
>>>>>>> cc30feb6

  def init(self):
    self.flags |= HyundaiFlags.CANFD


class CAR(Platforms):
  # Hyundai
  HYUNDAI_AZERA_6TH_GEN = HyundaiPlatformConfig(
    [HyundaiCarDocs("Hyundai Azera 2022", "All", car_parts=CarParts.common([CarHarness.hyundai_k]))],
    CarSpecs(mass=1600, wheelbase=2.885, steerRatio=14.5),
  )
  HYUNDAI_AZERA_HEV_6TH_GEN = HyundaiPlatformConfig(
    [
      HyundaiCarDocs("Hyundai Azera Hybrid 2019", "All", car_parts=CarParts.common([CarHarness.hyundai_c])),
      HyundaiCarDocs("Hyundai Azera Hybrid 2020", "All", car_parts=CarParts.common([CarHarness.hyundai_k])),
    ],
    CarSpecs(mass=1675, wheelbase=2.885, steerRatio=14.5),
    flags=HyundaiFlags.HYBRID,
  )
  HYUNDAI_ELANTRA = HyundaiPlatformConfig(
    [
      # TODO: 2017-18 could be Hyundai G
      HyundaiCarDocs("Hyundai Elantra 2017-18", min_enable_speed=19 * CV.MPH_TO_MS, car_parts=CarParts.common([CarHarness.hyundai_b])),
      HyundaiCarDocs("Hyundai Elantra 2019", min_enable_speed=19 * CV.MPH_TO_MS, car_parts=CarParts.common([CarHarness.hyundai_g])),
    ],
    # steerRatio: 14 is Stock | Settled Params Learner values are steerRatio: 15.401566348670535, stiffnessFactor settled on 1.0081302973865127
    CarSpecs(mass=1275, wheelbase=2.7, steerRatio=15.4, tireStiffnessFactor=0.385),
    flags=HyundaiFlags.LEGACY | HyundaiFlags.CLUSTER_GEARS | HyundaiFlags.MIN_STEER_32_MPH,
  )
  HYUNDAI_ELANTRA_GT_I30 = HyundaiPlatformConfig(
    [
      HyundaiCarDocs("Hyundai Elantra GT 2017-19", car_parts=CarParts.common([CarHarness.hyundai_e])),
      HyundaiCarDocs("Hyundai i30 2017-19", car_parts=CarParts.common([CarHarness.hyundai_e])),
    ],
    HYUNDAI_ELANTRA.specs,
    flags=HyundaiFlags.LEGACY | HyundaiFlags.CLUSTER_GEARS | HyundaiFlags.MIN_STEER_32_MPH,
  )
  HYUNDAI_ELANTRA_2021 = HyundaiPlatformConfig(
    [HyundaiCarDocs("Hyundai Elantra 2021-23", video_link="https://youtu.be/_EdYQtV52-c", car_parts=CarParts.common([CarHarness.hyundai_k]))],
    CarSpecs(mass=2800 * CV.LB_TO_KG, wheelbase=2.72, steerRatio=12.9, tireStiffnessFactor=0.65),
    flags=HyundaiFlags.CHECKSUM_CRC8,
  )
  HYUNDAI_ELANTRA_HEV_2021 = HyundaiPlatformConfig(
    [HyundaiCarDocs("Hyundai Elantra Hybrid 2021-23", video_link="https://youtu.be/_EdYQtV52-c",
                    car_parts=CarParts.common([CarHarness.hyundai_k]))],
    CarSpecs(mass=3017 * CV.LB_TO_KG, wheelbase=2.72, steerRatio=12.9, tireStiffnessFactor=0.65),
    flags=HyundaiFlags.CHECKSUM_CRC8 | HyundaiFlags.HYBRID,
  )
  HYUNDAI_GENESIS = HyundaiPlatformConfig(
    [
      # TODO: check 2015 packages
      HyundaiCarDocs("Hyundai Genesis 2015-16", min_enable_speed=19 * CV.MPH_TO_MS, car_parts=CarParts.common([CarHarness.hyundai_j])),
      HyundaiCarDocs("Genesis G80 2017", "All", min_enable_speed=19 * CV.MPH_TO_MS, car_parts=CarParts.common([CarHarness.hyundai_j])),
    ],
    CarSpecs(mass=2060, wheelbase=3.01, steerRatio=16.5, minSteerSpeed=60 * CV.KPH_TO_MS),
    flags=HyundaiFlags.CHECKSUM_6B | HyundaiFlags.LEGACY,
  )
  HYUNDAI_IONIQ = HyundaiPlatformConfig(
    [HyundaiCarDocs("Hyundai Ioniq Hybrid 2017-19", car_parts=CarParts.common([CarHarness.hyundai_c]))],
    CarSpecs(mass=1490, wheelbase=2.7, steerRatio=13.73, tireStiffnessFactor=0.385),
    flags=HyundaiFlags.HYBRID | HyundaiFlags.MIN_STEER_32_MPH,
  )
  HYUNDAI_IONIQ_HEV_2022 = HyundaiPlatformConfig(
    [HyundaiCarDocs("Hyundai Ioniq Hybrid 2020-22", car_parts=CarParts.common([CarHarness.hyundai_h]))],  # TODO: confirm 2020-21 harness,
    CarSpecs(mass=1490, wheelbase=2.7, steerRatio=13.73, tireStiffnessFactor=0.385),
    flags=HyundaiFlags.HYBRID | HyundaiFlags.LEGACY,
  )
  HYUNDAI_IONIQ_EV_LTD = HyundaiPlatformConfig(
    [HyundaiCarDocs("Hyundai Ioniq Electric 2019", car_parts=CarParts.common([CarHarness.hyundai_c]))],
    CarSpecs(mass=1490, wheelbase=2.7, steerRatio=13.73, tireStiffnessFactor=0.385),
    flags=HyundaiFlags.MANDO_RADAR | HyundaiFlags.EV | HyundaiFlags.LEGACY | HyundaiFlags.MIN_STEER_32_MPH,
  )
  HYUNDAI_IONIQ_EV_2020 = HyundaiPlatformConfig(
    [HyundaiCarDocs("Hyundai Ioniq Electric 2020", "All", car_parts=CarParts.common([CarHarness.hyundai_h]))],
    CarSpecs(mass=1490, wheelbase=2.7, steerRatio=13.73, tireStiffnessFactor=0.385),
    flags=HyundaiFlags.EV,
  )
  HYUNDAI_IONIQ_PHEV_2019 = HyundaiPlatformConfig(
    [HyundaiCarDocs("Hyundai Ioniq Plug-in Hybrid 2019", car_parts=CarParts.common([CarHarness.hyundai_c]))],
    CarSpecs(mass=1490, wheelbase=2.7, steerRatio=13.73, tireStiffnessFactor=0.385),
    flags=HyundaiFlags.HYBRID | HyundaiFlags.MIN_STEER_32_MPH,
  )
  HYUNDAI_IONIQ_PHEV = HyundaiPlatformConfig(
    [HyundaiCarDocs("Hyundai Ioniq Plug-in Hybrid 2020-22", "All", car_parts=CarParts.common([CarHarness.hyundai_h]))],
    CarSpecs(mass=1490, wheelbase=2.7, steerRatio=13.73, tireStiffnessFactor=0.385),
    flags=HyundaiFlags.HYBRID,
  )
  HYUNDAI_KONA = HyundaiPlatformConfig(
    [HyundaiCarDocs("Hyundai Kona 2020", min_enable_speed=6 * CV.MPH_TO_MS, car_parts=CarParts.common([CarHarness.hyundai_b]))],
    CarSpecs(mass=1275, wheelbase=2.6, steerRatio=13.42, tireStiffnessFactor=0.385),
    flags=HyundaiFlags.CLUSTER_GEARS | HyundaiFlags.ALT_LIMITS,
  )
  HYUNDAI_KONA_EV = HyundaiPlatformConfig(
    [HyundaiCarDocs("Hyundai Kona Electric 2018-21", car_parts=CarParts.common([CarHarness.hyundai_g]))],
    CarSpecs(mass=1685, wheelbase=2.6, steerRatio=13.42, tireStiffnessFactor=0.385),
    flags=HyundaiFlags.EV | HyundaiFlags.ALT_LIMITS,
  )
  HYUNDAI_KONA_EV_2022 = HyundaiPlatformConfig(
    [HyundaiCarDocs("Hyundai Kona Electric 2022-23", car_parts=CarParts.common([CarHarness.hyundai_o]))],
    CarSpecs(mass=1743, wheelbase=2.6, steerRatio=13.42, tireStiffnessFactor=0.385),
    flags=HyundaiFlags.CAMERA_SCC | HyundaiFlags.EV | HyundaiFlags.ALT_LIMITS,
  )
  HYUNDAI_KONA_EV_2ND_GEN = HyundaiCanFDPlatformConfig(
    [HyundaiCarDocs("Hyundai Kona Electric (with HDA II, Korea only) 2023", video_link="https://www.youtube.com/watch?v=U2fOCmcQ8hw",
                    car_parts=CarParts.common([CarHarness.hyundai_r]))],
    CarSpecs(mass=1740, wheelbase=2.66, steerRatio=13.6, tireStiffnessFactor=0.385),
    flags=HyundaiFlags.EV | HyundaiFlags.CANFD_NO_RADAR_DISABLE,
  )
  HYUNDAI_KONA_HEV = HyundaiPlatformConfig(
    [HyundaiCarDocs("Hyundai Kona Hybrid 2020", car_parts=CarParts.common([CarHarness.hyundai_i]))],  # TODO: check packages,
    CarSpecs(mass=1425, wheelbase=2.6, steerRatio=13.42, tireStiffnessFactor=0.385),
    flags=HyundaiFlags.HYBRID | HyundaiFlags.ALT_LIMITS,
  )
  HYUNDAI_SANTA_FE = HyundaiPlatformConfig(
    [HyundaiCarDocs("Hyundai Santa Fe 2019-20", "All", video_link="https://youtu.be/bjDR0YjM__s",
                    car_parts=CarParts.common([CarHarness.hyundai_d]))],
    CarSpecs(mass=3982 * CV.LB_TO_KG, wheelbase=2.766, steerRatio=16.55, tireStiffnessFactor=0.82),
    flags=HyundaiFlags.MANDO_RADAR | HyundaiFlags.CHECKSUM_CRC8,
  )
  HYUNDAI_SANTA_FE_2022 = HyundaiPlatformConfig(
    [HyundaiCarDocs("Hyundai Santa Fe 2021-23", "All", video_link="https://youtu.be/VnHzSTygTS4",
                    car_parts=CarParts.common([CarHarness.hyundai_l]))],
    HYUNDAI_SANTA_FE.specs,
    flags=HyundaiFlags.CHECKSUM_CRC8,
  )
  HYUNDAI_SANTA_FE_HEV_2022 = HyundaiPlatformConfig(
    [HyundaiCarDocs("Hyundai Santa Fe Hybrid 2022-23", "All", car_parts=CarParts.common([CarHarness.hyundai_l]))],
    HYUNDAI_SANTA_FE.specs,
    flags=HyundaiFlags.CHECKSUM_CRC8 | HyundaiFlags.HYBRID,
  )
  HYUNDAI_SANTA_FE_PHEV_2022 = HyundaiPlatformConfig(
    [HyundaiCarDocs("Hyundai Santa Fe Plug-in Hybrid 2022-23", "All", car_parts=CarParts.common([CarHarness.hyundai_l]))],
    HYUNDAI_SANTA_FE.specs,
    flags=HyundaiFlags.CHECKSUM_CRC8 | HyundaiFlags.HYBRID,
  )
  HYUNDAI_SONATA = HyundaiPlatformConfig(
    [HyundaiCarDocs("Hyundai Sonata 2020-23", "All", video_link="https://www.youtube.com/watch?v=ix63r9kE3Fw",
                   car_parts=CarParts.common([CarHarness.hyundai_a]))],
    CarSpecs(mass=1513, wheelbase=2.84, steerRatio=13.27 * 1.15, tireStiffnessFactor=0.65),  # 15% higher at the center seems reasonable
    flags=HyundaiFlags.MANDO_RADAR | HyundaiFlags.CHECKSUM_CRC8,
  )
  HYUNDAI_SONATA_LF = HyundaiPlatformConfig(
    [HyundaiCarDocs("Hyundai Sonata 2018-19", car_parts=CarParts.common([CarHarness.hyundai_e]))],
    CarSpecs(mass=1536, wheelbase=2.804, steerRatio=13.27 * 1.15),  # 15% higher at the center seems reasonable

    flags=HyundaiFlags.UNSUPPORTED_LONGITUDINAL | HyundaiFlags.TCU_GEARS,
  )
  HYUNDAI_STARIA_4TH_GEN = HyundaiCanFDPlatformConfig(
    [HyundaiCarDocs("Hyundai Staria 2023", "All", car_parts=CarParts.common([CarHarness.hyundai_k]))],
    CarSpecs(mass=2205, wheelbase=3.273, steerRatio=11.94),  # https://www.hyundai.com/content/dam/hyundai/au/en/models/staria-load/premium-pip-update-2023/spec-sheet/STARIA_Load_Spec-Table_March_2023_v3.1.pdf
  )
  HYUNDAI_TUCSON = HyundaiPlatformConfig(
    [
      HyundaiCarDocs("Hyundai Tucson 2021", min_enable_speed=19 * CV.MPH_TO_MS, car_parts=CarParts.common([CarHarness.hyundai_l])),
      HyundaiCarDocs("Hyundai Tucson Diesel 2019", car_parts=CarParts.common([CarHarness.hyundai_l])),
    ],
    CarSpecs(mass=3520 * CV.LB_TO_KG, wheelbase=2.67, steerRatio=16.1, tireStiffnessFactor=0.385),
    flags=HyundaiFlags.TCU_GEARS,
  )
  HYUNDAI_PALISADE = HyundaiPlatformConfig(
    [
      HyundaiCarDocs("Hyundai Palisade 2020-22", "All", video_link="https://youtu.be/TAnDqjF4fDY?t=456", car_parts=CarParts.common([CarHarness.hyundai_h])),
      HyundaiCarDocs("Kia Telluride 2020-22", "All", car_parts=CarParts.common([CarHarness.hyundai_h])),
    ],
    CarSpecs(mass=1999, wheelbase=2.9, steerRatio=15.6 * 1.15, tireStiffnessFactor=0.63),
    flags=HyundaiFlags.MANDO_RADAR | HyundaiFlags.CHECKSUM_CRC8,
  )
  HYUNDAI_PALISADE_2023 = HyundaiPlatformConfig(
    [
      HyundaiCarDocs("Hyundai Palisade (without HDA II) 2023-24", "Highway Driving Assist", car_parts=CarParts.common([CarHarness.hyundai_a])),
      HyundaiCarDocs("Kia Telluride (without HDA II) 2023-24", "Highway Driving Assist", car_parts=CarParts.common([CarHarness.hyundai_l])),
    ],
    HYUNDAI_PALISADE.specs,
    flags=HyundaiFlags.CHECKSUM_CRC8 | HyundaiFlags.CAN_CANFD_HYBRID | HyundaiFlags.UNSUPPORTED_LONGITUDINAL,
  )
  HYUNDAI_VELOSTER = HyundaiPlatformConfig(
    [HyundaiCarDocs("Hyundai Veloster 2019-20", min_enable_speed=5. * CV.MPH_TO_MS, car_parts=CarParts.common([CarHarness.hyundai_e]))],
    CarSpecs(mass=2917 * CV.LB_TO_KG, wheelbase=2.8, steerRatio=13.75 * 1.15, tireStiffnessFactor=0.5),
    flags=HyundaiFlags.LEGACY | HyundaiFlags.TCU_GEARS,
  )
  HYUNDAI_SONATA_HYBRID = HyundaiPlatformConfig(
    [HyundaiCarDocs("Hyundai Sonata Hybrid 2020-23", "All", car_parts=CarParts.common([CarHarness.hyundai_a]))],
    HYUNDAI_SONATA.specs,
    flags=HyundaiFlags.MANDO_RADAR | HyundaiFlags.CHECKSUM_CRC8 | HyundaiFlags.HYBRID,
  )
  HYUNDAI_IONIQ_5 = HyundaiCanFDPlatformConfig(
    [
      HyundaiCarDocs("Hyundai Ioniq 5 (Non-US only) 2022-24", "All", car_parts=CarParts.common([CarHarness.hyundai_q])),
      HyundaiCarDocs("Hyundai Ioniq 5 (without HDA II) 2022-24", "Highway Driving Assist", car_parts=CarParts.common([CarHarness.hyundai_k])),
      HyundaiCarDocs("Hyundai Ioniq 5 (with HDA II) 2022-24", "Highway Driving Assist II", car_parts=CarParts.common([CarHarness.hyundai_q])),
    ],
    CarSpecs(mass=1948, wheelbase=2.97, steerRatio=14.26, tireStiffnessFactor=0.65),
    flags=HyundaiFlags.EV,
  )
  HYUNDAI_IONIQ_6 = HyundaiCanFDPlatformConfig(
    [HyundaiCarDocs("Hyundai Ioniq 6 (with HDA II) 2023-24", "Highway Driving Assist II", car_parts=CarParts.common([CarHarness.hyundai_p]))],
    HYUNDAI_IONIQ_5.specs,
    flags=HyundaiFlags.EV | HyundaiFlags.CANFD_NO_RADAR_DISABLE,
  )
  HYUNDAI_TUCSON_4TH_GEN = HyundaiCanFDPlatformConfig(
    [
      HyundaiCarDocs("Hyundai Tucson 2022", car_parts=CarParts.common([CarHarness.hyundai_n])),
      HyundaiCarDocs("Hyundai Tucson 2023-24", "All", car_parts=CarParts.common([CarHarness.hyundai_n])),
      HyundaiCarDocs("Hyundai Tucson Hybrid 2022-24", "All", car_parts=CarParts.common([CarHarness.hyundai_n])),
      HyundaiCarDocs("Hyundai Tucson Plug-in Hybrid 2024", "All", car_parts=CarParts.common([CarHarness.hyundai_n])),
    ],
    CarSpecs(mass=1630, wheelbase=2.756, steerRatio=13.7, tireStiffnessFactor=0.385),
  )
  HYUNDAI_SANTA_CRUZ_1ST_GEN = HyundaiCanFDPlatformConfig(
    [HyundaiCarDocs("Hyundai Santa Cruz 2022-24", car_parts=CarParts.common([CarHarness.hyundai_n]))],
    # weight from Limited trim - the only supported trim, steering ratio according to Hyundai News https://www.hyundainews.com/assets/documents/original/48035-2022SantaCruzProductGuideSpecsv2081521.pdf
    CarSpecs(mass=1870, wheelbase=3, steerRatio=14.2),
  )
  HYUNDAI_CUSTIN_1ST_GEN = HyundaiPlatformConfig(
    [HyundaiCarDocs("Hyundai Custin 2023", "All", car_parts=CarParts.common([CarHarness.hyundai_k]))],
    CarSpecs(mass=1690, wheelbase=3.055, steerRatio=17),  # mass: from https://www.hyundai-motor.com.tw/clicktobuy/custin#spec_0, steerRatio: from learner
    flags=HyundaiFlags.CHECKSUM_CRC8,
  )

  # Kia
  KIA_FORTE = HyundaiPlatformConfig(
    [
      HyundaiCarDocs("Kia Forte 2019-21", min_enable_speed=6 * CV.MPH_TO_MS, car_parts=CarParts.common([CarHarness.hyundai_g])),
      HyundaiCarDocs("Kia Forte 2022-23", car_parts=CarParts.common([CarHarness.hyundai_e])),
    ],
    CarSpecs(mass=2878 * CV.LB_TO_KG, wheelbase=2.8, steerRatio=13.75, tireStiffnessFactor=0.5)
  )
  KIA_K5_2021 = HyundaiPlatformConfig(
    [HyundaiCarDocs("Kia K5 2021-24", car_parts=CarParts.common([CarHarness.hyundai_a]))],
    CarSpecs(mass=3381 * CV.LB_TO_KG, wheelbase=2.85, steerRatio=13.27, tireStiffnessFactor=0.5),  # 2021 Kia K5 Steering Ratio (all trims)
    flags=HyundaiFlags.CHECKSUM_CRC8,
  )
  KIA_K5_HEV_2020 = HyundaiPlatformConfig(
    [HyundaiCarDocs("Kia K5 Hybrid 2020-22", car_parts=CarParts.common([CarHarness.hyundai_a]))],
    KIA_K5_2021.specs,
    flags=HyundaiFlags.MANDO_RADAR | HyundaiFlags.CHECKSUM_CRC8 | HyundaiFlags.HYBRID,
  )
  KIA_K8_HEV_1ST_GEN = HyundaiCanFDPlatformConfig(
    [HyundaiCarDocs("Kia K8 Hybrid (with HDA II) 2023", "Highway Driving Assist II", car_parts=CarParts.common([CarHarness.hyundai_q]))],
    # mass: https://carprices.ae/brands/kia/2023/k8/1.6-turbo-hybrid, steerRatio: guesstimate from K5 platform
    CarSpecs(mass=1630, wheelbase=2.895, steerRatio=13.27)
  )
  KIA_NIRO_EV = HyundaiPlatformConfig(
    [
      HyundaiCarDocs("Kia Niro EV 2019", "All", video_link="https://www.youtube.com/watch?v=lT7zcG6ZpGo", car_parts=CarParts.common([CarHarness.hyundai_h])),
      HyundaiCarDocs("Kia Niro EV 2020", "All", video_link="https://www.youtube.com/watch?v=lT7zcG6ZpGo", car_parts=CarParts.common([CarHarness.hyundai_f])),
      HyundaiCarDocs("Kia Niro EV 2021", "All", video_link="https://www.youtube.com/watch?v=lT7zcG6ZpGo", car_parts=CarParts.common([CarHarness.hyundai_c])),
      HyundaiCarDocs("Kia Niro EV 2022", "All", video_link="https://www.youtube.com/watch?v=lT7zcG6ZpGo", car_parts=CarParts.common([CarHarness.hyundai_h])),
    ],
    CarSpecs(mass=3543 * CV.LB_TO_KG, wheelbase=2.7, steerRatio=13.6, tireStiffnessFactor=0.385),  # average of all the cars
    flags=HyundaiFlags.MANDO_RADAR | HyundaiFlags.EV,
  )
  KIA_NIRO_EV_2ND_GEN = HyundaiCanFDPlatformConfig(
    [HyundaiCarDocs("Kia Niro EV 2023", "All", car_parts=CarParts.common([CarHarness.hyundai_a]))],
    KIA_NIRO_EV.specs,
    flags=HyundaiFlags.EV,
  )
  KIA_NIRO_PHEV = HyundaiPlatformConfig(
    [
      HyundaiCarDocs("Kia Niro Hybrid 2018", "All", min_enable_speed=10. * CV.MPH_TO_MS, car_parts=CarParts.common([CarHarness.hyundai_c])),
      HyundaiCarDocs("Kia Niro Plug-in Hybrid 2018-19", "All", min_enable_speed=10. * CV.MPH_TO_MS, car_parts=CarParts.common([CarHarness.hyundai_c])),
      HyundaiCarDocs("Kia Niro Plug-in Hybrid 2020", car_parts=CarParts.common([CarHarness.hyundai_d])),
    ],
    KIA_NIRO_EV.specs,
    flags=HyundaiFlags.MANDO_RADAR | HyundaiFlags.HYBRID | HyundaiFlags.UNSUPPORTED_LONGITUDINAL | HyundaiFlags.MIN_STEER_32_MPH,
  )
  KIA_NIRO_PHEV_2022 = HyundaiPlatformConfig(
    [
      HyundaiCarDocs("Kia Niro Plug-in Hybrid 2021", car_parts=CarParts.common([CarHarness.hyundai_d])),
      HyundaiCarDocs("Kia Niro Plug-in Hybrid 2022", car_parts=CarParts.common([CarHarness.hyundai_f])),
    ],
    KIA_NIRO_EV.specs,
    flags=HyundaiFlags.HYBRID | HyundaiFlags.MANDO_RADAR,
  )
  KIA_NIRO_HEV_2021 = HyundaiPlatformConfig(
    [
      HyundaiCarDocs("Kia Niro Hybrid 2021", car_parts=CarParts.common([CarHarness.hyundai_d])),
      HyundaiCarDocs("Kia Niro Hybrid 2022", car_parts=CarParts.common([CarHarness.hyundai_f])),
    ],
    KIA_NIRO_EV.specs,
    flags=HyundaiFlags.HYBRID,
  )
  KIA_NIRO_HEV_2ND_GEN = HyundaiCanFDPlatformConfig(
    [HyundaiCarDocs("Kia Niro Hybrid 2023", car_parts=CarParts.common([CarHarness.hyundai_a]))],
    KIA_NIRO_EV.specs,
  )
  KIA_OPTIMA_G4 = HyundaiPlatformConfig(
    [HyundaiCarDocs("Kia Optima 2017", "Advanced Smart Cruise Control",
                    car_parts=CarParts.common([CarHarness.hyundai_b]))],  # TODO: may support 2016, 2018
    CarSpecs(mass=3558 * CV.LB_TO_KG, wheelbase=2.8, steerRatio=13.75, tireStiffnessFactor=0.5),
    flags=HyundaiFlags.LEGACY | HyundaiFlags.TCU_GEARS | HyundaiFlags.MIN_STEER_32_MPH,
  )
  KIA_OPTIMA_G4_FL = HyundaiPlatformConfig(
    [HyundaiCarDocs("Kia Optima 2019-20", car_parts=CarParts.common([CarHarness.hyundai_g]))],
    CarSpecs(mass=3558 * CV.LB_TO_KG, wheelbase=2.8, steerRatio=13.75, tireStiffnessFactor=0.5),
    flags=HyundaiFlags.UNSUPPORTED_LONGITUDINAL | HyundaiFlags.TCU_GEARS,
  )
  # TODO: may support adjacent years. may have a non-zero minimum steering speed
  KIA_OPTIMA_H = HyundaiPlatformConfig(
    [HyundaiCarDocs("Kia Optima Hybrid 2017", "Advanced Smart Cruise Control", car_parts=CarParts.common([CarHarness.hyundai_c]))],
    CarSpecs(mass=3558 * CV.LB_TO_KG, wheelbase=2.8, steerRatio=13.75, tireStiffnessFactor=0.5),
    flags=HyundaiFlags.HYBRID | HyundaiFlags.LEGACY,
  )
  KIA_OPTIMA_H_G4_FL = HyundaiPlatformConfig(
    [HyundaiCarDocs("Kia Optima Hybrid 2019", car_parts=CarParts.common([CarHarness.hyundai_h]))],
    CarSpecs(mass=3558 * CV.LB_TO_KG, wheelbase=2.8, steerRatio=13.75, tireStiffnessFactor=0.5),
    flags=HyundaiFlags.HYBRID | HyundaiFlags.UNSUPPORTED_LONGITUDINAL,
  )
  KIA_SELTOS = HyundaiPlatformConfig(
    [HyundaiCarDocs("Kia Seltos 2021", car_parts=CarParts.common([CarHarness.hyundai_a]))],
    CarSpecs(mass=1337, wheelbase=2.63, steerRatio=14.56),
    flags=HyundaiFlags.CHECKSUM_CRC8,
  )
  KIA_SPORTAGE_5TH_GEN = HyundaiCanFDPlatformConfig(
    [
      HyundaiCarDocs("Kia Sportage 2023-24", car_parts=CarParts.common([CarHarness.hyundai_n])),
      HyundaiCarDocs("Kia Sportage Hybrid 2023", car_parts=CarParts.common([CarHarness.hyundai_n])),
    ],
    # weight from SX and above trims, average of FWD and AWD version, steering ratio according to Kia News https://www.kiamedia.com/us/en/models/sportage/2023/specifications
    CarSpecs(mass=1725, wheelbase=2.756, steerRatio=13.6),
  )
  KIA_SORENTO = HyundaiPlatformConfig(
    [
      HyundaiCarDocs("Kia Sorento 2018", "Advanced Smart Cruise Control & LKAS", video_link="https://www.youtube.com/watch?v=Fkh3s6WHJz8",
                     car_parts=CarParts.common([CarHarness.hyundai_e])),
      HyundaiCarDocs("Kia Sorento 2019", video_link="https://www.youtube.com/watch?v=Fkh3s6WHJz8", car_parts=CarParts.common([CarHarness.hyundai_e])),
    ],
    CarSpecs(mass=1985, wheelbase=2.78, steerRatio=14.4 * 1.1),  # 10% higher at the center seems reasonable
    flags=HyundaiFlags.CHECKSUM_6B | HyundaiFlags.UNSUPPORTED_LONGITUDINAL,
  )
  KIA_SORENTO_4TH_GEN = HyundaiCanFDPlatformConfig(
    [HyundaiCarDocs("Kia Sorento 2021-23", car_parts=CarParts.common([CarHarness.hyundai_k]))],
    CarSpecs(mass=3957 * CV.LB_TO_KG, wheelbase=2.81, steerRatio=13.5),  # average of the platforms
    flags=HyundaiFlags.RADAR_SCC,
  )
  KIA_SORENTO_HEV_4TH_GEN = HyundaiCanFDPlatformConfig(
    [
      HyundaiCarDocs("Kia Sorento Hybrid 2021-23", "All", car_parts=CarParts.common([CarHarness.hyundai_a])),
      HyundaiCarDocs("Kia Sorento Plug-in Hybrid 2022-23", "All", car_parts=CarParts.common([CarHarness.hyundai_a])),
    ],
    CarSpecs(mass=4395 * CV.LB_TO_KG, wheelbase=2.81, steerRatio=13.5),  # average of the platforms
    flags=HyundaiFlags.RADAR_SCC,
  )
  KIA_STINGER = HyundaiPlatformConfig(
    [HyundaiCarDocs("Kia Stinger 2018-20", video_link="https://www.youtube.com/watch?v=MJ94qoofYw0",
                    car_parts=CarParts.common([CarHarness.hyundai_c]))],
    CarSpecs(mass=1825, wheelbase=2.78, steerRatio=14.4 * 1.15)  # 15% higher at the center seems reasonable
  )
  KIA_STINGER_2022 = HyundaiPlatformConfig(
    [HyundaiCarDocs("Kia Stinger 2022-23", "All", car_parts=CarParts.common([CarHarness.hyundai_k]))],
    KIA_STINGER.specs,
  )
  KIA_CEED = HyundaiPlatformConfig(
    [HyundaiCarDocs("Kia Ceed 2019", car_parts=CarParts.common([CarHarness.hyundai_e]))],
    CarSpecs(mass=1450, wheelbase=2.65, steerRatio=13.75, tireStiffnessFactor=0.5),
    flags=HyundaiFlags.LEGACY,
  )
  KIA_EV6 = HyundaiCanFDPlatformConfig(
    [
      HyundaiCarDocs("Kia EV6 (Southeast Asia only) 2022-24", "All", car_parts=CarParts.common([CarHarness.hyundai_p])),
      HyundaiCarDocs("Kia EV6 (without HDA II) 2022-24", "Highway Driving Assist", car_parts=CarParts.common([CarHarness.hyundai_l])),
      HyundaiCarDocs("Kia EV6 (with HDA II) 2022-24", "Highway Driving Assist II", car_parts=CarParts.common([CarHarness.hyundai_p]))
    ],
    CarSpecs(mass=2055, wheelbase=2.9, steerRatio=16, tireStiffnessFactor=0.65),
    flags=HyundaiFlags.EV,
  )
  KIA_CARNIVAL_4TH_GEN = HyundaiCanFDPlatformConfig(
    [
      HyundaiCarDocs("Kia Carnival 2022-24", car_parts=CarParts.common([CarHarness.hyundai_a])),
      HyundaiCarDocs("Kia Carnival (China only) 2023", car_parts=CarParts.common([CarHarness.hyundai_k]))
    ],
    CarSpecs(mass=2087, wheelbase=3.09, steerRatio=14.23),
    flags=HyundaiFlags.RADAR_SCC,
  )

  # Genesis
  GENESIS_GV60_EV_1ST_GEN = HyundaiCanFDPlatformConfig(
    [
      HyundaiCarDocs("Genesis GV60 (Advanced Trim) 2023", "All", car_parts=CarParts.common([CarHarness.hyundai_a])),
      HyundaiCarDocs("Genesis GV60 (Performance Trim) 2022-23", "All", car_parts=CarParts.common([CarHarness.hyundai_k])),
    ],
    CarSpecs(mass=2205, wheelbase=2.9, steerRatio=17.6),
    flags=HyundaiFlags.EV,
  )
  GENESIS_G70 = HyundaiPlatformConfig(
    [HyundaiCarDocs("Genesis G70 2018", "All", car_parts=CarParts.common([CarHarness.hyundai_f]))],
    CarSpecs(mass=1640, wheelbase=2.84, steerRatio=13.56),
    flags=HyundaiFlags.LEGACY,
  )
  GENESIS_G70_2020 = HyundaiPlatformConfig(
    [
      # TODO: 2021 MY harness is unknown
      HyundaiCarDocs("Genesis G70 2019-21", "All", car_parts=CarParts.common([CarHarness.hyundai_f])),
      # TODO: From 3.3T Sport Advanced 2022 & Prestige 2023 Trim, 2.0T is unknown
      HyundaiCarDocs("Genesis G70 2022-23", "All", car_parts=CarParts.common([CarHarness.hyundai_l])),
    ],
    GENESIS_G70.specs,
    flags=HyundaiFlags.MANDO_RADAR,
  )
  GENESIS_GV70_1ST_GEN = HyundaiCanFDPlatformConfig(
    [
      # TODO: Hyundai P is likely the correct harness for HDA II for 2.5T (unsupported due to missing ADAS ECU, is that the radar?)
      HyundaiCarDocs("Genesis GV70 (2.5T Trim, without HDA II) 2022-23", "All", car_parts=CarParts.common([CarHarness.hyundai_l])),
      HyundaiCarDocs("Genesis GV70 (3.5T Trim, without HDA II) 2022-23", "All", car_parts=CarParts.common([CarHarness.hyundai_m])),
    ],
    CarSpecs(mass=1950, wheelbase=2.87, steerRatio=14.6),
    flags=HyundaiFlags.RADAR_SCC,
  )
  GENESIS_GV70_ELECTRIFIED_1ST_GEN = HyundaiCanFDPlatformConfig(
    [
      HyundaiCarDocs("Genesis GV70 Electrified (with HDA II) 2023", "Highway Driving Assist II", car_parts=CarParts.common([CarHarness.hyundai_q])),
    ],
    CarSpecs(mass=2260, wheelbase=2.87, steerRatio=17.1),
    flags=HyundaiFlags.EV,
  )
  GENESIS_G80 = HyundaiPlatformConfig(
    [HyundaiCarDocs("Genesis G80 2018-19", "All", car_parts=CarParts.common([CarHarness.hyundai_h]))],
    CarSpecs(mass=2060, wheelbase=3.01, steerRatio=16.5),
    flags=HyundaiFlags.LEGACY,
  )
  GENESIS_G80_2ND_GEN_FL = HyundaiCanFDPlatformConfig(
    [HyundaiCarDocs("Genesis G80 (2.5T Advanced Trim, with HDA II) 2024", "Highway Driving Assist II", car_parts=CarParts.common([CarHarness.hyundai_p]))],
    CarSpecs(mass=2060, wheelbase=3.00, steerRatio=14.0),
  )
  GENESIS_G90 = HyundaiPlatformConfig(
    [HyundaiCarDocs("Genesis G90 2017-20", "All", car_parts=CarParts.common([CarHarness.hyundai_c]))],
    CarSpecs(mass=2200, wheelbase=3.15, steerRatio=12.069),
  )
  GENESIS_GV80 = HyundaiCanFDPlatformConfig(
    [HyundaiCarDocs("Genesis GV80 2023", "All", car_parts=CarParts.common([CarHarness.hyundai_m]))],
    CarSpecs(mass=2258, wheelbase=2.95, steerRatio=14.14),
    flags=HyundaiFlags.RADAR_SCC,
  )


class Buttons:
  NONE = 0
  RES_ACCEL = 1
  SET_DECEL = 2
  GAP_DIST = 3
  CANCEL = 4  # on newer models, this is a pause/resume button


def get_platform_codes(fw_versions: list[bytes]) -> set[tuple[bytes, bytes | None]]:
  # Returns unique, platform-specific identification codes for a set of versions
  codes = set()  # (code-Optional[part], date)
  for fw in fw_versions:
    code_match = PLATFORM_CODE_FW_PATTERN.search(fw)
    part_match = PART_NUMBER_FW_PATTERN.search(fw)
    date_match = DATE_FW_PATTERN.search(fw)
    if code_match is not None:
      code: bytes = code_match.group()
      part = part_match.group() if part_match else None
      date = date_match.group() if date_match else None
      if part is not None:
        # part number starts with generic ECU part type, add what is specific to platform
        code += b"-" + part[-5:]

      codes.add((code, date))
  return codes


def match_fw_to_car_fuzzy(live_fw_versions, vin, offline_fw_versions) -> set[str]:
  # Non-electric CAN FD platforms often do not have platform code specifiers needed
  # to distinguish between hybrid and ICE. All EVs so far are either exclusively
  # electric or specify electric in the platform code.
  fuzzy_platform_blacklist = {str(c) for c in (CANFD_CAR - CAN_CANFD_HYBRID_CAR - EV_CAR - CANFD_FUZZY_WHITELIST)}
  candidates: set[str] = set()

  for candidate, fws in offline_fw_versions.items():
    # Keep track of ECUs which pass all checks (platform codes, within date range)
    valid_found_ecus = set()
    valid_expected_ecus = {ecu[1:] for ecu in fws if ecu[0] in PLATFORM_CODE_ECUS}
    for ecu, expected_versions in fws.items():
      addr = ecu[1:]
      # Only check ECUs expected to have platform codes
      if ecu[0] not in PLATFORM_CODE_ECUS:
        continue

      # Expected platform codes & dates
      codes = get_platform_codes(expected_versions)
      expected_platform_codes = {code for code, _ in codes}
      expected_dates = {date for _, date in codes if date is not None}

      # Found platform codes & dates
      codes = get_platform_codes(live_fw_versions.get(addr, set()))
      found_platform_codes = {code for code, _ in codes}
      found_dates = {date for _, date in codes if date is not None}

      # Check platform code + part number matches for any found versions
      if not any(found_platform_code in expected_platform_codes for found_platform_code in found_platform_codes):
        break

      if ecu[0] in DATE_FW_ECUS:
        # If ECU can have a FW date, require it to exist
        # (this excludes candidates in the database without dates)
        if not len(expected_dates) or not len(found_dates):
          break

        # Check any date within range in the database, format is %y%m%d
        if not any(min(expected_dates) <= found_date <= max(expected_dates) for found_date in found_dates):
          break

      valid_found_ecus.add(addr)

    # If all live ECUs pass all checks for candidate, add it as a match
    if valid_expected_ecus.issubset(valid_found_ecus):
      candidates.add(candidate)

  return candidates - fuzzy_platform_blacklist


HYUNDAI_VERSION_REQUEST_LONG = bytes([uds.SERVICE_TYPE.READ_DATA_BY_IDENTIFIER]) + \
  p16(0xf100)  # Long description

HYUNDAI_VERSION_REQUEST_ALT = bytes([uds.SERVICE_TYPE.READ_DATA_BY_IDENTIFIER]) + \
  p16(0xf110)  # Alt long description

HYUNDAI_ECU_MANUFACTURING_DATE = bytes([uds.SERVICE_TYPE.READ_DATA_BY_IDENTIFIER]) + \
  p16(uds.DATA_IDENTIFIER_TYPE.ECU_MANUFACTURING_DATE)

HYUNDAI_VERSION_RESPONSE = bytes([uds.SERVICE_TYPE.READ_DATA_BY_IDENTIFIER + 0x40])

# Regex patterns for parsing platform code, FW date, and part number from FW versions
PLATFORM_CODE_FW_PATTERN = re.compile(b'((?<=' + HYUNDAI_VERSION_REQUEST_LONG[1:] +
                                      b')[A-Z]{2}[A-Za-z0-9]{0,2})')
DATE_FW_PATTERN = re.compile(b'(?<=[ -])([0-9]{6}$)')
PART_NUMBER_FW_PATTERN = re.compile(b'(?<=[0-9][.,][0-9]{2} )([0-9]{5}[-/]?[A-Z][A-Z0-9]{3}[0-9])')

# We've seen both ICE and hybrid for these platforms, and they have hybrid descriptors (e.g. MQ4 vs MQ4H)
CANFD_FUZZY_WHITELIST = {CAR.KIA_SORENTO_4TH_GEN, CAR.KIA_SORENTO_HEV_4TH_GEN, CAR.KIA_K8_HEV_1ST_GEN,
                         # TODO: the hybrid variant is not out yet
                         CAR.KIA_CARNIVAL_4TH_GEN}

# List of ECUs expected to have platform codes, camera and radar should exist on all cars
# TODO: use abs, it has the platform code and part number on many platforms
PLATFORM_CODE_ECUS = [Ecu.fwdRadar, Ecu.fwdCamera, Ecu.eps]
# So far we've only seen dates in fwdCamera
# TODO: there are date codes in the ABS firmware versions in hex
DATE_FW_ECUS = [Ecu.fwdCamera]

# Note: an ECU on CAN FD cars may sometimes send 0x30080aaaaaaaaaaa (flow control continue) while we
# are attempting to query ECUs. This currently does not seem to affect fingerprinting from the camera
FW_QUERY_CONFIG = FwQueryConfig(
  requests=[
    # TODO: add back whitelists
    # CAN queries (OBD-II port)
    Request(
      [HYUNDAI_VERSION_REQUEST_LONG],
      [HYUNDAI_VERSION_RESPONSE],
    ),

    # CAN & CAN-FD queries (from camera)
    Request(
      [HYUNDAI_VERSION_REQUEST_LONG],
      [HYUNDAI_VERSION_RESPONSE],
      bus=0,
      auxiliary=True,
    ),
    Request(
      [HYUNDAI_VERSION_REQUEST_LONG],
      [HYUNDAI_VERSION_RESPONSE],
      bus=1,
      auxiliary=True,
      obd_multiplexing=False,
    ),

    # CAN & CAN FD query to understand the three digit date code
    # HDA2 cars usually use 6 digit date codes, so skip bus 1
    Request(
      [HYUNDAI_ECU_MANUFACTURING_DATE],
      [HYUNDAI_VERSION_RESPONSE],
      bus=0,
      auxiliary=True,
      logging=True,
    ),

    # CAN-FD alt request logging queries for hvac and parkingAdas
    Request(
      [HYUNDAI_VERSION_REQUEST_ALT],
      [HYUNDAI_VERSION_RESPONSE],
      bus=0,
      auxiliary=True,
      logging=True,
    ),
    Request(
      [HYUNDAI_VERSION_REQUEST_ALT],
      [HYUNDAI_VERSION_RESPONSE],
      bus=1,
      auxiliary=True,
      logging=True,
      obd_multiplexing=False,
    ),
  ],
  # We lose these ECUs without the comma power on these cars.
  # Note that we still attempt to match with them when they are present
  non_essential_ecus={
    Ecu.abs: [CAR.HYUNDAI_PALISADE, CAR.HYUNDAI_SONATA, CAR.HYUNDAI_SANTA_FE_2022, CAR.KIA_K5_2021, CAR.HYUNDAI_ELANTRA_2021,
              CAR.HYUNDAI_SANTA_FE, CAR.HYUNDAI_KONA_EV_2022, CAR.HYUNDAI_KONA_EV, CAR.HYUNDAI_CUSTIN_1ST_GEN, CAR.KIA_SORENTO,
              CAR.KIA_CEED, CAR.KIA_SELTOS],
  },
  extra_ecus=[
    (Ecu.adas, 0x730, None),              # ADAS Driving ECU on HDA2 platforms
    (Ecu.parkingAdas, 0x7b1, None),       # ADAS Parking ECU (may exist on all platforms)
    (Ecu.hvac, 0x7b3, None),              # HVAC Control Assembly
    (Ecu.cornerRadar, 0x7b7, None),
    (Ecu.combinationMeter, 0x7c6, None),  # CAN FD Instrument cluster
  ],
  # Custom fuzzy fingerprinting function using platform codes, part numbers + FW dates:
  match_fw_to_car_fuzzy=match_fw_to_car_fuzzy,
)

CHECKSUM = {
  "crc8": CAR.with_flags(HyundaiFlags.CHECKSUM_CRC8),
  "6B": CAR.with_flags(HyundaiFlags.CHECKSUM_6B),
}

CAN_GEARS = {
  # which message has the gear. hybrid and EV use ELECT_GEAR
  "use_cluster_gears": CAR.with_flags(HyundaiFlags.CLUSTER_GEARS),
  "use_tcu_gears": CAR.with_flags(HyundaiFlags.TCU_GEARS),
}

CANFD_CAR = CAR.with_flags(HyundaiFlags.CANFD)
CANFD_RADAR_SCC_CAR = CAR.with_flags(HyundaiFlags.RADAR_SCC)  # TODO: merge with UNSUPPORTED_LONGITUDINAL_CAR

CANFD_UNSUPPORTED_LONGITUDINAL_CAR = CAR.with_flags(HyundaiFlags.CANFD_NO_RADAR_DISABLE)  # TODO: merge with UNSUPPORTED_LONGITUDINAL_CAR

<<<<<<< HEAD
# These cars have both CAN and CAN-FD definitions required in openpilot
CAN_CANFD_HYBRID_CAR = CAR.with_flags(HyundaiFlags.CAN_CANFD_HYBRID)

# The camera does SCC on these cars, rather than the radar
=======
>>>>>>> cc30feb6
CAMERA_SCC_CAR = CAR.with_flags(HyundaiFlags.CAMERA_SCC)

HYBRID_CAR = CAR.with_flags(HyundaiFlags.HYBRID)

EV_CAR = CAR.with_flags(HyundaiFlags.EV)

LEGACY_SAFETY_MODE_CAR = CAR.with_flags(HyundaiFlags.LEGACY)

# TODO: another PR with (HyundaiFlags.LEGACY | HyundaiFlags.UNSUPPORTED_LONGITUDINAL | HyundaiFlags.CAMERA_SCC |
#       HyundaiFlags.CANFD_RADAR_SCC | HyundaiFlags.CANFD_NO_RADAR_DISABLE | )
UNSUPPORTED_LONGITUDINAL_CAR = CAR.with_flags(HyundaiFlags.LEGACY) | CAR.with_flags(HyundaiFlags.UNSUPPORTED_LONGITUDINAL)

DBC = CAR.create_dbc_map()<|MERGE_RESOLUTION|>--- conflicted
+++ resolved
@@ -141,11 +141,7 @@
 
 @dataclass
 class HyundaiCanFDPlatformConfig(PlatformConfig):
-<<<<<<< HEAD
-  dbc_dict: DbcDict = field(default_factory=lambda: dbc_dict("hyundai_canfd_generated", None))
-=======
-  dbc_dict: DbcDict = field(default_factory=lambda: {Bus.pt: "hyundai_canfd"})
->>>>>>> cc30feb6
+  dbc_dict: DbcDict = field(default_factory=lambda: {Bus.pt: "hyundai_canfd_generated"})
 
   def init(self):
     self.flags |= HyundaiFlags.CANFD
@@ -774,13 +770,9 @@
 
 CANFD_UNSUPPORTED_LONGITUDINAL_CAR = CAR.with_flags(HyundaiFlags.CANFD_NO_RADAR_DISABLE)  # TODO: merge with UNSUPPORTED_LONGITUDINAL_CAR
 
-<<<<<<< HEAD
 # These cars have both CAN and CAN-FD definitions required in openpilot
 CAN_CANFD_HYBRID_CAR = CAR.with_flags(HyundaiFlags.CAN_CANFD_HYBRID)
 
-# The camera does SCC on these cars, rather than the radar
-=======
->>>>>>> cc30feb6
 CAMERA_SCC_CAR = CAR.with_flags(HyundaiFlags.CAMERA_SCC)
 
 HYBRID_CAR = CAR.with_flags(HyundaiFlags.HYBRID)
