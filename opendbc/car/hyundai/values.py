--- conflicted
+++ resolved
@@ -561,17 +561,11 @@
   )
   GENESIS_GV70_1ST_GEN = HyundaiCanFDPlatformConfig(
     [
-<<<<<<< HEAD
       # TODO: HDA II variants are missing ADAS ECU, possibly the radar ECU is acting as one
-      HyundaiCarDocs("Genesis GV70 (2.5T Trim, without HDA II) 2022-23", "Highway Driving Assist", car_parts=CarParts.common([CarHarness.hyundai_l])),
+      HyundaiCarDocs("Genesis GV70 (2.5T Trim, without HDA II) 2022-24", "Highway Driving Assist", car_parts=CarParts.common([CarHarness.hyundai_l])),
       HyundaiCarDocs("Genesis GV70 (2.5T Trim, with HDA II) 2022-23", "Highway Driving Assist II", car_parts=CarParts.common([CarHarness.hyundai_p])),
       HyundaiCarDocs("Genesis GV70 (3.5T Trim, without HDA II) 2022-23", "Highway Driving Assist", car_parts=CarParts.common([CarHarness.hyundai_m])),
       HyundaiCarDocs("Genesis GV70 (3.5T Trim, with HDA II) 2022-23", "Highway Driving Assist II", car_parts=CarParts.common([CarHarness.hyundai_s])),
-=======
-      # TODO: Hyundai P is likely the correct harness for HDA II for 2.5T (unsupported due to missing ADAS ECU, is that the radar?)
-      HyundaiCarDocs("Genesis GV70 (2.5T Trim, without HDA II) 2022-24", "All", car_parts=CarParts.common([CarHarness.hyundai_l])),
-      HyundaiCarDocs("Genesis GV70 (3.5T Trim, without HDA II) 2022-23", "All", car_parts=CarParts.common([CarHarness.hyundai_m])),
->>>>>>> 516a48ca
     ],
     CarSpecs(mass=1950, wheelbase=2.87, steerRatio=14.6),
     flags=HyundaiFlags.RADAR_SCC,
