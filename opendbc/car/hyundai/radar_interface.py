<<<<<<< HEAD
from opendbc.can.parser import CANParser
=======
import math

from opendbc.can import CANParser
>>>>>>> aa84ba76
from opendbc.car import Bus, structs
from opendbc.car.interfaces import RadarInterfaceBase
from opendbc.car.hyundai.values import DBC

from opendbc.sunnypilot.car.hyundai.radar_interface_ext import RadarInterfaceExt

RADAR_START_ADDR = 0x500
RADAR_MSG_COUNT = 32

# POC for parsing corner radars: https://github.com/commaai/openpilot/pull/24221/

def get_radar_can_parser(CP):
  if Bus.radar not in DBC[CP.carFingerprint]:
    return None

  messages = [(f"RADAR_TRACK_{addr:x}", 50) for addr in range(RADAR_START_ADDR, RADAR_START_ADDR + RADAR_MSG_COUNT)]
  return CANParser(DBC[CP.carFingerprint][Bus.radar], messages, 1)


class RadarInterface(RadarInterfaceBase, RadarInterfaceExt):
  def __init__(self, CP, CP_SP):
    RadarInterfaceBase.__init__(self, CP, CP_SP)
    RadarInterfaceExt.__init__(self, CP, CP_SP)
    self.updated_messages = set()
    self.trigger_msg = RADAR_START_ADDR + RADAR_MSG_COUNT - 1
    self.track_id = 0

    self.radar_off_can = CP.radarUnavailable
    self.rcp = get_radar_can_parser(CP)

    if self.rcp is None:
      self.initialize_radar_ext(self.trigger_msg)

  def update(self, can_strings):
    if self.radar_off_can or (self.rcp is None):
      return super().update(None)

    vls = self.rcp.update(can_strings)
    self.updated_messages.update(vls)

    if self.trigger_msg not in self.updated_messages:
      return None

    rr = self._update(self.updated_messages)
    self.updated_messages.clear()

    return rr

  def _update(self, updated_messages):
    ret = structs.RadarData()
    if self.rcp is None:
      return ret

    if not self.rcp.can_valid:
      ret.errors.canError = True

    if self.use_radar_interface_ext:
      return self.update_ext(ret)

    # for addr in range(RADAR_START_ADDR, RADAR_START_ADDR + RADAR_MSG_COUNT):
    #   msg = self.rcp.vl[f"RADAR_TRACK_{addr:x}"]

    #   if addr not in self.pts:
    #     self.pts[addr] = structs.RadarData.RadarPoint()
    #     self.pts[addr].trackId = self.track_id
    #     self.track_id += 1

    #   valid = msg['STATE'] in (3, 4)
    #   if valid:
    #     azimuth = math.radians(msg['AZIMUTH'])
    #     self.pts[addr].measured = True
    #     self.pts[addr].dRel = math.cos(azimuth) * msg['LONG_DIST']
    #     self.pts[addr].yRel = 0.5 * -math.sin(azimuth) * msg['LONG_DIST']
    #     self.pts[addr].vRel = msg['REL_SPEED']
    #     self.pts[addr].aRel = msg['REL_ACCEL']
    #     self.pts[addr].yvRel = float('nan')

    #   else:
    #     del self.pts[addr]

    ret.points = list(self.pts.values())
    return ret<|MERGE_RESOLUTION|>--- conflicted
+++ resolved
@@ -1,10 +1,6 @@
-<<<<<<< HEAD
-from opendbc.can.parser import CANParser
-=======
 import math
 
 from opendbc.can import CANParser
->>>>>>> aa84ba76
 from opendbc.car import Bus, structs
 from opendbc.car.interfaces import RadarInterfaceBase
 from opendbc.car.hyundai.values import DBC
