from opendbc.can.parser import CANParser
from opendbc.car import Bus, structs
from opendbc.car.interfaces import RadarInterfaceBase
from opendbc.car.hyundai.values import DBC, HyundaiFlags

from opendbc.sunnypilot.car.hyundai.radar_interface_ext import RadarInterfaceExt

MANDO_RADAR_START_ADDR = 0x500
MANDO_RADAR_MSG_COUNT = 32

MRREVO14F_RADAR_START_ADDR = 0x602
MRREVO14F_RADAR_MSG_COUNT = 16
# POC for parsing corner radars: https://github.com/commaai/openpilot/pull/24221/

def get_radar_can_parser(CP, radar_start_addr, radar_msg_count):
  if Bus.radar not in DBC[CP.carFingerprint]:
    return None

  messages = [(f"RADAR_TRACK_{addr:x}", 50) for addr in range(radar_start_addr, radar_start_addr + radar_msg_count)]
  return CANParser(DBC[CP.carFingerprint][Bus.radar], messages, 1)


class RadarInterface(RadarInterfaceBase, RadarInterfaceExt):
  def __init__(self, CP, CP_SP):
    RadarInterfaceBase.__init__(self, CP, CP_SP)
    RadarInterfaceExt.__init__(self, CP, CP_SP)
    self.CP_flags = CP.flags
    if self.CP_flags & HyundaiFlags.MRREVO14F_RADAR:
      self.radar_start_addr = MRREVO14F_RADAR_START_ADDR
      self.radar_msg_count = MRREVO14F_RADAR_MSG_COUNT
    else:
      self.radar_start_addr = MANDO_RADAR_START_ADDR
      self.radar_msg_count = MANDO_RADAR_MSG_COUNT
    self.updated_messages = set()
    self.trigger_msg = self.radar_start_addr + self.radar_msg_count - 1
    self.track_id = 0

    self.radar_off_can = CP.radarUnavailable
    self.rcp = get_radar_can_parser(CP, self.radar_start_addr, self.radar_msg_count)

    # if self.rcp is None:
    #   self.initialize_radar_ext(self.trigger_msg)

  def update(self, can_strings):
    if self.radar_off_can or (self.rcp is None):
      return super().update(None)

    vls = self.rcp.update_strings(can_strings)
    self.updated_messages.update(vls)

    if self.trigger_msg not in self.updated_messages:
      return None

    rr = self._update(self.updated_messages)
    self.updated_messages.clear()

    return rr

  def _update(self, updated_messages):
    ret = structs.RadarData()
    if self.rcp is None:
      return ret

    if not self.rcp.can_valid:
      ret.errors.canError = True

<<<<<<< HEAD
    # if self.use_radar_interface_ext:
    #   return self.update_ext(ret)

    for addr in range(self.radar_start_addr, self.radar_start_addr + self.radar_msg_count):

      if self.CP_flags & HyundaiFlags.MRREVO14F_RADAR:
        msg = self.rcp.vl[f"RADAR_TRACK_{addr:x}"]
        addr1 = f"{addr}_1"
        addr2 = f"{addr}_2"

        if addr1 not in self.pts:
          self.pts[addr1] = structs.RadarData.RadarPoint()
          self.pts[addr1].trackId = self.track_id
          self.track_id += 1

        valid = msg['1_DISTANCE'] != 255.75
        if valid:
          self.pts[addr1].measured = True
          self.pts[addr1].dRel = msg['1_DISTANCE']
          self.pts[addr1].yRel = msg['1_LATERAL']
          self.pts[addr1].vRel = float('nan')
          self.pts[addr1].aRel = float('nan')
          self.pts[addr1].yvRel = float('nan')
        else:
          del self.pts[addr1]

        if addr2 not in self.pts:
          self.pts[addr2] = structs.RadarData.RadarPoint()
          self.pts[addr2].trackId = self.track_id
          self.track_id += 1

        valid = msg['2_DISTANCE'] != 255.75
        if valid:
          self.pts[addr2].measured = True
          self.pts[addr2].dRel = msg['2_DISTANCE']
          self.pts[addr2].yRel = msg['2_LATERAL']
          self.pts[addr2].vRel = float('nan')
          self.pts[addr2].aRel = float('nan')
          self.pts[addr2].yvRel = float('nan')
        else:
          del self.pts[addr2]

      else:
        msg = self.rcp.vl[f"RADAR_TRACK_{addr:x}"]

        if addr not in self.pts:
          self.pts[addr] = structs.RadarData.RadarPoint()
          self.pts[addr].trackId = self.track_id
          self.track_id += 1

        valid = msg['STATE'] in (3, 4)
        if valid:
          azimuth = math.radians(msg['AZIMUTH'])
          self.pts[addr].measured = True
          self.pts[addr].dRel = math.cos(azimuth) * msg['LONG_DIST']
          self.pts[addr].yRel = 0.5 * -math.sin(azimuth) * msg['LONG_DIST']
          self.pts[addr].vRel = msg['REL_SPEED']
          self.pts[addr].aRel = msg['REL_ACCEL']
          self.pts[addr].yvRel = float('nan')
        else:
          del self.pts[addr]
=======
    if self.use_radar_interface_ext:
      return self.update_ext(ret)

    # for addr in range(RADAR_START_ADDR, RADAR_START_ADDR + RADAR_MSG_COUNT):
    #   msg = self.rcp.vl[f"RADAR_TRACK_{addr:x}"]

    #   if addr not in self.pts:
    #     self.pts[addr] = structs.RadarData.RadarPoint()
    #     self.pts[addr].trackId = self.track_id
    #     self.track_id += 1

    #   valid = msg['STATE'] in (3, 4)
    #   if valid:
    #     azimuth = math.radians(msg['AZIMUTH'])
    #     self.pts[addr].measured = True
    #     self.pts[addr].dRel = math.cos(azimuth) * msg['LONG_DIST']
    #     self.pts[addr].yRel = 0.5 * -math.sin(azimuth) * msg['LONG_DIST']
    #     self.pts[addr].vRel = msg['REL_SPEED']
    #     self.pts[addr].aRel = msg['REL_ACCEL']
    #     self.pts[addr].yvRel = float('nan')

    #   else:
    #     del self.pts[addr]
>>>>>>> e94b3cc0

    ret.points = list(self.pts.values())
    return ret<|MERGE_RESOLUTION|>--- conflicted
+++ resolved
@@ -38,8 +38,8 @@
     self.radar_off_can = CP.radarUnavailable
     self.rcp = get_radar_can_parser(CP, self.radar_start_addr, self.radar_msg_count)
 
-    # if self.rcp is None:
-    #   self.initialize_radar_ext(self.trigger_msg)
+    if self.rcp is None:
+      self.initialize_radar_ext(self.trigger_msg)
 
   def update(self, can_strings):
     if self.radar_off_can or (self.rcp is None):
@@ -64,93 +64,7 @@
     if not self.rcp.can_valid:
       ret.errors.canError = True
 
-<<<<<<< HEAD
-    # if self.use_radar_interface_ext:
-    #   return self.update_ext(ret)
-
-    for addr in range(self.radar_start_addr, self.radar_start_addr + self.radar_msg_count):
-
-      if self.CP_flags & HyundaiFlags.MRREVO14F_RADAR:
-        msg = self.rcp.vl[f"RADAR_TRACK_{addr:x}"]
-        addr1 = f"{addr}_1"
-        addr2 = f"{addr}_2"
-
-        if addr1 not in self.pts:
-          self.pts[addr1] = structs.RadarData.RadarPoint()
-          self.pts[addr1].trackId = self.track_id
-          self.track_id += 1
-
-        valid = msg['1_DISTANCE'] != 255.75
-        if valid:
-          self.pts[addr1].measured = True
-          self.pts[addr1].dRel = msg['1_DISTANCE']
-          self.pts[addr1].yRel = msg['1_LATERAL']
-          self.pts[addr1].vRel = float('nan')
-          self.pts[addr1].aRel = float('nan')
-          self.pts[addr1].yvRel = float('nan')
-        else:
-          del self.pts[addr1]
-
-        if addr2 not in self.pts:
-          self.pts[addr2] = structs.RadarData.RadarPoint()
-          self.pts[addr2].trackId = self.track_id
-          self.track_id += 1
-
-        valid = msg['2_DISTANCE'] != 255.75
-        if valid:
-          self.pts[addr2].measured = True
-          self.pts[addr2].dRel = msg['2_DISTANCE']
-          self.pts[addr2].yRel = msg['2_LATERAL']
-          self.pts[addr2].vRel = float('nan')
-          self.pts[addr2].aRel = float('nan')
-          self.pts[addr2].yvRel = float('nan')
-        else:
-          del self.pts[addr2]
-
-      else:
-        msg = self.rcp.vl[f"RADAR_TRACK_{addr:x}"]
-
-        if addr not in self.pts:
-          self.pts[addr] = structs.RadarData.RadarPoint()
-          self.pts[addr].trackId = self.track_id
-          self.track_id += 1
-
-        valid = msg['STATE'] in (3, 4)
-        if valid:
-          azimuth = math.radians(msg['AZIMUTH'])
-          self.pts[addr].measured = True
-          self.pts[addr].dRel = math.cos(azimuth) * msg['LONG_DIST']
-          self.pts[addr].yRel = 0.5 * -math.sin(azimuth) * msg['LONG_DIST']
-          self.pts[addr].vRel = msg['REL_SPEED']
-          self.pts[addr].aRel = msg['REL_ACCEL']
-          self.pts[addr].yvRel = float('nan')
-        else:
-          del self.pts[addr]
-=======
     if self.use_radar_interface_ext:
       return self.update_ext(ret)
 
-    # for addr in range(RADAR_START_ADDR, RADAR_START_ADDR + RADAR_MSG_COUNT):
-    #   msg = self.rcp.vl[f"RADAR_TRACK_{addr:x}"]
-
-    #   if addr not in self.pts:
-    #     self.pts[addr] = structs.RadarData.RadarPoint()
-    #     self.pts[addr].trackId = self.track_id
-    #     self.track_id += 1
-
-    #   valid = msg['STATE'] in (3, 4)
-    #   if valid:
-    #     azimuth = math.radians(msg['AZIMUTH'])
-    #     self.pts[addr].measured = True
-    #     self.pts[addr].dRel = math.cos(azimuth) * msg['LONG_DIST']
-    #     self.pts[addr].yRel = 0.5 * -math.sin(azimuth) * msg['LONG_DIST']
-    #     self.pts[addr].vRel = msg['REL_SPEED']
-    #     self.pts[addr].aRel = msg['REL_ACCEL']
-    #     self.pts[addr].yvRel = float('nan')
-
-    #   else:
-    #     del self.pts[addr]
->>>>>>> e94b3cc0
-
-    ret.points = list(self.pts.values())
     return ret