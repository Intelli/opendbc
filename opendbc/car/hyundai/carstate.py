from collections import deque
import copy
import math

from opendbc.can import CANDefine, CANParser
from opendbc.car import Bus, create_button_events, structs
from opendbc.car.common.conversions import Conversions as CV
from opendbc.car.hyundai.hyundaicanfd import CanBus
from opendbc.car.hyundai.values import HyundaiFlags, CAR, DBC, Buttons, CarControllerParams
from opendbc.car.interfaces import CarStateBase

ButtonType = structs.CarState.ButtonEvent.Type

PREV_BUTTON_SAMPLES = 8
CLUSTER_SAMPLE_RATE = 20  # frames
STANDSTILL_THRESHOLD = 12 * 0.03125

# Cancel button can sometimes be ACC pause/resume button, main button can also enable on some cars
ENABLE_BUTTONS = (Buttons.RES_ACCEL, Buttons.SET_DECEL, Buttons.CANCEL)
BUTTONS_DICT = {Buttons.RES_ACCEL: ButtonType.accelCruise, Buttons.SET_DECEL: ButtonType.decelCruise,
                Buttons.GAP_DIST: ButtonType.gapAdjustCruise, Buttons.CANCEL: ButtonType.cancel}


class CarState(CarStateBase):
  def __init__(self, CP):
    super().__init__(CP)
    can_define = CANDefine(DBC[CP.carFingerprint][Bus.pt])

    self.cruise_buttons: deque = deque([Buttons.NONE] * PREV_BUTTON_SAMPLES, maxlen=PREV_BUTTON_SAMPLES)
    self.main_buttons: deque = deque([Buttons.NONE] * PREV_BUTTON_SAMPLES, maxlen=PREV_BUTTON_SAMPLES)
    self.lda_button = 0

    self.gear_msg_canfd = "ACCELERATOR" if CP.flags & HyundaiFlags.EV else \
                          "GEAR_ALT" if CP.flags & HyundaiFlags.CANFD_ALT_GEARS else \
                          "GEAR_ALT_2" if CP.flags & HyundaiFlags.CANFD_ALT_GEARS_2 else \
                          "GEAR_SHIFTER"
    if CP.flags & HyundaiFlags.CANFD:
      self.shifter_values = can_define.dv[self.gear_msg_canfd]["GEAR"]
    elif CP.flags & (HyundaiFlags.HYBRID | HyundaiFlags.EV):
      self.shifter_values = can_define.dv["ELECT_GEAR"]["Elect_Gear_Shifter"]
    elif self.CP.flags & HyundaiFlags.CLUSTER_GEARS:
      self.shifter_values = can_define.dv["CLU15"]["CF_Clu_Gear"]
    elif self.CP.flags & HyundaiFlags.TCU_GEARS:
      self.shifter_values = can_define.dv["TCU12"]["CUR_GR"]
    elif CP.flags & HyundaiFlags.FCEV:
      self.shifter_values = can_define.dv["EMS20"]["HYDROGEN_GEAR_SHIFTER"]
    else:
      self.shifter_values = can_define.dv["LVR12"]["CF_Lvr_Gear"]

    self.accelerator_msg_canfd = "ACCELERATOR" if CP.flags & HyundaiFlags.EV else \
                                 "ACCELERATOR_ALT" if CP.flags & HyundaiFlags.HYBRID else \
                                 "ACCELERATOR_BRAKE_ALT"
    self.cruise_btns_msg_canfd = "CRUISE_BUTTONS_ALT" if CP.flags & HyundaiFlags.CANFD_ALT_BUTTONS else \
                                 "CRUISE_BUTTONS"
    self.is_metric = False
    self.buttons_counter = 0

    self.cruise_info = {}

    # On some cars, CLU15->CF_Clu_VehicleSpeed can oscillate faster than the dash updates. Sample at 5 Hz
    self.cluster_speed = 0
    self.cluster_speed_counter = CLUSTER_SAMPLE_RATE

    self.params = CarControllerParams(CP)

  def recent_button_interaction(self) -> bool:
    # On some newer model years, the CANCEL button acts as a pause/resume button based on the PCM state
    # To avoid re-engaging when openpilot cancels, check user engagement intention via buttons
    # Main button also can trigger an engagement on these cars
    return any(btn in ENABLE_BUTTONS for btn in self.cruise_buttons) or any(self.main_buttons)

  def update(self, can_parsers) -> structs.CarState:
    cp = can_parsers[Bus.pt]
    cp_cam = can_parsers[Bus.cam]

    if self.CP.flags & HyundaiFlags.CANFD:
      return self.update_canfd(can_parsers)

    ret = structs.CarState()
    cp_cruise = cp_cam if self.CP.flags & HyundaiFlags.CAMERA_SCC else cp
    self.is_metric = cp.vl["CLU11"]["CF_Clu_SPEED_UNIT"] == 0
    speed_conv = CV.KPH_TO_MS if self.is_metric else CV.MPH_TO_MS

    ret.doorOpen = any([cp.vl["CGW1"]["CF_Gway_DrvDrSw"], cp.vl["CGW1"]["CF_Gway_AstDrSw"],
                        cp.vl["CGW2"]["CF_Gway_RLDrSw"], cp.vl["CGW2"]["CF_Gway_RRDrSw"]])

    ret.seatbeltUnlatched = cp.vl["CGW1"]["CF_Gway_DrvSeatBeltSw"] == 0

    self.parse_wheel_speeds(ret,
      cp.vl["WHL_SPD11"]["WHL_SPD_FL"],
      cp.vl["WHL_SPD11"]["WHL_SPD_FR"],
      cp.vl["WHL_SPD11"]["WHL_SPD_RL"],
      cp.vl["WHL_SPD11"]["WHL_SPD_RR"],
    )
    ret.standstill = cp.vl["WHL_SPD11"]["WHL_SPD_FL"] <= STANDSTILL_THRESHOLD and cp.vl["WHL_SPD11"]["WHL_SPD_RR"] <= STANDSTILL_THRESHOLD

    self.cluster_speed_counter += 1
    if self.cluster_speed_counter > CLUSTER_SAMPLE_RATE:
      self.cluster_speed = cp.vl["CLU15"]["CF_Clu_VehicleSpeed"]
      self.cluster_speed_counter = 0

      # Mimic how dash converts to imperial.
      # Sorento is the only platform where CF_Clu_VehicleSpeed is already imperial when not is_metric
      # TODO: CGW_USM1->CF_Gway_DrLockSoundRValue may describe this
      if not self.is_metric and self.CP.carFingerprint not in (CAR.KIA_SORENTO,):
        self.cluster_speed = math.floor(self.cluster_speed * CV.KPH_TO_MPH + CV.KPH_TO_MPH)

    ret.vEgoCluster = self.cluster_speed * speed_conv

    ret.steeringAngleDeg = cp.vl["SAS11"]["SAS_Angle"]
    ret.steeringRateDeg = cp.vl["SAS11"]["SAS_Speed"]
    ret.leftBlinker, ret.rightBlinker = self.update_blinker_from_lamp(
      50, cp.vl["CGW1"]["CF_Gway_TurnSigLh"], cp.vl["CGW1"]["CF_Gway_TurnSigRh"])
    ret.steeringTorque = cp.vl["MDPS12"]["CR_Mdps_StrColTq"]
    ret.steeringTorqueEps = cp.vl["MDPS12"]["CR_Mdps_OutTq"]
    ret.steeringPressed = self.update_steering_pressed(abs(ret.steeringTorque) > self.params.STEER_THRESHOLD, 5)
    ret.steerFaultTemporary = cp.vl["MDPS12"]["CF_Mdps_ToiUnavail"] != 0 or cp.vl["MDPS12"]["CF_Mdps_ToiFlt"] != 0

    # cruise state
    if self.CP.openpilotLongitudinalControl:
      # These are not used for engage/disengage since openpilot keeps track of state using the buttons
      ret.cruiseState.available = cp.vl["TCS13"]["ACCEnable"] == 0
      ret.cruiseState.enabled = cp.vl["TCS13"]["ACC_REQ"] == 1
      ret.cruiseState.standstill = False
      ret.cruiseState.nonAdaptive = False
    else:
      ret.cruiseState.available = cp_cruise.vl["SCC11"]["MainMode_ACC"] == 1
      ret.cruiseState.enabled = cp_cruise.vl["SCC12"]["ACCMode"] != 0
      ret.cruiseState.standstill = cp_cruise.vl["SCC11"]["SCCInfoDisplay"] == 4.
      ret.cruiseState.nonAdaptive = cp_cruise.vl["SCC11"]["SCCInfoDisplay"] == 2.  # Shows 'Cruise Control' on dash
      ret.cruiseState.speed = cp_cruise.vl["SCC11"]["VSetDis"] * speed_conv

    # TODO: Find brake pressure
    ret.brake = 0
    ret.brakePressed = cp.vl["TCS13"]["DriverOverride"] == 2  # 2 includes regen braking by user on HEV/EV
    ret.brakeHoldActive = cp.vl["TCS15"]["AVH_LAMP"] == 2  # 0 OFF, 1 ERROR, 2 ACTIVE, 3 READY
    ret.parkingBrake = cp.vl["TCS13"]["PBRAKE_ACT"] == 1
    ret.espDisabled = cp.vl["TCS11"]["TCS_PAS"] == 1
    ret.espActive = cp.vl["TCS11"]["ABS_ACT"] == 1
    ret.accFaulted = cp.vl["TCS13"]["ACCEnable"] != 0  # 0 ACC CONTROL ENABLED, 1-3 ACC CONTROL DISABLED

    if self.CP.flags & (HyundaiFlags.HYBRID | HyundaiFlags.EV | HyundaiFlags.FCEV):
      if self.CP.flags & HyundaiFlags.FCEV:
        ret.gasPressed = cp.vl["FCEV_ACCELERATOR"]["ACCELERATOR_PEDAL"] > 0
      elif self.CP.flags & HyundaiFlags.HYBRID:
        ret.gasPressed = cp.vl["E_EMS11"]["CR_Vcu_AccPedDep_Pos"] > 0
      else:
        ret.gasPressed = cp.vl["E_EMS11"]["Accel_Pedal_Pos"] > 0
    else:
      ret.gasPressed = bool(cp.vl["EMS16"]["CF_Ems_AclAct"])

    # Gear Selection via Cluster - For those Kia/Hyundai which are not fully discovered, we can use the Cluster Indicator for Gear Selection,
    # as this seems to be standard over all cars, but is not the preferred method.
    if self.CP.flags & (HyundaiFlags.HYBRID | HyundaiFlags.EV):
      gear = cp.vl["ELECT_GEAR"]["Elect_Gear_Shifter"]
    elif self.CP.flags & HyundaiFlags.FCEV:
      gear = cp.vl["EMS20"]["HYDROGEN_GEAR_SHIFTER"]
    elif self.CP.flags & HyundaiFlags.CLUSTER_GEARS:
      gear = cp.vl["CLU15"]["CF_Clu_Gear"]
    elif self.CP.flags & HyundaiFlags.TCU_GEARS:
      gear = cp.vl["TCU12"]["CUR_GR"]
    else:
      gear = cp.vl["LVR12"]["CF_Lvr_Gear"]

    ret.gearShifter = self.parse_gear_shifter(self.shifter_values.get(gear))

    if not self.CP.openpilotLongitudinalControl or self.CP.flags & HyundaiFlags.CAMERA_SCC:
      aeb_src = "FCA11" if self.CP.flags & HyundaiFlags.USE_FCA.value else "SCC12"
      aeb_sig = "FCA_CmdAct" if self.CP.flags & HyundaiFlags.USE_FCA.value else "AEB_CmdAct"
      aeb_warning = cp_cruise.vl[aeb_src]["CF_VSM_Warn"] != 0
      scc_warning = cp_cruise.vl["SCC12"]["TakeOverReq"] == 1  # sometimes only SCC system shows an FCW
      aeb_braking = cp_cruise.vl[aeb_src]["CF_VSM_DecCmdAct"] != 0 or cp_cruise.vl[aeb_src][aeb_sig] != 0
      ret.stockFcw = (aeb_warning or scc_warning) and not aeb_braking
      ret.stockAeb = aeb_warning and aeb_braking

    if self.CP.enableBsm:
      ret.leftBlindspot = cp.vl["LCA11"]["CF_Lca_IndLeft"] != 0
      ret.rightBlindspot = cp.vl["LCA11"]["CF_Lca_IndRight"] != 0

    # save the entire LKAS11 and CLU11
    self.lkas11 = copy.copy(cp_cam.vl["LKAS11"])
    self.clu11 = copy.copy(cp.vl["CLU11"])
    self.steer_state = cp.vl["MDPS12"]["CF_Mdps_ToiActive"]  # 0 NOT ACTIVE, 1 ACTIVE
    prev_cruise_buttons = self.cruise_buttons[-1]
    prev_main_buttons = self.main_buttons[-1]
    prev_lda_button = self.lda_button
    self.cruise_buttons.extend(cp.vl_all["CLU11"]["CF_Clu_CruiseSwState"])
    self.main_buttons.extend(cp.vl_all["CLU11"]["CF_Clu_CruiseSwMain"])
    if self.CP.flags & HyundaiFlags.HAS_LDA_BUTTON:
      self.lda_button = cp.vl["BCM_PO_11"]["LDA_BTN"]

    ret.buttonEvents = [*create_button_events(self.cruise_buttons[-1], prev_cruise_buttons, BUTTONS_DICT),
                        *create_button_events(self.main_buttons[-1], prev_main_buttons, {1: ButtonType.mainCruise}),
                        *create_button_events(self.lda_button, prev_lda_button, {1: ButtonType.lkas})]

    ret.blockPcmEnable = not self.recent_button_interaction()

    # low speed steer alert hysteresis logic (only for cars with steer cut off above 10 m/s)
    if ret.vEgo < (self.CP.minSteerSpeed + 2.) and self.CP.minSteerSpeed > 10.:
      self.low_speed_alert = True
    if ret.vEgo > (self.CP.minSteerSpeed + 4.):
      self.low_speed_alert = False
    ret.lowSpeedAlert = self.low_speed_alert

    return ret

  def update_canfd(self, can_parsers) -> structs.CarState:
    cp = can_parsers[Bus.pt]
    cp_cam = can_parsers[Bus.cam]

    ret = structs.CarState()

    self.is_metric = cp.vl["CRUISE_BUTTONS_ALT"]["DISTANCE_UNIT"] != 1
    speed_factor = CV.KPH_TO_MS if self.is_metric else CV.MPH_TO_MS

    if self.CP.flags & (HyundaiFlags.EV | HyundaiFlags.HYBRID):
      ret.gasPressed = cp.vl[self.accelerator_msg_canfd]["ACCELERATOR_PEDAL"] > 1e-5
    else:
      ret.gasPressed = bool(cp.vl[self.accelerator_msg_canfd]["ACCELERATOR_PEDAL_PRESSED"])

    ret.brakePressed = cp.vl["TCS"]["DriverBraking"] == 1

    ret.doorOpen = cp.vl["DOORS_SEATBELTS"]["DRIVER_DOOR"] == 1
    ret.seatbeltUnlatched = cp.vl["DOORS_SEATBELTS"]["DRIVER_SEATBELT"] == 0

    gear = cp.vl[self.gear_msg_canfd]["GEAR"]
    ret.gearShifter = self.parse_gear_shifter(self.shifter_values.get(gear))

    # TODO: figure out positions
    self.parse_wheel_speeds(ret,
      cp.vl["WHEEL_SPEEDS"]["WHL_SpdFLVal"],
      cp.vl["WHEEL_SPEEDS"]["WHL_SpdFRVal"],
      cp.vl["WHEEL_SPEEDS"]["WHL_SpdRLVal"],
      cp.vl["WHEEL_SPEEDS"]["WHL_SpdRRVal"],
    )
    ret.standstill = cp.vl["WHEEL_SPEEDS"]["WHL_SpdFLVal"] <= STANDSTILL_THRESHOLD and cp.vl["WHEEL_SPEEDS"]["WHL_SpdFRVal"] <= STANDSTILL_THRESHOLD and \
                     cp.vl["WHEEL_SPEEDS"]["WHL_SpdRLVal"] <= STANDSTILL_THRESHOLD and cp.vl["WHEEL_SPEEDS"]["WHL_SpdRRVal"] <= STANDSTILL_THRESHOLD

    ret.steeringRateDeg = cp.vl["STEERING_SENSORS"]["STEERING_RATE"]
    ret.steeringAngleDeg = cp.vl["STEERING_SENSORS"]["STEERING_ANGLE"]
    ret.steeringTorque = cp.vl["MDPS"]["STEERING_COL_TORQUE"]
    ret.steeringTorqueEps = cp.vl["MDPS"]["STEERING_OUT_TORQUE"]
    ret.steeringPressed = self.update_steering_pressed(abs(ret.steeringTorque) > self.params.STEER_THRESHOLD, 5)
    ret.steerFaultTemporary = cp.vl["MDPS"]["LKA_FAULT"] != 0

    # TODO: alt signal usage may be described by cp.vl['BLINKERS']['USE_ALT_LAMP']
    left_blinker_sig, right_blinker_sig = "LEFT_LAMP", "RIGHT_LAMP"
    if self.CP.carFingerprint == CAR.HYUNDAI_KONA_EV_2ND_GEN:
      left_blinker_sig, right_blinker_sig = "LEFT_LAMP_ALT", "RIGHT_LAMP_ALT"
    ret.leftBlinker, ret.rightBlinker = self.update_blinker_from_lamp(50, cp.vl["BLINKERS"][left_blinker_sig],
                                                                      cp.vl["BLINKERS"][right_blinker_sig])
    if self.CP.enableBsm:
      ret.leftBlindspot = cp.vl["BLINDSPOTS_REAR_CORNERS"]["FL_INDICATOR"] != 0
      ret.rightBlindspot = cp.vl["BLINDSPOTS_REAR_CORNERS"]["FR_INDICATOR"] != 0

    # cruise state
    # CAN FD cars enable on main button press, set available if no TCS faults preventing engagement
    ret.cruiseState.available = cp.vl["TCS"]["ACCEnable"] == 0
    if self.CP.openpilotLongitudinalControl:
      # These are not used for engage/disengage since openpilot keeps track of state using the buttons
      ret.cruiseState.enabled = cp.vl["TCS"]["ACC_REQ"] == 1
      ret.cruiseState.standstill = False
    else:
      cp_cruise_info = cp_cam if self.CP.flags & HyundaiFlags.CANFD_CAMERA_SCC else cp
      ret.cruiseState.enabled = cp_cruise_info.vl["ADAS_CMD_20_20ms"]["SCC_OpSta"] in (1, 2)
      ret.cruiseState.standstill = cp_cruise_info.vl["ADAS_CMD_20_20ms"]["SCC_InfoDis"] == 4
      ret.cruiseState.speed = cp_cruise_info.vl["ADAS_CMD_20_20ms"]["SCC_TrgtSpdSetVal"] * speed_factor
      self.cruise_info = copy.copy(cp_cruise_info.vl["ADAS_CMD_20_20ms"])

    # Manual Speed Limit Assist is a feature that replaces non-adaptive cruise control on EV CAN FD platforms.
    # It limits the vehicle speed, overridable by pressing the accelerator past a certain point.
    # The car will brake, but does not respect positive acceleration commands in this mode
    # TODO: find this message on ICE & HYBRID cars + cruise control signals (if exists)
    if self.CP.flags & HyundaiFlags.EV:
      ret.cruiseState.nonAdaptive = cp.vl["MANUAL_SPEED_LIMIT_ASSIST"]["MSLA_ENABLED"] == 1

    prev_cruise_buttons = self.cruise_buttons[-1]
    prev_main_buttons = self.main_buttons[-1]
    prev_lda_button = self.lda_button
    self.cruise_buttons.extend(cp.vl_all[self.cruise_btns_msg_canfd]["CRUISE_BUTTONS"])
    self.main_buttons.extend(cp.vl_all[self.cruise_btns_msg_canfd]["ADAPTIVE_CRUISE_MAIN_BTN"])
    self.lda_button = cp.vl[self.cruise_btns_msg_canfd]["LDA_BTN"]
    self.buttons_counter = cp.vl[self.cruise_btns_msg_canfd]["COUNTER"]
    ret.accFaulted = cp.vl["TCS"]["ACCEnable"] != 0  # 0 ACC CONTROL ENABLED, 1-3 ACC CONTROL DISABLED

    if self.CP.flags & HyundaiFlags.CANFD_LKA_STEERING:
      self.lfa_block_msg = copy.copy(cp_cam.vl["CAM_0x362"] if self.CP.flags & HyundaiFlags.CANFD_LKA_STEERING_ALT
                                          else cp_cam.vl["CAM_0x2a4"])

    ret.buttonEvents = [*create_button_events(self.cruise_buttons[-1], prev_cruise_buttons, BUTTONS_DICT),
                        *create_button_events(self.main_buttons[-1], prev_main_buttons, {1: ButtonType.mainCruise}),
                        *create_button_events(self.lda_button, prev_lda_button, {1: ButtonType.lkas})]

    ret.blockPcmEnable = not self.recent_button_interaction()

    return ret

  def get_can_parsers_canfd(self, CP):
    msgs = []
    if not (CP.flags & HyundaiFlags.CANFD_ALT_BUTTONS):
      # TODO: this can be removed once we add dynamic support to vl_all
      msgs += [
        ("CRUISE_BUTTONS", 50)
      ]
<<<<<<< HEAD

    if CP.enableBsm:
      pt_messages += [
        ("BLINDSPOTS_REAR_CORNERS", 20),
      ]

    if not (CP.flags & HyundaiFlags.CANFD_CAMERA_SCC.value) and not CP.openpilotLongitudinalControl:
      pt_messages += [
        ("ADAS_CMD_20_20ms", 50),
      ]

    cam_messages = []
    if CP.flags & HyundaiFlags.CANFD_LKA_STEERING:
      block_lfa_msg = "CAM_0x362" if CP.flags & HyundaiFlags.CANFD_LKA_STEERING_ALT else "CAM_0x2a4"
      cam_messages += [(block_lfa_msg, 20)]
    elif CP.flags & HyundaiFlags.CANFD_CAMERA_SCC:
      cam_messages += [
        ("ADAS_CMD_20_20ms", 50),
      ]

=======
>>>>>>> 55e8d4bc
    return {
      Bus.pt: CANParser(DBC[CP.carFingerprint][Bus.pt], msgs, CanBus(CP).ECAN),
      Bus.cam: CANParser(DBC[CP.carFingerprint][Bus.pt], [], CanBus(CP).CAM),
    }

  def get_can_parsers(self, CP):
    if CP.flags & HyundaiFlags.CANFD:
      return self.get_can_parsers_canfd(CP)

    return {
      Bus.pt: CANParser(DBC[CP.carFingerprint][Bus.pt], [], 0),
      Bus.cam: CANParser(DBC[CP.carFingerprint][Bus.pt], [], 2),
    }<|MERGE_RESOLUTION|>--- conflicted
+++ resolved
@@ -302,29 +302,6 @@
       msgs += [
         ("CRUISE_BUTTONS", 50)
       ]
-<<<<<<< HEAD
-
-    if CP.enableBsm:
-      pt_messages += [
-        ("BLINDSPOTS_REAR_CORNERS", 20),
-      ]
-
-    if not (CP.flags & HyundaiFlags.CANFD_CAMERA_SCC.value) and not CP.openpilotLongitudinalControl:
-      pt_messages += [
-        ("ADAS_CMD_20_20ms", 50),
-      ]
-
-    cam_messages = []
-    if CP.flags & HyundaiFlags.CANFD_LKA_STEERING:
-      block_lfa_msg = "CAM_0x362" if CP.flags & HyundaiFlags.CANFD_LKA_STEERING_ALT else "CAM_0x2a4"
-      cam_messages += [(block_lfa_msg, 20)]
-    elif CP.flags & HyundaiFlags.CANFD_CAMERA_SCC:
-      cam_messages += [
-        ("ADAS_CMD_20_20ms", 50),
-      ]
-
-=======
->>>>>>> 55e8d4bc
     return {
       Bus.pt: CANParser(DBC[CP.carFingerprint][Bus.pt], msgs, CanBus(CP).ECAN),
       Bus.cam: CANParser(DBC[CP.carFingerprint][Bus.pt], [], CanBus(CP).CAM),
