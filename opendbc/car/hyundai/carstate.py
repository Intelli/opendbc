from collections import deque
import copy
import math

from opendbc.can import CANDefine, CANParser
from opendbc.car import Bus, create_button_events, structs
from opendbc.car.common.conversions import Conversions as CV
from opendbc.car.hyundai.hyundaicanfd import CanBus
from opendbc.car.hyundai.values import HyundaiFlags, CAR, DBC, Buttons, CarControllerParams
from opendbc.car.interfaces import CarStateBase

from opendbc.sunnypilot.car.hyundai.carstate_ext import CarStateExt
from opendbc.sunnypilot.car.hyundai.escc import EsccCarStateBase
from opendbc.sunnypilot.car.hyundai.mads import MadsCarState

ButtonType = structs.CarState.ButtonEvent.Type

PREV_BUTTON_SAMPLES = 8
CLUSTER_SAMPLE_RATE = 20  # frames
STANDSTILL_THRESHOLD = 12 * 0.03125

# Cancel button can sometimes be ACC pause/resume button, main button can also enable on some cars
ENABLE_BUTTONS = (Buttons.RES_ACCEL, Buttons.SET_DECEL, Buttons.CANCEL)
BUTTONS_DICT = {Buttons.RES_ACCEL: ButtonType.accelCruise, Buttons.SET_DECEL: ButtonType.decelCruise,
                Buttons.GAP_DIST: ButtonType.gapAdjustCruise, Buttons.CANCEL: ButtonType.cancel}


class CarState(CarStateBase, EsccCarStateBase, MadsCarState, CarStateExt):
  def __init__(self, CP, CP_SP):
    CarStateBase.__init__(self, CP, CP_SP)
    EsccCarStateBase.__init__(self)
    MadsCarState.__init__(self, CP, CP_SP)
    CarStateExt.__init__(self)
    can_define = CANDefine(DBC[CP.carFingerprint][Bus.pt])

    self.cruise_buttons: deque = deque([Buttons.NONE] * PREV_BUTTON_SAMPLES, maxlen=PREV_BUTTON_SAMPLES)
    self.main_buttons: deque = deque([Buttons.NONE] * PREV_BUTTON_SAMPLES, maxlen=PREV_BUTTON_SAMPLES)
    self.lda_button = 0

    self.gear_msg_canfd = "ACCELERATOR" if CP.flags & HyundaiFlags.EV else \
                          "GEAR_ALT" if CP.flags & HyundaiFlags.CANFD_ALT_GEARS else \
                          "GEAR_ALT_2" if CP.flags & HyundaiFlags.CANFD_ALT_GEARS_2 else \
                          "GEAR_SHIFTER"
    if CP.flags & HyundaiFlags.CANFD:
      self.shifter_values = can_define.dv[self.gear_msg_canfd]["GEAR"]
    elif CP.flags & (HyundaiFlags.HYBRID | HyundaiFlags.EV):
      self.shifter_values = can_define.dv["ELECT_GEAR"]["Elect_Gear_Shifter"]
    elif self.CP.flags & HyundaiFlags.CLUSTER_GEARS:
      self.shifter_values = can_define.dv["CLU15"]["CF_Clu_Gear"]
    elif self.CP.flags & HyundaiFlags.TCU_GEARS:
      self.shifter_values = can_define.dv["TCU12"]["CUR_GR"]
    elif CP.flags & HyundaiFlags.FCEV:
      self.shifter_values = can_define.dv["EMS20"]["HYDROGEN_GEAR_SHIFTER"]
    else:
      self.shifter_values = can_define.dv["LVR12"]["CF_Lvr_Gear"]

    self.accelerator_msg_canfd = "ACCELERATOR" if CP.flags & HyundaiFlags.EV else \
                                 "ACCELERATOR_ALT" if CP.flags & HyundaiFlags.HYBRID else \
                                 "ACCELERATOR_BRAKE_ALT"
    self.cruise_btns_msg_canfd = "CRUISE_BUTTONS_ALT" if CP.flags & HyundaiFlags.CANFD_ALT_BUTTONS else \
                                 "CRUISE_BUTTONS"
    self.is_metric = False
    self.buttons_counter = 0

    self.cruise_info = {}

    # On some cars, CLU15->CF_Clu_VehicleSpeed can oscillate faster than the dash updates. Sample at 5 Hz
    self.cluster_speed = 0
    self.cluster_speed_counter = CLUSTER_SAMPLE_RATE

    self.params = CarControllerParams(CP)

  def recent_button_interaction(self) -> bool:
    # On some newer model years, the CANCEL button acts as a pause/resume button based on the PCM state
    # To avoid re-engaging when openpilot cancels, check user engagement intention via buttons
    # Main button also can trigger an engagement on these cars
    return any(btn in ENABLE_BUTTONS for btn in self.cruise_buttons) or any(self.main_buttons)

  def update(self, can_parsers) -> tuple[structs.CarState, structs.CarStateSP]:
    cp = can_parsers[Bus.pt]
    cp_cam = can_parsers[Bus.cam]

    if self.CP.flags & HyundaiFlags.CANFD:
      return self.update_canfd(can_parsers)

    ret = structs.CarState()
    ret_sp = structs.CarStateSP()
    cp_cruise = cp_cam if self.CP.flags & HyundaiFlags.CAMERA_SCC else cp
    self.is_metric = cp.vl["CLU11"]["CF_Clu_SPEED_UNIT"] == 0
    speed_conv = CV.KPH_TO_MS if self.is_metric else CV.MPH_TO_MS

    ret.doorOpen = any([cp.vl["CGW1"]["CF_Gway_DrvDrSw"], cp.vl["CGW1"]["CF_Gway_AstDrSw"],
                        cp.vl["CGW2"]["CF_Gway_RLDrSw"], cp.vl["CGW2"]["CF_Gway_RRDrSw"]])

    ret.seatbeltUnlatched = cp.vl["CGW1"]["CF_Gway_DrvSeatBeltSw"] == 0

    self.parse_wheel_speeds(ret,
      cp.vl["WHL_SPD11"]["WHL_SPD_FL"],
      cp.vl["WHL_SPD11"]["WHL_SPD_FR"],
      cp.vl["WHL_SPD11"]["WHL_SPD_RL"],
      cp.vl["WHL_SPD11"]["WHL_SPD_RR"],
    )
    ret.standstill = cp.vl["WHL_SPD11"]["WHL_SPD_FL"] <= STANDSTILL_THRESHOLD and cp.vl["WHL_SPD11"]["WHL_SPD_RR"] <= STANDSTILL_THRESHOLD

    self.cluster_speed_counter += 1
    if self.cluster_speed_counter > CLUSTER_SAMPLE_RATE:
      self.cluster_speed = cp.vl["CLU15"]["CF_Clu_VehicleSpeed"]
      self.cluster_speed_counter = 0

      # Mimic how dash converts to imperial.
      # Sorento is the only platform where CF_Clu_VehicleSpeed is already imperial when not is_metric
      # TODO: CGW_USM1->CF_Gway_DrLockSoundRValue may describe this
      if not self.is_metric and self.CP.carFingerprint not in (CAR.KIA_SORENTO,):
        self.cluster_speed = math.floor(self.cluster_speed * CV.KPH_TO_MPH + CV.KPH_TO_MPH)

    ret.vEgoCluster = self.cluster_speed * speed_conv

    ret.steeringAngleDeg = cp.vl["SAS11"]["SAS_Angle"]
    ret.steeringRateDeg = cp.vl["SAS11"]["SAS_Speed"]
    ret.leftBlinker, ret.rightBlinker = self.update_blinker_from_lamp(
      50, cp.vl["CGW1"]["CF_Gway_TurnSigLh"], cp.vl["CGW1"]["CF_Gway_TurnSigRh"])
    ret.steeringTorque = cp.vl["MDPS12"]["CR_Mdps_StrColTq"]
    ret.steeringTorqueEps = cp.vl["MDPS12"]["CR_Mdps_OutTq"]
    ret.steeringPressed = self.update_steering_pressed(abs(ret.steeringTorque) > self.params.STEER_THRESHOLD, 5)
    ret.steerFaultTemporary = cp.vl["MDPS12"]["CF_Mdps_ToiUnavail"] != 0 or cp.vl["MDPS12"]["CF_Mdps_ToiFlt"] != 0

    # cruise state
    if self.CP.openpilotLongitudinalControl:
      # These are not used for engage/disengage since openpilot keeps track of state using the buttons
      ret.cruiseState.available = cp.vl["TCS13"]["ACCEnable"] == 0
      ret.cruiseState.enabled = cp.vl["TCS13"]["ACC_REQ"] == 1
      ret.cruiseState.standstill = False
      ret.cruiseState.nonAdaptive = False
    else:
      ret.cruiseState.available = cp_cruise.vl["SCC11"]["MainMode_ACC"] == 1
      ret.cruiseState.enabled = cp_cruise.vl["SCC12"]["ACCMode"] != 0
      ret.cruiseState.standstill = cp_cruise.vl["SCC11"]["SCCInfoDisplay"] == 4.
      ret.cruiseState.nonAdaptive = cp_cruise.vl["SCC11"]["SCCInfoDisplay"] == 2.  # Shows 'Cruise Control' on dash
      ret.cruiseState.speed = cp_cruise.vl["SCC11"]["VSetDis"] * speed_conv

    # TODO: Find brake pressure
    ret.brake = 0
    ret.brakePressed = cp.vl["TCS13"]["DriverOverride"] == 2  # 2 includes regen braking by user on HEV/EV
    ret.brakeHoldActive = cp.vl["TCS15"]["AVH_LAMP"] == 2  # 0 OFF, 1 ERROR, 2 ACTIVE, 3 READY
    ret.parkingBrake = cp.vl["TCS13"]["PBRAKE_ACT"] == 1
    ret.espDisabled = cp.vl["TCS11"]["TCS_PAS"] == 1
    ret.espActive = cp.vl["TCS11"]["ABS_ACT"] == 1
    ret.accFaulted = cp.vl["TCS13"]["ACCEnable"] != 0  # 0 ACC CONTROL ENABLED, 1-3 ACC CONTROL DISABLED

    if self.CP.flags & (HyundaiFlags.HYBRID | HyundaiFlags.EV | HyundaiFlags.FCEV):
      if self.CP.flags & HyundaiFlags.FCEV:
        ret.gasPressed = cp.vl["FCEV_ACCELERATOR"]["ACCELERATOR_PEDAL"] > 0
      elif self.CP.flags & HyundaiFlags.HYBRID:
        ret.gasPressed = cp.vl["E_EMS11"]["CR_Vcu_AccPedDep_Pos"] > 0
      else:
        ret.gasPressed = cp.vl["E_EMS11"]["Accel_Pedal_Pos"] > 0
    else:
      ret.gasPressed = bool(cp.vl["EMS16"]["CF_Ems_AclAct"])

    # Gear Selection via Cluster - For those Kia/Hyundai which are not fully discovered, we can use the Cluster Indicator for Gear Selection,
    # as this seems to be standard over all cars, but is not the preferred method.
    if self.CP.flags & (HyundaiFlags.HYBRID | HyundaiFlags.EV):
      gear = cp.vl["ELECT_GEAR"]["Elect_Gear_Shifter"]
    elif self.CP.flags & HyundaiFlags.FCEV:
      gear = cp.vl["EMS20"]["HYDROGEN_GEAR_SHIFTER"]
    elif self.CP.flags & HyundaiFlags.CLUSTER_GEARS:
      gear = cp.vl["CLU15"]["CF_Clu_Gear"]
    elif self.CP.flags & HyundaiFlags.TCU_GEARS:
      gear = cp.vl["TCU12"]["CUR_GR"]
    else:
      gear = cp.vl["LVR12"]["CF_Lvr_Gear"]

    ret.gearShifter = self.parse_gear_shifter(self.shifter_values.get(gear))

    if not self.CP.openpilotLongitudinalControl or self.CP.flags & HyundaiFlags.CAMERA_SCC:
      aeb_src = "FCA11" if self.CP.flags & HyundaiFlags.USE_FCA.value else "SCC12"
      aeb_sig = "FCA_CmdAct" if self.CP.flags & HyundaiFlags.USE_FCA.value else "AEB_CmdAct"
      aeb_warning = cp_cruise.vl[aeb_src]["CF_VSM_Warn"] != 0
      scc_warning = cp_cruise.vl["SCC12"]["TakeOverReq"] == 1  # sometimes only SCC system shows an FCW
      aeb_braking = cp_cruise.vl[aeb_src]["CF_VSM_DecCmdAct"] != 0 or cp_cruise.vl[aeb_src][aeb_sig] != 0
      ret.stockFcw = (aeb_warning or scc_warning) and not aeb_braking
      ret.stockAeb = aeb_warning and aeb_braking

    if self.CP.enableBsm:
      ret.leftBlindspot = cp.vl["LCA11"]["CF_Lca_IndLeft"] != 0
      ret.rightBlindspot = cp.vl["LCA11"]["CF_Lca_IndRight"] != 0

    # save the entire LKAS11 and CLU11
    self.lkas11 = copy.copy(cp_cam.vl["LKAS11"])
    self.clu11 = copy.copy(cp.vl["CLU11"])
    self.steer_state = cp.vl["MDPS12"]["CF_Mdps_ToiActive"]  # 0 NOT ACTIVE, 1 ACTIVE
    prev_cruise_buttons = self.cruise_buttons[-1]
    prev_main_buttons = self.main_buttons[-1]
    prev_lda_button = self.lda_button
    self.cruise_buttons.extend(cp.vl_all["CLU11"]["CF_Clu_CruiseSwState"])
    self.main_buttons.extend(cp.vl_all["CLU11"]["CF_Clu_CruiseSwMain"])
    if self.CP.flags & HyundaiFlags.HAS_LDA_BUTTON:
      self.lda_button = cp.vl["BCM_PO_11"]["LDA_BTN"]

    ret.buttonEvents = [*create_button_events(self.cruise_buttons[-1], prev_cruise_buttons, BUTTONS_DICT),
                        *create_button_events(self.main_buttons[-1], prev_main_buttons, {1: ButtonType.mainCruise}),
                        *create_button_events(self.lda_button, prev_lda_button, {1: ButtonType.lkas})]

    if self.CP.openpilotLongitudinalControl:
      ret.cruiseState.available = self.get_main_cruise(ret)

    CarStateExt.update(self, ret, can_parsers)

    ret.blockPcmEnable = not self.recent_button_interaction()

    # low speed steer alert hysteresis logic (only for cars with steer cut off above 10 m/s)
    if ret.vEgo < (self.CP.minSteerSpeed + 2.) and self.CP.minSteerSpeed > 10.:
      self.low_speed_alert = True
    if ret.vEgo > (self.CP.minSteerSpeed + 4.):
      self.low_speed_alert = False
    ret.lowSpeedAlert = self.low_speed_alert

    return ret, ret_sp

  def update_canfd(self, can_parsers) -> tuple[structs.CarState, structs.CarStateSP]:
    cp = can_parsers[Bus.pt]
    cp_cam = can_parsers[Bus.cam]

    ret = structs.CarState()
    ret_sp = structs.CarStateSP()

    self.is_metric = cp.vl["CRUISE_BUTTONS_ALT"]["DISTANCE_UNIT"] != 1
    speed_factor = CV.KPH_TO_MS if self.is_metric else CV.MPH_TO_MS

    if self.CP.flags & (HyundaiFlags.EV | HyundaiFlags.HYBRID):
      ret.gasPressed = cp.vl[self.accelerator_msg_canfd]["ACCELERATOR_PEDAL"] > 1e-5
    else:
      ret.gasPressed = bool(cp.vl[self.accelerator_msg_canfd]["ACCELERATOR_PEDAL_PRESSED"])

    ret.brakePressed = cp.vl["TCS"]["DriverBraking"] == 1

    ret.doorOpen = cp.vl["DOORS_SEATBELTS"]["DRIVER_DOOR"] == 1
    ret.seatbeltUnlatched = cp.vl["DOORS_SEATBELTS"]["DRIVER_SEATBELT"] == 0

    gear = cp.vl[self.gear_msg_canfd]["GEAR"]
    ret.gearShifter = self.parse_gear_shifter(self.shifter_values.get(gear))

    # TODO: figure out positions
    self.parse_wheel_speeds(ret,
      cp.vl["WHEEL_SPEEDS"]["WHL_SpdFLVal"],
      cp.vl["WHEEL_SPEEDS"]["WHL_SpdFRVal"],
      cp.vl["WHEEL_SPEEDS"]["WHL_SpdRLVal"],
      cp.vl["WHEEL_SPEEDS"]["WHL_SpdRRVal"],
    )
    ret.standstill = cp.vl["WHEEL_SPEEDS"]["WHL_SpdFLVal"] <= STANDSTILL_THRESHOLD and cp.vl["WHEEL_SPEEDS"]["WHL_SpdFRVal"] <= STANDSTILL_THRESHOLD and \
                     cp.vl["WHEEL_SPEEDS"]["WHL_SpdRLVal"] <= STANDSTILL_THRESHOLD and cp.vl["WHEEL_SPEEDS"]["WHL_SpdRRVal"] <= STANDSTILL_THRESHOLD

    ret.steeringRateDeg = cp.vl["STEERING_SENSORS"]["STEERING_RATE"]
    ret.steeringAngleDeg = cp.vl["STEERING_SENSORS"]["STEERING_ANGLE"]
    ret.steeringTorque = cp.vl["MDPS"]["STEERING_COL_TORQUE"]
    ret.steeringTorqueEps = cp.vl["MDPS"]["STEERING_OUT_TORQUE"]
    ret.steeringPressed = self.update_steering_pressed(abs(ret.steeringTorque) > self.params.STEER_THRESHOLD, 5)
    ret.steerFaultTemporary = cp.vl["MDPS"]["LKA_FAULT"] != 0

    # TODO: alt signal usage may be described by cp.vl['BLINKERS']['USE_ALT_LAMP']
    left_blinker_sig, right_blinker_sig = "LEFT_LAMP", "RIGHT_LAMP"
    if self.CP.carFingerprint == CAR.HYUNDAI_KONA_EV_2ND_GEN:
      left_blinker_sig, right_blinker_sig = "LEFT_LAMP_ALT", "RIGHT_LAMP_ALT"
    ret.leftBlinker, ret.rightBlinker = self.update_blinker_from_lamp(50, cp.vl["BLINKERS"][left_blinker_sig],
                                                                      cp.vl["BLINKERS"][right_blinker_sig])
    if self.CP.enableBsm:
      ret.leftBlindspot = cp.vl["BLINDSPOTS_REAR_CORNERS"]["FL_INDICATOR"] != 0
      ret.rightBlindspot = cp.vl["BLINDSPOTS_REAR_CORNERS"]["FR_INDICATOR"] != 0

    # cruise state
    # CAN FD cars enable on main button press, set available if no TCS faults preventing engagement
    ret.cruiseState.available = cp.vl["TCS"]["ACCEnable"] == 0
    if self.CP.openpilotLongitudinalControl:
      # These are not used for engage/disengage since openpilot keeps track of state using the buttons
      ret.cruiseState.enabled = cp.vl["TCS"]["ACC_REQ"] == 1
      ret.cruiseState.standstill = False
    else:
      cp_cruise_info = cp_cam if self.CP.flags & HyundaiFlags.CANFD_CAMERA_SCC else cp
      ret.cruiseState.enabled = cp_cruise_info.vl["SCC_CONTROL"]["ACCMode"] in (1, 2)
      ret.cruiseState.standstill = cp_cruise_info.vl["SCC_CONTROL"]["CRUISE_STANDSTILL"] == 1
      ret.cruiseState.speed = cp_cruise_info.vl["SCC_CONTROL"]["VSetDis"] * speed_factor
      self.cruise_info = copy.copy(cp_cruise_info.vl["SCC_CONTROL"])

    # Manual Speed Limit Assist is a feature that replaces non-adaptive cruise control on EV CAN FD platforms.
    # It limits the vehicle speed, overridable by pressing the accelerator past a certain point.
    # The car will brake, but does not respect positive acceleration commands in this mode
    # TODO: find this message on ICE & HYBRID cars + cruise control signals (if exists)
    if self.CP.flags & HyundaiFlags.EV:
      ret.cruiseState.nonAdaptive = cp.vl["MANUAL_SPEED_LIMIT_ASSIST"]["MSLA_ENABLED"] == 1

    prev_cruise_buttons = self.cruise_buttons[-1]
    prev_main_buttons = self.main_buttons[-1]
    prev_lda_button = self.lda_button
    self.cruise_buttons.extend(cp.vl_all[self.cruise_btns_msg_canfd]["CRUISE_BUTTONS"])
    self.main_buttons.extend(cp.vl_all[self.cruise_btns_msg_canfd]["ADAPTIVE_CRUISE_MAIN_BTN"])
    self.lda_button = cp.vl[self.cruise_btns_msg_canfd]["LDA_BTN"]
    self.buttons_counter = cp.vl[self.cruise_btns_msg_canfd]["COUNTER"]
    ret.accFaulted = cp.vl["TCS"]["ACCEnable"] != 0  # 0 ACC CONTROL ENABLED, 1-3 ACC CONTROL DISABLED

    if self.CP.flags & HyundaiFlags.CANFD_LKA_STEERING:
      self.lfa_block_msg = copy.copy(cp_cam.vl["CAM_0x362"] if self.CP.flags & HyundaiFlags.CANFD_LKA_STEERING_ALT
                                          else cp_cam.vl["CAM_0x2a4"])

    MadsCarState.update_mads_canfd(self, ret, can_parsers)

    ret.buttonEvents = [*create_button_events(self.cruise_buttons[-1], prev_cruise_buttons, BUTTONS_DICT),
                        *create_button_events(self.main_buttons[-1], prev_main_buttons, {1: ButtonType.mainCruise}),
                        *create_button_events(self.lda_button, prev_lda_button, {1: ButtonType.lkas})]

    if self.CP.openpilotLongitudinalControl:
      ret.cruiseState.available = self.get_main_cruise(ret)

    CarStateExt.update_canfd_ext(self, ret, can_parsers)

    ret.blockPcmEnable = not self.recent_button_interaction()

    return ret, ret_sp

  def get_can_parsers_canfd(self, CP):
    msgs = []
    if not (CP.flags & HyundaiFlags.CANFD_ALT_BUTTONS):
      # TODO: this can be removed once we add dynamic support to vl_all
      msgs += [
        ("CRUISE_BUTTONS", 50)
      ]
    return {
      Bus.pt: CANParser(DBC[CP.carFingerprint][Bus.pt], msgs, CanBus(CP).ECAN),
      Bus.cam: CANParser(DBC[CP.carFingerprint][Bus.pt], [], CanBus(CP).CAM),
    }

  def get_can_parsers(self, CP, CP_SP):
    if CP.flags & HyundaiFlags.CANFD:
      return self.get_can_parsers_canfd(CP)

<<<<<<< HEAD
    pt_messages = [
      # address, frequency
      ("MDPS12", 50),
      ("TCS11", 100),
      ("TCS13", 50),
      ("TCS15", 10),
      ("CLU11", 50),
      ("CLU15", 5),
      ("ESP12", 100),
      ("CGW1", 10),
      ("CGW2", 5),
      ("CGW4", 5),
      ("WHL_SPD11", 50),
      ("SAS11", 100),
    ]

    if not CP.openpilotLongitudinalControl and not (CP.flags & HyundaiFlags.CAMERA_SCC):
      pt_messages += [
        ("SCC11", 50),
        ("SCC12", 50),
      ]
      if CP.flags & HyundaiFlags.USE_FCA.value:
        pt_messages.append(("FCA11", 50))

    if CP.enableBsm:
      pt_messages.append(("LCA11", 50))

    if CP.flags & (HyundaiFlags.HYBRID | HyundaiFlags.EV):
      pt_messages.append(("E_EMS11", 50))
    elif CP.flags & HyundaiFlags.FCEV:
      pt_messages.append(("FCEV_ACCELERATOR", 100))
    else:
      pt_messages += [
        ("EMS12", 100),
        ("EMS16", 100),
      ]

    if CP.flags & (HyundaiFlags.HYBRID | HyundaiFlags.EV):
      pt_messages.append(("ELECT_GEAR", 20))
    elif CP.flags & HyundaiFlags.FCEV:
      pt_messages.append(("EMS20", 100))
    elif CP.flags & HyundaiFlags.CLUSTER_GEARS:
      pass
    elif CP.flags & HyundaiFlags.TCU_GEARS:
      pt_messages.append(("TCU12", 100))
    else:
      pt_messages.append(("LVR12", 100))

    if CP.flags & HyundaiFlags.HAS_LDA_BUTTON:
      pt_messages.append(("BCM_PO_11", 50))

    cam_messages = [
      ("LKAS11", 100)
    ]

    if CP.flags & HyundaiFlags.CAMERA_SCC:
      cam_messages += [
        ("SCC11", 50),
        ("SCC12", 50),
      ]

      if CP.flags & HyundaiFlags.USE_FCA.value:
        cam_messages.append(("FCA11", 50))

=======
>>>>>>> 87580630
    return {
      Bus.pt: CANParser(DBC[CP.carFingerprint][Bus.pt], [], 0),
      Bus.cam: CANParser(DBC[CP.carFingerprint][Bus.pt], [], 2),
    }<|MERGE_RESOLUTION|>--- conflicted
+++ resolved
@@ -332,73 +332,6 @@
     if CP.flags & HyundaiFlags.CANFD:
       return self.get_can_parsers_canfd(CP)
 
-<<<<<<< HEAD
-    pt_messages = [
-      # address, frequency
-      ("MDPS12", 50),
-      ("TCS11", 100),
-      ("TCS13", 50),
-      ("TCS15", 10),
-      ("CLU11", 50),
-      ("CLU15", 5),
-      ("ESP12", 100),
-      ("CGW1", 10),
-      ("CGW2", 5),
-      ("CGW4", 5),
-      ("WHL_SPD11", 50),
-      ("SAS11", 100),
-    ]
-
-    if not CP.openpilotLongitudinalControl and not (CP.flags & HyundaiFlags.CAMERA_SCC):
-      pt_messages += [
-        ("SCC11", 50),
-        ("SCC12", 50),
-      ]
-      if CP.flags & HyundaiFlags.USE_FCA.value:
-        pt_messages.append(("FCA11", 50))
-
-    if CP.enableBsm:
-      pt_messages.append(("LCA11", 50))
-
-    if CP.flags & (HyundaiFlags.HYBRID | HyundaiFlags.EV):
-      pt_messages.append(("E_EMS11", 50))
-    elif CP.flags & HyundaiFlags.FCEV:
-      pt_messages.append(("FCEV_ACCELERATOR", 100))
-    else:
-      pt_messages += [
-        ("EMS12", 100),
-        ("EMS16", 100),
-      ]
-
-    if CP.flags & (HyundaiFlags.HYBRID | HyundaiFlags.EV):
-      pt_messages.append(("ELECT_GEAR", 20))
-    elif CP.flags & HyundaiFlags.FCEV:
-      pt_messages.append(("EMS20", 100))
-    elif CP.flags & HyundaiFlags.CLUSTER_GEARS:
-      pass
-    elif CP.flags & HyundaiFlags.TCU_GEARS:
-      pt_messages.append(("TCU12", 100))
-    else:
-      pt_messages.append(("LVR12", 100))
-
-    if CP.flags & HyundaiFlags.HAS_LDA_BUTTON:
-      pt_messages.append(("BCM_PO_11", 50))
-
-    cam_messages = [
-      ("LKAS11", 100)
-    ]
-
-    if CP.flags & HyundaiFlags.CAMERA_SCC:
-      cam_messages += [
-        ("SCC11", 50),
-        ("SCC12", 50),
-      ]
-
-      if CP.flags & HyundaiFlags.USE_FCA.value:
-        cam_messages.append(("FCA11", 50))
-
-=======
->>>>>>> 87580630
     return {
       Bus.pt: CANParser(DBC[CP.carFingerprint][Bus.pt], [], 0),
       Bus.cam: CANParser(DBC[CP.carFingerprint][Bus.pt], [], 2),
