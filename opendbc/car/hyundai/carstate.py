from collections import deque
import copy
import math

from opendbc.can.parser import CANParser
from opendbc.can.can_define import CANDefine
from opendbc.car import Bus, create_button_events, structs
from opendbc.car.common.conversions import Conversions as CV
from opendbc.car.hyundai.hyundaicanfd import CanBus
from opendbc.car.hyundai.values import HyundaiFlags, CAR, DBC, Buttons, CarControllerParams
from opendbc.car.interfaces import CarStateBase

from opendbc.sunnypilot.car.hyundai.escc import EsccCarStateBase
from opendbc.sunnypilot.car.hyundai.mads import MadsCarState
from opendbc.sunnypilot.car.hyundai.values import HyundaiFlagsSP

ButtonType = structs.CarState.ButtonEvent.Type

PREV_BUTTON_SAMPLES = 8
CLUSTER_SAMPLE_RATE = 20  # frames
STANDSTILL_THRESHOLD = 12 * 0.03125 * CV.KPH_TO_MS

BUTTONS_DICT = {Buttons.RES_ACCEL: ButtonType.accelCruise, Buttons.SET_DECEL: ButtonType.decelCruise,
                Buttons.GAP_DIST: ButtonType.gapAdjustCruise, Buttons.CANCEL: ButtonType.cancel}


class CarState(CarStateBase, EsccCarStateBase, MadsCarState):
  def __init__(self, CP):
    CarStateBase.__init__(self, CP)
    EsccCarStateBase.__init__(self)
<<<<<<< HEAD
    MadsCarState.__init__(self)
    can_define = CANDefine(DBC[CP.carFingerprint]["pt"])
=======
    can_define = CANDefine(DBC[CP.carFingerprint][Bus.pt])
>>>>>>> 7185479f

    self.cruise_buttons: deque = deque([Buttons.NONE] * PREV_BUTTON_SAMPLES, maxlen=PREV_BUTTON_SAMPLES)
    self.main_buttons: deque = deque([Buttons.NONE] * PREV_BUTTON_SAMPLES, maxlen=PREV_BUTTON_SAMPLES)

    self.gear_msg_canfd = "ACCELERATOR" if CP.flags & HyundaiFlags.EV else \
                          "GEAR_ALT" if CP.flags & HyundaiFlags.CANFD_ALT_GEARS else \
                          "GEAR_ALT_2" if CP.flags & HyundaiFlags.CANFD_ALT_GEARS_2 else \
                          "GEAR_SHIFTER"
    if CP.flags & HyundaiFlags.CANFD:
      self.shifter_values = can_define.dv[self.gear_msg_canfd]["GEAR"]
    elif self.CP.flags & HyundaiFlags.CLUSTER_GEARS:
      self.shifter_values = can_define.dv["CLU15"]["CF_Clu_Gear"]
    elif self.CP.flags & HyundaiFlags.TCU_GEARS:
      self.shifter_values = can_define.dv["TCU12"]["CUR_GR"]
    else:  # preferred and elect gear methods use same definition
      self.shifter_values = can_define.dv["LVR12"]["CF_Lvr_Gear"]

    self.accelerator_msg_canfd = "ACCELERATOR" if CP.flags & HyundaiFlags.EV else \
                                 "ACCELERATOR_ALT" if CP.flags & HyundaiFlags.HYBRID else \
                                 "ACCELERATOR_BRAKE_ALT"
    self.cruise_btns_msg_canfd = "CRUISE_BUTTONS_ALT" if CP.flags & HyundaiFlags.CANFD_ALT_BUTTONS else \
                                 "CRUISE_BUTTONS"
    self.is_metric = False
    self.buttons_counter = 0

    self.cruise_info = {}

    # On some cars, CLU15->CF_Clu_VehicleSpeed can oscillate faster than the dash updates. Sample at 5 Hz
    self.cluster_speed = 0
    self.cluster_speed_counter = CLUSTER_SAMPLE_RATE

    self.params = CarControllerParams(CP)

<<<<<<< HEAD
  def get_main_cruise(self, ret: structs.CarState) -> bool:
    if any(be.type == ButtonType.mainCruise and be.pressed for be in ret.buttonEvents):
      self.main_cruise_enabled = not self.main_cruise_enabled

    return self.main_cruise_enabled if ret.cruiseState.available else False

  def update(self, cp, cp_cam, *_) -> structs.CarState:
=======
  def update(self, can_parsers) -> structs.CarState:
    cp = can_parsers[Bus.pt]
    cp_cam = can_parsers[Bus.cam]

>>>>>>> 7185479f
    if self.CP.flags & HyundaiFlags.CANFD:
      return self.update_canfd(can_parsers)

    ret = structs.CarState()
    cp_cruise = cp_cam if self.CP.flags & HyundaiFlags.CAMERA_SCC else cp
    self.is_metric = cp.vl["CLU11"]["CF_Clu_SPEED_UNIT"] == 0
    speed_conv = CV.KPH_TO_MS if self.is_metric else CV.MPH_TO_MS

    ret.doorOpen = any([cp.vl["CGW1"]["CF_Gway_DrvDrSw"], cp.vl["CGW1"]["CF_Gway_AstDrSw"],
                        cp.vl["CGW2"]["CF_Gway_RLDrSw"], cp.vl["CGW2"]["CF_Gway_RRDrSw"]])

    ret.seatbeltUnlatched = cp.vl["CGW1"]["CF_Gway_DrvSeatBeltSw"] == 0

    ret.wheelSpeeds = self.get_wheel_speeds(
      cp.vl["WHL_SPD11"]["WHL_SPD_FL"],
      cp.vl["WHL_SPD11"]["WHL_SPD_FR"],
      cp.vl["WHL_SPD11"]["WHL_SPD_RL"],
      cp.vl["WHL_SPD11"]["WHL_SPD_RR"],
    )
    ret.vEgoRaw = (ret.wheelSpeeds.fl + ret.wheelSpeeds.fr + ret.wheelSpeeds.rl + ret.wheelSpeeds.rr) / 4.
    ret.vEgo, ret.aEgo = self.update_speed_kf(ret.vEgoRaw)
    ret.standstill = ret.wheelSpeeds.fl <= STANDSTILL_THRESHOLD and ret.wheelSpeeds.rr <= STANDSTILL_THRESHOLD

    self.cluster_speed_counter += 1
    if self.cluster_speed_counter > CLUSTER_SAMPLE_RATE:
      self.cluster_speed = cp.vl["CLU15"]["CF_Clu_VehicleSpeed"]
      self.cluster_speed_counter = 0

      # Mimic how dash converts to imperial.
      # Sorento is the only platform where CF_Clu_VehicleSpeed is already imperial when not is_metric
      # TODO: CGW_USM1->CF_Gway_DrLockSoundRValue may describe this
      if not self.is_metric and self.CP.carFingerprint not in (CAR.KIA_SORENTO,):
        self.cluster_speed = math.floor(self.cluster_speed * CV.KPH_TO_MPH + CV.KPH_TO_MPH)

    ret.vEgoCluster = self.cluster_speed * speed_conv

    ret.steeringAngleDeg = cp.vl["SAS11"]["SAS_Angle"]
    ret.steeringRateDeg = cp.vl["SAS11"]["SAS_Speed"]
    ret.yawRate = cp.vl["ESP12"]["YAW_RATE"]
    ret.leftBlinker, ret.rightBlinker = self.update_blinker_from_lamp(
      50, cp.vl["CGW1"]["CF_Gway_TurnSigLh"], cp.vl["CGW1"]["CF_Gway_TurnSigRh"])
    ret.steeringTorque = cp.vl["MDPS12"]["CR_Mdps_StrColTq"]
    ret.steeringTorqueEps = cp.vl["MDPS12"]["CR_Mdps_OutTq"]
    ret.steeringPressed = self.update_steering_pressed(abs(ret.steeringTorque) > self.params.STEER_THRESHOLD, 5)
    ret.steerFaultTemporary = cp.vl["MDPS12"]["CF_Mdps_ToiUnavail"] != 0 or cp.vl["MDPS12"]["CF_Mdps_ToiFlt"] != 0

    # cruise state
    if self.CP.openpilotLongitudinalControl:
      # These are not used for engage/disengage since openpilot keeps track of state using the buttons
      ret.cruiseState.available = cp.vl["TCS13"]["ACCEnable"] == 0
      ret.cruiseState.enabled = cp.vl["TCS13"]["ACC_REQ"] == 1
      ret.cruiseState.standstill = False
      ret.cruiseState.nonAdaptive = False
    else:
      ret.cruiseState.available = cp_cruise.vl["SCC11"]["MainMode_ACC"] == 1
      ret.cruiseState.enabled = cp_cruise.vl["SCC12"]["ACCMode"] != 0
      ret.cruiseState.standstill = cp_cruise.vl["SCC11"]["SCCInfoDisplay"] == 4.
      ret.cruiseState.nonAdaptive = cp_cruise.vl["SCC11"]["SCCInfoDisplay"] == 2.  # Shows 'Cruise Control' on dash
      ret.cruiseState.speed = cp_cruise.vl["SCC11"]["VSetDis"] * speed_conv

    # TODO: Find brake pressure
    ret.brake = 0
    ret.brakePressed = cp.vl["TCS13"]["DriverOverride"] == 2  # 2 includes regen braking by user on HEV/EV
    ret.brakeHoldActive = cp.vl["TCS15"]["AVH_LAMP"] == 2  # 0 OFF, 1 ERROR, 2 ACTIVE, 3 READY
    ret.parkingBrake = cp.vl["TCS13"]["PBRAKE_ACT"] == 1
    ret.espDisabled = cp.vl["TCS11"]["TCS_PAS"] == 1
    ret.espActive = cp.vl["TCS11"]["ABS_ACT"] == 1
    ret.accFaulted = cp.vl["TCS13"]["ACCEnable"] != 0  # 0 ACC CONTROL ENABLED, 1-3 ACC CONTROL DISABLED

    if self.CP.flags & (HyundaiFlags.HYBRID | HyundaiFlags.EV):
      if self.CP.flags & HyundaiFlags.HYBRID:
        ret.gas = cp.vl["E_EMS11"]["CR_Vcu_AccPedDep_Pos"] / 254.
      else:
        ret.gas = cp.vl["E_EMS11"]["Accel_Pedal_Pos"] / 254.
      ret.gasPressed = ret.gas > 0
    else:
      ret.gas = cp.vl["EMS12"]["PV_AV_CAN"] / 100.
      ret.gasPressed = bool(cp.vl["EMS16"]["CF_Ems_AclAct"])

    # Gear Selection via Cluster - For those Kia/Hyundai which are not fully discovered, we can use the Cluster Indicator for Gear Selection,
    # as this seems to be standard over all cars, but is not the preferred method.
    if self.CP.flags & (HyundaiFlags.HYBRID | HyundaiFlags.EV):
      gear = cp.vl["ELECT_GEAR"]["Elect_Gear_Shifter"]
    elif self.CP.flags & HyundaiFlags.CLUSTER_GEARS:
      gear = cp.vl["CLU15"]["CF_Clu_Gear"]
    elif self.CP.flags & HyundaiFlags.TCU_GEARS:
      gear = cp.vl["TCU12"]["CUR_GR"]
    else:
      gear = cp.vl["LVR12"]["CF_Lvr_Gear"]

    ret.gearShifter = self.parse_gear_shifter(self.shifter_values.get(gear))

    if not self.CP.openpilotLongitudinalControl:
      aeb_src = "FCA11" if self.CP.flags & HyundaiFlags.USE_FCA.value else "SCC12"
      aeb_sig = "FCA_CmdAct" if self.CP.flags & HyundaiFlags.USE_FCA.value else "AEB_CmdAct"
      aeb_warning = cp_cruise.vl[aeb_src]["CF_VSM_Warn"] != 0
      scc_warning = cp_cruise.vl["SCC12"]["TakeOverReq"] == 1  # sometimes only SCC system shows an FCW
      aeb_braking = cp_cruise.vl[aeb_src]["CF_VSM_DecCmdAct"] != 0 or cp_cruise.vl[aeb_src][aeb_sig] != 0
      ret.stockFcw = (aeb_warning or scc_warning) and not aeb_braking
      ret.stockAeb = aeb_warning and aeb_braking

    if self.CP.enableBsm:
      ret.leftBlindspot = cp.vl["LCA11"]["CF_Lca_IndLeft"] != 0
      ret.rightBlindspot = cp.vl["LCA11"]["CF_Lca_IndRight"] != 0

    # save the entire LKAS11 and CLU11
    self.lkas11 = copy.copy(cp_cam.vl["LKAS11"])
    self.clu11 = copy.copy(cp.vl["CLU11"])
    self.steer_state = cp.vl["MDPS12"]["CF_Mdps_ToiActive"]  # 0 NOT ACTIVE, 1 ACTIVE
    prev_cruise_buttons = self.cruise_buttons[-1]
    prev_main_buttons = self.main_buttons[-1]
    self.cruise_buttons.extend(cp.vl_all["CLU11"]["CF_Clu_CruiseSwState"])
    self.main_buttons.extend(cp.vl_all["CLU11"]["CF_Clu_CruiseSwMain"])

<<<<<<< HEAD
    prev_lkas_button = self.lkas_button
    if self.CP.sunnypilotFlags & HyundaiFlagsSP.HAS_LFA_BUTTON:
      self.lkas_button = cp.vl["BCM_PO_11"]["LFA_Pressed"]

    ret.buttonEvents = [*create_button_events(self.cruise_buttons[-1], prev_cruise_buttons, BUTTONS_DICT),
                        *create_button_events(self.main_buttons[-1], prev_main_buttons, {1: ButtonType.mainCruise}),
                        *create_button_events(self.lkas_button, prev_lkas_button, {1: ButtonType.lkas})]

    if self.CP.openpilotLongitudinalControl:
      ret.cruiseState.available = self.get_main_cruise(ret)
=======
    ret.buttonEvents = [*create_button_events(self.cruise_buttons[-1], prev_cruise_buttons, BUTTONS_DICT),
                        *create_button_events(self.main_buttons[-1], prev_main_buttons, {1: ButtonType.mainCruise})]
>>>>>>> 7185479f

    return ret

  def update_canfd(self, can_parsers) -> structs.CarState:
    cp = can_parsers[Bus.pt]
    cp_cam = can_parsers[Bus.cam]

    ret = structs.CarState()

    self.is_metric = cp.vl["CRUISE_BUTTONS_ALT"]["DISTANCE_UNIT"] != 1
    speed_factor = CV.KPH_TO_MS if self.is_metric else CV.MPH_TO_MS

    if self.CP.flags & (HyundaiFlags.EV | HyundaiFlags.HYBRID):
      offset = 255. if self.CP.flags & HyundaiFlags.EV else 1023.
      ret.gas = cp.vl[self.accelerator_msg_canfd]["ACCELERATOR_PEDAL"] / offset
      ret.gasPressed = ret.gas > 1e-5
    else:
      ret.gasPressed = bool(cp.vl[self.accelerator_msg_canfd]["ACCELERATOR_PEDAL_PRESSED"])

    ret.brakePressed = cp.vl["TCS"]["DriverBraking"] == 1

    ret.doorOpen = cp.vl["DOORS_SEATBELTS"]["DRIVER_DOOR"] == 1
    ret.seatbeltUnlatched = cp.vl["DOORS_SEATBELTS"]["DRIVER_SEATBELT"] == 0

    gear = cp.vl[self.gear_msg_canfd]["GEAR"]
    ret.gearShifter = self.parse_gear_shifter(self.shifter_values.get(gear))

    # TODO: figure out positions
    ret.wheelSpeeds = self.get_wheel_speeds(
      cp.vl["WHEEL_SPEEDS"]["WHEEL_SPEED_1"],
      cp.vl["WHEEL_SPEEDS"]["WHEEL_SPEED_2"],
      cp.vl["WHEEL_SPEEDS"]["WHEEL_SPEED_3"],
      cp.vl["WHEEL_SPEEDS"]["WHEEL_SPEED_4"],
    )
    ret.vEgoRaw = (ret.wheelSpeeds.fl + ret.wheelSpeeds.fr + ret.wheelSpeeds.rl + ret.wheelSpeeds.rr) / 4.
    ret.vEgo, ret.aEgo = self.update_speed_kf(ret.vEgoRaw)
    ret.standstill = ret.wheelSpeeds.fl <= STANDSTILL_THRESHOLD and ret.wheelSpeeds.rr <= STANDSTILL_THRESHOLD

    ret.steeringRateDeg = cp.vl["STEERING_SENSORS"]["STEERING_RATE"]
    ret.steeringAngleDeg = cp.vl["STEERING_SENSORS"]["STEERING_ANGLE"] * -1
    ret.steeringTorque = cp.vl["MDPS"]["STEERING_COL_TORQUE"]
    ret.steeringTorqueEps = cp.vl["MDPS"]["STEERING_OUT_TORQUE"]
    ret.steeringPressed = self.update_steering_pressed(abs(ret.steeringTorque) > self.params.STEER_THRESHOLD, 5)
    ret.steerFaultTemporary = cp.vl["MDPS"]["LKA_FAULT"] != 0

    # TODO: alt signal usage may be described by cp.vl['BLINKERS']['USE_ALT_LAMP']
    left_blinker_sig, right_blinker_sig = "LEFT_LAMP", "RIGHT_LAMP"
    if self.CP.carFingerprint == CAR.HYUNDAI_KONA_EV_2ND_GEN:
      left_blinker_sig, right_blinker_sig = "LEFT_LAMP_ALT", "RIGHT_LAMP_ALT"
    ret.leftBlinker, ret.rightBlinker = self.update_blinker_from_lamp(50, cp.vl["BLINKERS"][left_blinker_sig],
                                                                      cp.vl["BLINKERS"][right_blinker_sig])
    if self.CP.enableBsm:
      ret.leftBlindspot = cp.vl["BLINDSPOTS_REAR_CORNERS"]["FL_INDICATOR"] != 0
      ret.rightBlindspot = cp.vl["BLINDSPOTS_REAR_CORNERS"]["FR_INDICATOR"] != 0

    # cruise state
    # CAN FD cars enable on main button press, set available if no TCS faults preventing engagement
    ret.cruiseState.available = cp.vl["TCS"]["ACCEnable"] == 0
    if self.CP.openpilotLongitudinalControl:
      # These are not used for engage/disengage since openpilot keeps track of state using the buttons
      ret.cruiseState.enabled = cp.vl["TCS"]["ACC_REQ"] == 1
      ret.cruiseState.standstill = False
    else:
      cp_cruise_info = cp_cam if self.CP.flags & HyundaiFlags.CANFD_CAMERA_SCC else cp
      ret.cruiseState.available = cp_cruise_info.vl["SCC_CONTROL"]["MainMode_ACC"] == 1
      ret.cruiseState.enabled = cp_cruise_info.vl["SCC_CONTROL"]["ACCMode"] in (1, 2)
      ret.cruiseState.standstill = cp_cruise_info.vl["SCC_CONTROL"]["CRUISE_STANDSTILL"] == 1
      ret.cruiseState.speed = cp_cruise_info.vl["SCC_CONTROL"]["VSetDis"] * speed_factor
      self.cruise_info = copy.copy(cp_cruise_info.vl["SCC_CONTROL"])

    # Manual Speed Limit Assist is a feature that replaces non-adaptive cruise control on EV CAN FD platforms.
    # It limits the vehicle speed, overridable by pressing the accelerator past a certain point.
    # The car will brake, but does not respect positive acceleration commands in this mode
    # TODO: find this message on ICE & HYBRID cars + cruise control signals (if exists)
    if self.CP.flags & HyundaiFlags.EV:
      ret.cruiseState.nonAdaptive = cp.vl["MANUAL_SPEED_LIMIT_ASSIST"]["MSLA_ENABLED"] == 1

    prev_cruise_buttons = self.cruise_buttons[-1]
    prev_main_buttons = self.main_buttons[-1]
    self.cruise_buttons.extend(cp.vl_all[self.cruise_btns_msg_canfd]["CRUISE_BUTTONS"])
    self.main_buttons.extend(cp.vl_all[self.cruise_btns_msg_canfd]["ADAPTIVE_CRUISE_MAIN_BTN"])
    self.buttons_counter = cp.vl[self.cruise_btns_msg_canfd]["COUNTER"]
    ret.accFaulted = cp.vl["TCS"]["ACCEnable"] != 0  # 0 ACC CONTROL ENABLED, 1-3 ACC CONTROL DISABLED

    if self.CP.flags & HyundaiFlags.CANFD_HDA2:
      self.hda2_lfa_block_msg = copy.copy(cp_cam.vl["CAM_0x362"] if self.CP.flags & HyundaiFlags.CANFD_HDA2_ALT_STEERING
                                          else cp_cam.vl["CAM_0x2a4"])

<<<<<<< HEAD
    prev_lkas_button = self.lkas_button
    lfa_button = "LFA_BTN" if self.CP.flags & HyundaiFlags.CANFD_ALT_BUTTONS else "LKAS_BTN"
    self.lkas_button = cp.vl[self.cruise_btns_msg_canfd][lfa_button]

    ret.buttonEvents = [*create_button_events(self.cruise_buttons[-1], prev_cruise_buttons, BUTTONS_DICT),
                        *create_button_events(self.main_buttons[-1], prev_main_buttons, {1: ButtonType.mainCruise}),
                        *create_button_events(self.lkas_button, prev_lkas_button, {1: ButtonType.lkas})]

    if self.CP.openpilotLongitudinalControl:
      ret.cruiseState.available = self.get_main_cruise(ret)
=======
    ret.buttonEvents = [*create_button_events(self.cruise_buttons[-1], prev_cruise_buttons, BUTTONS_DICT),
                        *create_button_events(self.main_buttons[-1], prev_main_buttons, {1: ButtonType.mainCruise})]
>>>>>>> 7185479f

    return ret

  def get_can_parsers_canfd(self, CP):
    pt_messages = [
      ("WHEEL_SPEEDS", 100),
      ("STEERING_SENSORS", 100),
      ("MDPS", 100),
      ("TCS", 50),
      ("CRUISE_BUTTONS_ALT", 50),
      ("BLINKERS", 4),
      ("DOORS_SEATBELTS", 4),
    ]

    if CP.flags & HyundaiFlags.EV:
      pt_messages += [
        ("ACCELERATOR", 100),
        ("MANUAL_SPEED_LIMIT_ASSIST", 10),
      ]
    else:
      pt_messages += [
        (self.gear_msg_canfd, 100),
        (self.accelerator_msg_canfd, 100),
      ]

    if not (CP.flags & HyundaiFlags.CANFD_ALT_BUTTONS):
      pt_messages += [
        ("CRUISE_BUTTONS", 50)
      ]

    if CP.enableBsm:
      pt_messages += [
        ("BLINDSPOTS_REAR_CORNERS", 20),
      ]

    if not (CP.flags & HyundaiFlags.CANFD_CAMERA_SCC.value) and not CP.openpilotLongitudinalControl:
      pt_messages += [
        ("SCC_CONTROL", 50),
      ]

    cam_messages = []
    if CP.flags & HyundaiFlags.CANFD_HDA2:
      block_lfa_msg = "CAM_0x362" if CP.flags & HyundaiFlags.CANFD_HDA2_ALT_STEERING else "CAM_0x2a4"
      cam_messages += [(block_lfa_msg, 20)]
    elif CP.flags & HyundaiFlags.CANFD_CAMERA_SCC:
      cam_messages += [
        ("SCC_CONTROL", 50),
      ]

    return {
      Bus.pt: CANParser(DBC[CP.carFingerprint][Bus.pt], pt_messages, CanBus(CP).ECAN),
      Bus.cam: CANParser(DBC[CP.carFingerprint][Bus.pt], cam_messages, CanBus(CP).CAM),
    }

  def get_can_parsers(self, CP):
    if CP.flags & HyundaiFlags.CANFD:
      return self.get_can_parsers_canfd(CP)

    pt_messages = [
      # address, frequency
      ("MDPS12", 50),
      ("TCS11", 100),
      ("TCS13", 50),
      ("TCS15", 10),
      ("CLU11", 50),
      ("CLU15", 5),
      ("ESP12", 100),
      ("CGW1", 10),
      ("CGW2", 5),
      ("CGW4", 5),
      ("WHL_SPD11", 50),
      ("SAS11", 100),
    ]

    if not CP.openpilotLongitudinalControl and not (CP.flags & HyundaiFlags.CAMERA_SCC):
      pt_messages += [
        ("SCC11", 50),
        ("SCC12", 50),
      ]
      if CP.flags & HyundaiFlags.USE_FCA.value:
        pt_messages.append(("FCA11", 50))

    if CP.enableBsm:
      pt_messages.append(("LCA11", 50))

    if CP.flags & (HyundaiFlags.HYBRID | HyundaiFlags.EV):
      pt_messages.append(("E_EMS11", 50))
    else:
      pt_messages += [
        ("EMS12", 100),
        ("EMS16", 100),
      ]

    if CP.flags & (HyundaiFlags.HYBRID | HyundaiFlags.EV):
      pt_messages.append(("ELECT_GEAR", 20))
    elif CP.flags & HyundaiFlags.CLUSTER_GEARS:
      pass
    elif CP.flags & HyundaiFlags.TCU_GEARS:
      pt_messages.append(("TCU12", 100))
    else:
      pt_messages.append(("LVR12", 100))

<<<<<<< HEAD
    if CP.sunnypilotFlags & HyundaiFlagsSP.HAS_LFA_BUTTON:
      messages.append(("BCM_PO_11", 50))

    return CANParser(DBC[CP.carFingerprint]["pt"], messages, 0)

  @staticmethod
  def get_cam_can_parser(CP):
    if CP.flags & HyundaiFlags.CANFD:
      return CarState.get_cam_can_parser_canfd(CP)

    messages = [
=======
    cam_messages = [
>>>>>>> 7185479f
      ("LKAS11", 100)
    ]

    if not CP.openpilotLongitudinalControl and CP.flags & HyundaiFlags.CAMERA_SCC:
      cam_messages += [
        ("SCC11", 50),
        ("SCC12", 50),
      ]

      if CP.flags & HyundaiFlags.USE_FCA.value:
        cam_messages.append(("FCA11", 50))


    return {
      Bus.pt: CANParser(DBC[CP.carFingerprint][Bus.pt], pt_messages, 0),
      Bus.cam: CANParser(DBC[CP.carFingerprint][Bus.pt], cam_messages, 2),
    }<|MERGE_RESOLUTION|>--- conflicted
+++ resolved
@@ -28,12 +28,8 @@
   def __init__(self, CP):
     CarStateBase.__init__(self, CP)
     EsccCarStateBase.__init__(self)
-<<<<<<< HEAD
     MadsCarState.__init__(self)
-    can_define = CANDefine(DBC[CP.carFingerprint]["pt"])
-=======
     can_define = CANDefine(DBC[CP.carFingerprint][Bus.pt])
->>>>>>> 7185479f
 
     self.cruise_buttons: deque = deque([Buttons.NONE] * PREV_BUTTON_SAMPLES, maxlen=PREV_BUTTON_SAMPLES)
     self.main_buttons: deque = deque([Buttons.NONE] * PREV_BUTTON_SAMPLES, maxlen=PREV_BUTTON_SAMPLES)
@@ -67,20 +63,16 @@
 
     self.params = CarControllerParams(CP)
 
-<<<<<<< HEAD
   def get_main_cruise(self, ret: structs.CarState) -> bool:
     if any(be.type == ButtonType.mainCruise and be.pressed for be in ret.buttonEvents):
       self.main_cruise_enabled = not self.main_cruise_enabled
 
     return self.main_cruise_enabled if ret.cruiseState.available else False
 
-  def update(self, cp, cp_cam, *_) -> structs.CarState:
-=======
   def update(self, can_parsers) -> structs.CarState:
     cp = can_parsers[Bus.pt]
     cp_cam = can_parsers[Bus.cam]
 
->>>>>>> 7185479f
     if self.CP.flags & HyundaiFlags.CANFD:
       return self.update_canfd(can_parsers)
 
@@ -195,7 +187,6 @@
     self.cruise_buttons.extend(cp.vl_all["CLU11"]["CF_Clu_CruiseSwState"])
     self.main_buttons.extend(cp.vl_all["CLU11"]["CF_Clu_CruiseSwMain"])
 
-<<<<<<< HEAD
     prev_lkas_button = self.lkas_button
     if self.CP.sunnypilotFlags & HyundaiFlagsSP.HAS_LFA_BUTTON:
       self.lkas_button = cp.vl["BCM_PO_11"]["LFA_Pressed"]
@@ -206,10 +197,6 @@
 
     if self.CP.openpilotLongitudinalControl:
       ret.cruiseState.available = self.get_main_cruise(ret)
-=======
-    ret.buttonEvents = [*create_button_events(self.cruise_buttons[-1], prev_cruise_buttons, BUTTONS_DICT),
-                        *create_button_events(self.main_buttons[-1], prev_main_buttons, {1: ButtonType.mainCruise})]
->>>>>>> 7185479f
 
     return ret
 
@@ -298,7 +285,6 @@
       self.hda2_lfa_block_msg = copy.copy(cp_cam.vl["CAM_0x362"] if self.CP.flags & HyundaiFlags.CANFD_HDA2_ALT_STEERING
                                           else cp_cam.vl["CAM_0x2a4"])
 
-<<<<<<< HEAD
     prev_lkas_button = self.lkas_button
     lfa_button = "LFA_BTN" if self.CP.flags & HyundaiFlags.CANFD_ALT_BUTTONS else "LKAS_BTN"
     self.lkas_button = cp.vl[self.cruise_btns_msg_canfd][lfa_button]
@@ -309,10 +295,6 @@
 
     if self.CP.openpilotLongitudinalControl:
       ret.cruiseState.available = self.get_main_cruise(ret)
-=======
-    ret.buttonEvents = [*create_button_events(self.cruise_buttons[-1], prev_cruise_buttons, BUTTONS_DICT),
-                        *create_button_events(self.main_buttons[-1], prev_main_buttons, {1: ButtonType.mainCruise})]
->>>>>>> 7185479f
 
     return ret
 
@@ -415,21 +397,10 @@
     else:
       pt_messages.append(("LVR12", 100))
 
-<<<<<<< HEAD
     if CP.sunnypilotFlags & HyundaiFlagsSP.HAS_LFA_BUTTON:
-      messages.append(("BCM_PO_11", 50))
-
-    return CANParser(DBC[CP.carFingerprint]["pt"], messages, 0)
-
-  @staticmethod
-  def get_cam_can_parser(CP):
-    if CP.flags & HyundaiFlags.CANFD:
-      return CarState.get_cam_can_parser_canfd(CP)
-
-    messages = [
-=======
+      pt_messages.append(("BCM_PO_11", 50))
+
     cam_messages = [
->>>>>>> 7185479f
       ("LKAS11", 100)
     ]
 
