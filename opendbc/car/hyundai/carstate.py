--- conflicted
+++ resolved
@@ -163,11 +163,7 @@
 
     ret.gearShifter = self.parse_gear_shifter(self.shifter_values.get(gear))
 
-<<<<<<< HEAD
-    if not self.CP.openpilotLongitudinalControl and not (self.CP.flags & HyundaiFlags.CAN_CANFD_BLENDED):
-=======
-    if not self.CP.openpilotLongitudinalControl or self.CP.flags & HyundaiFlags.CAMERA_SCC:
->>>>>>> ed83248e
+    if (not self.CP.openpilotLongitudinalControl or self.CP.flags & HyundaiFlags.CAMERA_SCC) and not (self.CP.flags & HyundaiFlags.CAN_CANFD_BLENDED):
       aeb_src = "FCA11" if self.CP.flags & HyundaiFlags.USE_FCA.value else "SCC12"
       aeb_sig = "FCA_CmdAct" if self.CP.flags & HyundaiFlags.USE_FCA.value else "AEB_CmdAct"
       aeb_warning = cp_cruise.vl[aeb_src]["CF_VSM_Warn"] != 0
