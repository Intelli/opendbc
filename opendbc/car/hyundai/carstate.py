--- conflicted
+++ resolved
@@ -321,17 +321,13 @@
       Bus.cam: CANParser(DBC[CP.carFingerprint][Bus.pt], cam_messages, CanBus(CP).CAM),
     }
 
-<<<<<<< HEAD
-    mdps12_freq = 100 if CP.flags & HyundaiFlags.CAN_CANFD_HYBRID else 50
-
-    messages = [
-=======
   def get_can_parsers(self, CP):
     if CP.flags & HyundaiFlags.CANFD:
       return self.get_can_parsers_canfd(CP)
 
+    mdps12_freq = 100 if CP.flags & HyundaiFlags.CAN_CANFD_HYBRID else 50
+
     pt_messages = [
->>>>>>> cc30feb6
       # address, frequency
       ("MDPS12", mdps12_freq),
       ("TCS11", 100),
@@ -347,30 +343,20 @@
       ("SAS11", 100),
     ]
 
-<<<<<<< HEAD
-    if not CP.openpilotLongitudinalControl and CP.carFingerprint not in CAMERA_SCC_CAR:
-      messages += [
-=======
     if not CP.openpilotLongitudinalControl and not (CP.flags & HyundaiFlags.CAMERA_SCC):
       pt_messages += [
-        ("SCC11", 50),
->>>>>>> cc30feb6
         ("SCC12", 50),
       ]
 
       if not (CP.flags & HyundaiFlags.CAN_CANFD_HYBRID):
-        messages.append(("SCC11", 50))
+        pt_messages.append(("SCC11", 50))
 
       if CP.flags & HyundaiFlags.USE_FCA.value:
         pt_messages.append(("FCA11", 50))
 
     if CP.enableBsm:
-<<<<<<< HEAD
       lca11_freq = 20 if CP.flags & HyundaiFlags.CAN_CANFD_HYBRID else 50
-      messages.append(("LCA11", lca11_freq))
-=======
-      pt_messages.append(("LCA11", 50))
->>>>>>> cc30feb6
+      pt_messages.append(("LCA11", lca11_freq))
 
     if CP.flags & (HyundaiFlags.HYBRID | HyundaiFlags.EV):
       pt_messages.append(("E_EMS11", 50))
@@ -387,19 +373,7 @@
     elif CP.flags & HyundaiFlags.TCU_GEARS:
       pt_messages.append(("TCU12", 100))
     else:
-<<<<<<< HEAD
-      messages.append(("LVR12", 100))
-
-    bus = CanBus(CP).ECAN if CP.flags & HyundaiFlags.CAN_CANFD_HYBRID else 0
-    return CANParser(DBC[CP.carFingerprint]["pt"], messages, bus)
-
-  @staticmethod
-  def get_cam_can_parser(CP):
-    if CP.carFingerprint in CANFD_CAR:
-      return CarState.get_cam_can_parser_canfd(CP)
-=======
       pt_messages.append(("LVR12", 100))
->>>>>>> cc30feb6
 
     cam_messages = [
       ("LKAS11", 100)
@@ -412,49 +386,10 @@
       ]
 
       if CP.flags & HyundaiFlags.USE_FCA.value:
-<<<<<<< HEAD
-        messages.append(("FCA11", 50))
-
-    bus = CanBus(CP).CAM if CP.flags & HyundaiFlags.CAN_CANFD_HYBRID else 2
-    return CANParser(DBC[CP.carFingerprint]["pt"], messages, bus)
-
-  def get_can_parser_canfd(self, CP):
-    messages = [
-      ("WHEEL_SPEEDS", 100),
-      ("STEERING_SENSORS", 100),
-      ("MDPS", 100),
-      ("TCS", 50),
-      ("CRUISE_BUTTONS_ALT", 50),
-      ("BLINKERS", 4),
-      ("DOORS_SEATBELTS", 4),
-    ]
-
-    if CP.flags & HyundaiFlags.EV:
-      messages += [
-        ("ACCELERATOR", 100),
-        ("MANUAL_SPEED_LIMIT_ASSIST", 10),
-      ]
-    else:
-      messages += [
-        (self.gear_msg_canfd, 100),
-        (self.accelerator_msg_canfd, 100),
-      ]
-
-    if not (CP.flags & HyundaiFlags.CANFD_ALT_BUTTONS):
-      messages += [
-        ("CRUISE_BUTTONS", 50)
-      ]
-
-    if CP.enableBsm:
-      messages += [
-        ("BLINDSPOTS_REAR_CORNERS", 20),
-      ]
-=======
         cam_messages.append(("FCA11", 50))
->>>>>>> cc30feb6
 
 
     return {
-      Bus.pt: CANParser(DBC[CP.carFingerprint][Bus.pt], pt_messages, 0),
-      Bus.cam: CANParser(DBC[CP.carFingerprint][Bus.pt], cam_messages, 2),
+      Bus.pt: CANParser(DBC[CP.carFingerprint][Bus.pt], pt_messages, CanBus(CP).ECAN if CP.flags & HyundaiFlags.CAN_CANFD_HYBRID else 0),
+      Bus.cam: CANParser(DBC[CP.carFingerprint][Bus.pt], cam_messages, CanBus(CP).CAM if CP.flags & HyundaiFlags.CAN_CANFD_HYBRID else 2),
     }