from opendbc.car.structs import CarParams
from opendbc.car.hyundai.values import CAR

Ecu = CarParams.Ecu

# The existence of SCC or RDR in the fwdRadar FW usually determines the radar's function,
# i.e. if it sends the SCC messages or if another ECU like the camera or ADAS Driving ECU does


FW_VERSIONS = {
  CAR.HYUNDAI_AZERA_6TH_GEN: {
    (Ecu.fwdRadar, 0x7d0, None): [
      b'\xf1\x00IG__ SCC F-CU-      1.00 1.00 99110-G8100         ',
    ],
    (Ecu.eps, 0x7d4, None): [
      b'\xf1\x00IG  MDPS C 1.00 1.02 56310G8510\x00 4IGSC103',
    ],
    (Ecu.fwdCamera, 0x7c4, None): [
      b'\xf1\x00IG  MFC  AT MES LHD 1.00 1.04 99211-G8100 200511',
    ],
  },
  CAR.HYUNDAI_AZERA_HEV_6TH_GEN: {
    (Ecu.fwdCamera, 0x7c4, None): [
      b'\xf1\x00IGH MFC  AT KOR LHD 1.00 1.00 99211-G8000 180903',
      b'\xf1\x00IGH MFC  AT KOR LHD 1.00 1.01 99211-G8000 181109',
      b'\xf1\x00IGH MFC  AT KOR LHD 1.00 1.02 99211-G8100 191029',
    ],
    (Ecu.eps, 0x7d4, None): [
      b'\xf1\x00IG  MDPS C 1.00 1.00 56310M9600\x00 4IHSC100',
      b'\xf1\x00IG  MDPS C 1.00 1.01 56310M9350\x00 4IH8C101',
      b'\xf1\x00IG  MDPS C 1.00 1.02 56310M9350\x00 4IH8C102',
    ],
    (Ecu.fwdRadar, 0x7d0, None): [
      b'\xf1\x00IGhe SCC FHCUP      1.00 1.00 99110-M9100         ',
      b'\xf1\x00IGhe SCC FHCUP      1.00 1.01 99110-M9000         ',
      b'\xf1\x00IGhe SCC FHCUP      1.00 1.02 99110-M9000         ',
    ],
  },
  CAR.HYUNDAI_GENESIS: {
    (Ecu.fwdCamera, 0x7c4, None): [
      b'\xf1\x00DH LKAS 1.1 -150210',
      b'\xf1\x00DH LKAS 1.4 -140110',
      b'\xf1\x00DH LKAS 1.5 -140425',
    ],
  },
  CAR.HYUNDAI_IONIQ: {
    (Ecu.fwdRadar, 0x7d0, None): [
      b'\xf1\x00AEhe SCC H-CUP      1.01 1.01 96400-G2000         ',
      b'\xf1\x00AEhe SCC H-CUP      1.01 1.01 96400-G2100         ',
    ],
    (Ecu.eps, 0x7d4, None): [
      b'\xf1\x00AE  MDPS C 1.00 1.03 56310/G2300 4AEHC103',
      b'\xf1\x00AE  MDPS C 1.00 1.05 56310/G2501 4AEHC105',
      b'\xf1\x00AE  MDPS C 1.00 1.07 56310/G2301 4AEHC107',
      b'\xf1\x00AE  MDPS C 1.00 1.07 56310/G2501 4AEHC107',
    ],
    (Ecu.fwdCamera, 0x7c4, None): [
      b'\xf1\x00AEH MFC  AT EUR LHD 1.00 1.00 95740-G2400 180222',
      b'\xf1\x00AEH MFC  AT EUR LHD 1.00 1.00 95740-G7200 160418',
      b'\xf1\x00AEH MFC  AT USA LHD 1.00 1.00 95740-G2400 180222',
    ],
  },
  CAR.HYUNDAI_IONIQ_PHEV_2019: {
    (Ecu.fwdRadar, 0x7d0, None): [
      b'\xf1\x00AEhe SCC H-CUP      1.01 1.01 96400-G2000         ',
      b'\xf1\x00AEhe SCC H-CUP      1.01 1.01 96400-G2100         ',
    ],
    (Ecu.eps, 0x7d4, None): [
      b'\xf1\x00AE  MDPS C 1.00 1.07 56310/G2501 4AEHC107',
      b'\xf1\x00AE  MDPS C 1.00 1.07 56310/G2551 4AEHC107',
    ],
    (Ecu.fwdCamera, 0x7c4, None): [
      b'\xf1\x00AEP MFC  AT AUS RHD 1.00 1.00 95740-G2400 180222',
      b'\xf1\x00AEP MFC  AT USA LHD 1.00 1.00 95740-G2400 180222',
    ],
  },
  CAR.HYUNDAI_IONIQ_PHEV: {
    (Ecu.fwdRadar, 0x7d0, None): [
      b'\xf1\x00AEhe SCC F-CUP      1.00 1.00 99110-G2200         ',
      b'\xf1\x00AEhe SCC F-CUP      1.00 1.00 99110-G2600         ',
      b'\xf1\x00AEhe SCC F-CUP      1.00 1.02 99110-G2100         ',
      b'\xf1\x00AEhe SCC FHCUP      1.00 1.00 99110-G2600         ',
      b'\xf1\x00AEhe SCC FHCUP      1.00 1.02 99110-G2100         ',
    ],
    (Ecu.eps, 0x7d4, None): [
      b'\xf1\x00AE  MDPS C 1.00 1.01 56310/G2210 4APHC101',
      b'\xf1\x00AE  MDPS C 1.00 1.01 56310/G2310 4APHC101',
      b'\xf1\x00AE  MDPS C 1.00 1.01 56310/G2510 4APHC101',
      b'\xf1\x00AE  MDPS C 1.00 1.01 56310/G2560 4APHC101',
      b'\xf1\x00AE  MDPS C 1.00 1.01 56310G2510\x00 4APHC101',
    ],
    (Ecu.fwdCamera, 0x7c4, None): [
      b'\xf1\x00AEP MFC  AT EUR LHD 1.00 1.01 95740-G2600 190819',
      b'\xf1\x00AEP MFC  AT EUR RHD 1.00 1.01 95740-G2600 190819',
      b'\xf1\x00AEP MFC  AT USA LHD 1.00 1.00 95740-G2700 201027',
      b'\xf1\x00AEP MFC  AT USA LHD 1.00 1.01 95740-G2600 190819',
    ],
  },
  CAR.HYUNDAI_IONIQ_EV_2020: {
    (Ecu.fwdRadar, 0x7d0, None): [
      b'\xf1\x00AEev SCC F-CUP      1.00 1.00 99110-G7200         ',
      b'\xf1\x00AEev SCC F-CUP      1.00 1.00 99110-G7500         ',
      b'\xf1\x00AEev SCC F-CUP      1.00 1.01 99110-G7000         ',
      b'\xf1\x00AEev SCC F-CUP      1.00 1.01 99110-G7100         ',
      b'\xf1\x00AEev SCC FHCUP      1.00 1.01 99110-G7100         ',
    ],
    (Ecu.eps, 0x7d4, None): [
      b'\xf1\x00AE  MDPS C 1.00 1.01 56310/G7310 4APEC101',
      b'\xf1\x00AE  MDPS C 1.00 1.01 56310/G7510 4APEC101',
      b'\xf1\x00AE  MDPS C 1.00 1.01 56310/G7560 4APEC101',
    ],
    (Ecu.fwdCamera, 0x7c4, None): [
      b'\xf1\x00AEE MFC  AT EUR LHD 1.00 1.00 95740-G2600 190730',
      b'\xf1\x00AEE MFC  AT EUR LHD 1.00 1.00 95740-G2700 201027',
      b'\xf1\x00AEE MFC  AT EUR LHD 1.00 1.01 95740-G2600 190819',
      b'\xf1\x00AEE MFC  AT EUR LHD 1.00 1.03 95740-G2500 190516',
      b'\xf1\x00AEE MFC  AT EUR RHD 1.00 1.01 95740-G2600 190819',
      b'\xf1\x00AEE MFC  AT USA LHD 1.00 1.01 95740-G2600 190819',
    ],
  },
  CAR.HYUNDAI_IONIQ_EV_LTD: {
    (Ecu.fwdRadar, 0x7d0, None): [
      b'\xf1\x00AEev SCC F-CUP      1.00 1.00 96400-G7000         ',
      b'\xf1\x00AEev SCC F-CUP      1.00 1.00 96400-G7100         ',
    ],
    (Ecu.eps, 0x7d4, None): [
      b'\xf1\x00AE  MDPS C 1.00 1.02 56310G7300\x00 4AEEC102',
      b'\xf1\x00AE  MDPS C 1.00 1.03 56310/G7300 4AEEC103',
      b'\xf1\x00AE  MDPS C 1.00 1.03 56310G7300\x00 4AEEC103',
      b'\xf1\x00AE  MDPS C 1.00 1.04 56310/G7301 4AEEC104',
      b'\xf1\x00AE  MDPS C 1.00 1.04 56310/G7501 4AEEC104',
    ],
    (Ecu.fwdCamera, 0x7c4, None): [
      b'\xf1\x00AEE MFC  AT EUR LHD 1.00 1.00 95740-G2300 170703',
      b'\xf1\x00AEE MFC  AT EUR LHD 1.00 1.00 95740-G2400 180222',
      b'\xf1\x00AEE MFC  AT EUR LHD 1.00 1.00 95740-G7200 160418',
      b'\xf1\x00AEE MFC  AT USA LHD 1.00 1.00 95740-G2400 180222',
    ],
  },
  CAR.HYUNDAI_IONIQ_HEV_2022: {
    (Ecu.fwdRadar, 0x7d0, None): [
      b'\xf1\x00AEhe SCC F-CUP      1.00 1.00 99110-G2600         ',
      b'\xf1\x00AEhe SCC FHCUP      1.00 1.00 99110-G2600         ',
    ],
    (Ecu.eps, 0x7d4, None): [
      b'\xf1\x00AE  MDPS C 1.00 1.01 56310/G2510 4APHC101',
      b'\xf1\x00AE  MDPS C 1.00 1.01 56310G2510\x00 4APHC101',
    ],
    (Ecu.fwdCamera, 0x7c4, None): [
      b'\xf1\x00AEH MFC  AT USA LHD 1.00 1.00 95740-G2700 201027',
    ],
  },
  CAR.HYUNDAI_SONATA: {
    (Ecu.fwdRadar, 0x7d0, None): [
      b'\xf1\x00DN8_ SCC F-CU-      1.00 1.00 99110-L0000         ',
      b'\xf1\x00DN8_ SCC F-CUP      1.00 1.00 99110-L0000         ',
      b'\xf1\x00DN8_ SCC F-CUP      1.00 1.02 99110-L1000         ',
      b'\xf1\x00DN8_ SCC FHCUP      1.00 1.00 99110-L0000         ',
      b'\xf1\x00DN8_ SCC FHCUP      1.00 1.01 99110-L1000         ',
      b'\xf1\x00DN8_ SCC FHCUP      1.00 1.02 99110-L1000         ',
    ],
    (Ecu.abs, 0x7d1, None): [
      b'\xf1\x00DN ESC \x01 102\x19\x04\x13 58910-L1300',
      b'\xf1\x00DN ESC \x03 100 \x08\x01 58910-L0300',
      b'\xf1\x00DN ESC \x06 104\x19\x08\x01 58910-L0100',
      b'\xf1\x00DN ESC \x06 106 \x07\x01 58910-L0100',
      b'\xf1\x00DN ESC \x06 107 \x07\x03 58910-L1300',
      b'\xf1\x00DN ESC \x06 107"\x08\x07 58910-L0100',
      b'\xf1\x00DN ESC \x07 104\x19\x08\x01 58910-L0100',
      b'\xf1\x00DN ESC \x07 106 \x07\x01 58910-L0100',
      b'\xf1\x00DN ESC \x07 107"\x08\x07 58910-L0100',
      b'\xf1\x00DN ESC \x08 103\x19\x06\x01 58910-L1300',
    ],
    (Ecu.eps, 0x7d4, None): [
      b'\xf1\x00DN8 MDPS C 1,00 1,01 56310L0010\x00 4DNAC101',
      b'\xf1\x00DN8 MDPS C 1.00 1.01 56310-L0010 4DNAC101',
      b'\xf1\x00DN8 MDPS C 1.00 1.01 56310-L0200 4DNAC101',
      b'\xf1\x00DN8 MDPS C 1.00 1.01 56310-L0200 4DNAC102',
      b'\xf1\x00DN8 MDPS C 1.00 1.01 56310-L0210 4DNAC101',
      b'\xf1\x00DN8 MDPS C 1.00 1.01 56310-L0210 4DNAC102',
      b'\xf1\x00DN8 MDPS C 1.00 1.01 56310L0010\x00 4DNAC101',
      b'\xf1\x00DN8 MDPS C 1.00 1.01 56310L0200\x00 4DNAC102',
      b'\xf1\x00DN8 MDPS C 1.00 1.01 56310L0210\x00 4DNAC101',
      b'\xf1\x00DN8 MDPS C 1.00 1.01 56310L0210\x00 4DNAC102',
      b'\xf1\x00DN8 MDPS C 1.00 1.03 56310-L1010 4DNDC103',
      b'\xf1\x00DN8 MDPS C 1.00 1.03 56310-L1030 4DNDC103',
      b'\xf1\x00DN8 MDPS R 1.00 1.00 57700-L0000 4DNAP100',
      b'\xf1\x00DN8 MDPS R 1.00 1.00 57700-L0000 4DNAP101',
      b'\xf1\x00DN8 MDPS R 1.00 1.02 57700-L1000 4DNDP105',
    ],
    (Ecu.fwdCamera, 0x7c4, None): [
      b'\xf1\x00DN8 MFC  AT KOR LHD 1.00 1.02 99211-L1000 190422',
      b'\xf1\x00DN8 MFC  AT KOR LHD 1.00 1.04 99211-L1000 191016',
      b'\xf1\x00DN8 MFC  AT RUS LHD 1.00 1.03 99211-L1000 190705',
      b'\xf1\x00DN8 MFC  AT USA LHD 1.00 1.00 99211-L0000 190716',
      b'\xf1\x00DN8 MFC  AT USA LHD 1.00 1.01 99211-L0000 191016',
      b'\xf1\x00DN8 MFC  AT USA LHD 1.00 1.03 99211-L0000 210603',
      b'\xf1\x00DN8 MFC  AT USA LHD 1.00 1.05 99211-L1000 201109',
      b'\xf1\x00DN8 MFC  AT USA LHD 1.00 1.06 99211-L1000 210325',
      b'\xf1\x00DN8 MFC  AT USA LHD 1.00 1.07 99211-L1000 211223',
    ],
  },
  CAR.HYUNDAI_SONATA_LF: {
    (Ecu.fwdRadar, 0x7d0, None): [
      b'\xf1\x00LF__ SCC F-CUP      1.00 1.00 96401-C2200         ',
    ],
    (Ecu.abs, 0x7d1, None): [
      b'\xf1\x00LF ESC \t 11 \x17\x01\x13 58920-C2610',
      b'\xf1\x00LF ESC \x0c 11 \x17\x01\x13 58920-C2610',
    ],
    (Ecu.fwdCamera, 0x7c4, None): [
      b'\xf1\x00LFF LKAS AT USA LHD 1.00 1.01 95740-C1000 E51',
      b'\xf1\x00LFF LKAS AT USA LHD 1.01 1.02 95740-C1000 E52',
    ],
  },
  CAR.HYUNDAI_TUCSON: {
    (Ecu.fwdRadar, 0x7d0, None): [
      b'\xf1\x00TL__ FCA F-CUP      1.00 1.01 99110-D3500         ',
      b'\xf1\x00TL__ FCA F-CUP      1.00 1.02 99110-D3510         ',
      b'\xf1\x00TL__ FCA FHCUP      1.00 1.02 99110-D3500         ',
    ],
    (Ecu.fwdCamera, 0x7c4, None): [
      b'\xf1\x00TL  MFC  AT KOR LHD 1.00 1.02 95895-D3800 180719',
      b'\xf1\x00TL  MFC  AT KOR LHD 1.00 1.06 95895-D3800 190107',
      b'\xf1\x00TL  MFC  AT USA LHD 1.00 1.06 95895-D3800 190107',
    ],
  },
  CAR.HYUNDAI_SANTA_FE: {
    (Ecu.fwdRadar, 0x7d0, None): [
      b'\xf1\x00TM__ SCC F-CUP      1.00 1.00 99110-S1210         ',
      b'\xf1\x00TM__ SCC F-CUP      1.00 1.01 99110-S2000         ',
      b'\xf1\x00TM__ SCC F-CUP      1.00 1.02 99110-S2000         ',
      b'\xf1\x00TM__ SCC F-CUP      1.00 1.03 99110-S2000         ',
    ],
    (Ecu.abs, 0x7d1, None): [
      b'\xf1\x00TM ESC \x02 100\x18\x030 58910-S2600',
      b'\xf1\x00TM ESC \x02 102\x18\x07\x01 58910-S2600',
      b'\xf1\x00TM ESC \x02 103\x18\x11\x05 58910-S2500',
      b'\xf1\x00TM ESC \x02 103\x18\x11\x07 58910-S2600',
      b'\xf1\x00TM ESC \x02 104\x19\x07\x07 58910-S2600',
      b'\xf1\x00TM ESC \x03 103\x18\x11\x07 58910-S2600',
      b'\xf1\x00TM ESC \x0c 103\x18\x11\x08 58910-S2650',
      b'\xf1\x00TM ESC \r 100\x18\x031 58910-S2650',
      b'\xf1\x00TM ESC \r 103\x18\x11\x08 58910-S2650',
      b'\xf1\x00TM ESC \r 104\x19\x07\x08 58910-S2650',
      b'\xf1\x00TM ESC \r 105\x19\x05# 58910-S1500',
    ],
    (Ecu.eps, 0x7d4, None): [
      b'\xf1\x00TM  MDPS C 1.00 1.00 56340-S2000 8409',
      b'\xf1\x00TM  MDPS C 1.00 1.00 56340-S2000 8A12',
      b'\xf1\x00TM  MDPS C 1.00 1.01 56340-S2000 9129',
      b'\xf1\x00TM  MDPS R 1.00 1.02 57700-S1100 4TMDP102',
    ],
    (Ecu.fwdCamera, 0x7c4, None): [
      b'\xf1\x00TM  MFC  AT EUR LHD 1.00 1.01 99211-S1010 181207',
      b'\xf1\x00TM  MFC  AT USA LHD 1.00 1.00 99211-S2000 180409',
    ],
  },
  CAR.HYUNDAI_SANTA_FE_2022: {
    (Ecu.fwdRadar, 0x7d0, None): [
      b'\xf1\x00TM__ SCC F-CUP      1.00 1.00 99110-S1500         ',
      b'\xf1\x00TM__ SCC F-CUP      1.00 1.01 99110-S1500         ',
      b'\xf1\x00TM__ SCC FHCUP      1.00 1.00 99110-S1500         ',
      b'\xf1\x00TM__ SCC FHCUP      1.00 1.01 99110-S1500         ',
    ],
    (Ecu.abs, 0x7d1, None): [
      b'\xf1\x00TM ESC \x01 102!\x04\x03 58910-S2DA0',
      b'\xf1\x00TM ESC \x01 104"\x10\x07 58910-S2DA0',
      b'\xf1\x00TM ESC \x02 101 \x08\x04 58910-S2GA0',
      b'\xf1\x00TM ESC \x02 103"\x07\x08 58910-S2GA0',
      b'\xf1\x00TM ESC \x03 101 \x08\x02 58910-S2DA0',
      b'\xf1\x00TM ESC \x03 102!\x04\x03 58910-S2DA0',
      b'\xf1\x00TM ESC \x03 103"\x07\x06 58910-S2DA0',
      b'\xf1\x00TM ESC \x04 101 \x08\x04 58910-S2GA0',
      b'\xf1\x00TM ESC \x04 102!\x04\x05 58910-S2GA0',
      b'\xf1\x00TM ESC \x04 103"\x07\x08 58910-S2GA0',
      b'\xf1\x00TM ESC \x1e 102 \x08\x08 58910-S1DA0',
      b'\xf1\x00TM ESC   103!\x030 58910-S1MA0',
    ],
    (Ecu.eps, 0x7d4, None): [
      b'\xf1\x00TM  MDPS C 1.00 1.01 56310-S1AB0 4TSDC101',
      b'\xf1\x00TM  MDPS C 1.00 1.01 56310-S1EB0 4TSDC101',
      b'\xf1\x00TM  MDPS C 1.00 1.02 56370-S2AA0 0B19',
    ],
    (Ecu.fwdCamera, 0x7c4, None): [
      b'\xf1\x00TM  MFC  AT EUR LHD 1.00 1.03 99211-S1500 210224',
      b'\xf1\x00TM  MFC  AT MES LHD 1.00 1.05 99211-S1500 220126',
      b'\xf1\x00TMA MFC  AT MEX LHD 1.00 1.01 99211-S2500 210205',
      b'\xf1\x00TMA MFC  AT USA LHD 1.00 1.00 99211-S2500 200720',
      b'\xf1\x00TMA MFC  AT USA LHD 1.00 1.01 99211-S2500 210205',
      b'\xf1\x00TMA MFC  AT USA LHD 1.00 1.03 99211-S2500 220414',
    ],
  },
  CAR.HYUNDAI_SANTA_FE_HEV_2022: {
    (Ecu.fwdRadar, 0x7d0, None): [
      b'\xf1\x00TMhe SCC FHCUP      1.00 1.00 99110-CL500         ',
      b'\xf1\x00TMhe SCC FHCUP      1.00 1.01 99110-CL500         ',
    ],
    (Ecu.eps, 0x7d4, None): [
      b'\xf1\x00TM  MDPS C 1.00 1.02 56310-CLAC0 4TSHC102',
      b'\xf1\x00TM  MDPS C 1.00 1.02 56310-CLEC0 4TSHC102',
      b'\xf1\x00TM  MDPS C 1.00 1.02 56310-GA000 4TSHA100',
      b'\xf1\x00TM  MDPS C 1.00 1.02 56310GA000\x00 4TSHA100',
      b'\xf1\x00TM  MDPS R 1.00 1.05 57700-CL000 4TSHP105',
      b'\xf1\x00TM  MDPS R 1.00 1.06 57700-CL000 4TSHP106',
    ],
    (Ecu.fwdCamera, 0x7c4, None): [
      b'\xf1\x00TMA MFC  AT USA LHD 1.00 1.03 99211-S2500 220414',
      b'\xf1\x00TMH MFC  AT EUR LHD 1.00 1.06 99211-S1500 220727',
      b'\xf1\x00TMH MFC  AT KOR LHD 1.00 1.06 99211-S1500 220727',
      b'\xf1\x00TMH MFC  AT USA LHD 1.00 1.03 99211-S1500 210224',
      b'\xf1\x00TMH MFC  AT USA LHD 1.00 1.05 99211-S1500 220126',
      b'\xf1\x00TMH MFC  AT USA LHD 1.00 1.06 99211-S1500 220727',
    ],
  },
  CAR.HYUNDAI_SANTA_FE_PHEV_2022: {
    (Ecu.fwdRadar, 0x7d0, None): [
      b'\xf1\x00TMhe SCC F-CUP      1.00 1.00 99110-CL500         ',
      b'\xf1\x00TMhe SCC FHCUP      1.00 1.00 99110-CL500         ',
      b'\xf1\x00TMhe SCC FHCUP      1.00 1.01 99110-CL500         ',
    ],
    (Ecu.eps, 0x7d4, None): [
      b'\xf1\x00TM  MDPS C 1.00 1.02 56310-CLAC0 4TSHC102',
      b'\xf1\x00TM  MDPS C 1.00 1.02 56310-CLEC0 4TSHC102',
      b'\xf1\x00TM  MDPS C 1.00 1.02 56310CLEC0\x00 4TSHC102',
    ],
    (Ecu.fwdCamera, 0x7c4, None): [
      b'\xf1\x00TMP MFC  AT USA LHD 1.00 1.03 99211-S1500 210224',
      b'\xf1\x00TMP MFC  AT USA LHD 1.00 1.05 99211-S1500 220126',
      b'\xf1\x00TMP MFC  AT USA LHD 1.00 1.06 99211-S1500 220727',
    ],
  },
  CAR.HYUNDAI_CUSTIN_1ST_GEN: {
    (Ecu.abs, 0x7d1, None): [
      b'\xf1\x00KU ESC \x01 101!\x02\x03 58910-O3200',
    ],
    (Ecu.fwdRadar, 0x7d0, None): [
      b'\xf1\x00KU__ SCC F-CUP      1.00 1.01 99110-O3000         ',
    ],
    (Ecu.eps, 0x7d4, None): [
      b'\xf1\x00KU  MDPS C 1.00 1.01 56310/O3100 4KUCC101',
    ],
    (Ecu.fwdCamera, 0x7c4, None): [
      b'\xf1\x00KU2 MFC  AT CHN LHD 1.00 1.02 99211-O3000 220923',
    ],
  },
  CAR.KIA_STINGER: {
    (Ecu.fwdRadar, 0x7d0, None): [
      b'\xf1\x00CK__ SCC F_CUP      1.00 1.01 96400-J5000         ',
      b'\xf1\x00CK__ SCC F_CUP      1.00 1.01 96400-J5100         ',
      b'\xf1\x00CK__ SCC F_CUP      1.00 1.02 96400-J5100         ',
      b'\xf1\x00CK__ SCC F_CUP      1.00 1.03 96400-J5100         ',
    ],
    (Ecu.eps, 0x7d4, None): [
      b'\xf1\x00CK  MDPS R 1.00 1.04 57700-J5200 4C2CL104',
      b'\xf1\x00CK  MDPS R 1.00 1.04 57700-J5220 4C2VL104',
      b'\xf1\x00CK  MDPS R 1.00 1.04 57700-J5420 4C4VL104',
      b'\xf1\x00CK  MDPS R 1.00 1.06 57700-J5220 4C2VL106',
      b'\xf1\x00CK  MDPS R 1.00 1.06 57700-J5420 4C4VL106',
      b'\xf1\x00CK  MDPS R 1.00 1.07 57700-J5220 4C2VL107',
    ],
    (Ecu.fwdCamera, 0x7c4, None): [
      b'\xf1\x00CK  MFC  AT EUR LHD 1.00 1.03 95740-J5000 170822',
      b'\xf1\x00CK  MFC  AT USA LHD 1.00 1.03 95740-J5000 170822',
      b'\xf1\x00CK  MFC  AT USA LHD 1.00 1.04 95740-J5000 180504',
    ],
  },
  CAR.KIA_STINGER_2022: {
    (Ecu.fwdRadar, 0x7d0, None): [
      b'\xf1\x00CK__ SCC F-CUP      1.00 1.00 99110-J5500         ',
      b'\xf1\x00CK__ SCC FHCUP      1.00 1.00 99110-J5500         ',
      b'\xf1\x00CK__ SCC FHCUP      1.00 1.00 99110-J5600         ',
      b'\xf1\x00CK__ SCC FHCUP      1.00 1.01 99110-J5100         ',
    ],
    (Ecu.eps, 0x7d4, None): [
      b'\xf1\x00CK  MDPS R 1.00 5.03 57700-J5300 4C2CL503',
      b'\xf1\x00CK  MDPS R 1.00 5.03 57700-J5320 4C2VL503',
      b'\xf1\x00CK  MDPS R 1.00 5.03 57700-J5380 4C2VR503',
      b'\xf1\x00CK  MDPS R 1.00 5.03 57700-J5520 4C4VL503',
      b'\xf1\x00CK  MDPS R 1.00 5.04 57700-J5520 4C4VL504',
    ],
    (Ecu.fwdCamera, 0x7c4, None): [
      b'\xf1\x00CK  MFC  AT AUS RHD 1.00 1.00 99211-J5500 210622',
      b'\xf1\x00CK  MFC  AT KOR LHD 1.00 1.00 99211-J5500 210622',
      b'\xf1\x00CK  MFC  AT USA LHD 1.00 1.00 99211-J5500 210622',
      b'\xf1\x00CK  MFC  AT USA LHD 1.00 1.03 99211-J5000 201209',
    ],
  },
  CAR.HYUNDAI_PALISADE: {
    (Ecu.fwdRadar, 0x7d0, None): [
      b'\xf1\x00LX2 SCC FHCUP      1.00 1.04 99110-S8100         ',
      b'\xf1\x00LX2_ SCC F-CU-      1.00 1.05 99110-S8100         ',
      b'\xf1\x00LX2_ SCC F-CUP      1.00 1.00 99110-S8110         ',
      b'\xf1\x00LX2_ SCC F-CUP      1.00 1.04 99110-S8100         ',
      b'\xf1\x00LX2_ SCC F-CUP      1.00 1.05 99110-S8100         ',
      b'\xf1\x00LX2_ SCC FHCU-      1.00 1.05 99110-S8100         ',
      b'\xf1\x00LX2_ SCC FHCUP      1.00 1.00 99110-S8110         ',
      b'\xf1\x00LX2_ SCC FHCUP      1.00 1.03 99110-S8100         ',
      b'\xf1\x00LX2_ SCC FHCUP      1.00 1.04 99110-S8100         ',
      b'\xf1\x00LX2_ SCC FHCUP      1.00 1.05 99110-S8100         ',
      b'\xf1\x00ON__ FCA FHCU-      1.00 1.00 99110-S9110         ',
      b'\xf1\x00ON__ FCA FHCUP      1.00 1.00 99110-S9110         ',
      b'\xf1\x00ON__ FCA FHCUP      1.00 1.01 99110-S9110         ',
      b'\xf1\x00ON__ FCA FHCUP      1.00 1.02 99110-S9100         ',
      b'\xf1\x00ON__ FCA FHCUP      1.00 1.03 99110-S9100         ',
    ],
    (Ecu.abs, 0x7d1, None): [
      b'\xf1\x00LX ESC \x01 103\x19\t\x10 58910-S8360',
      b'\xf1\x00LX ESC \x01 1031\t\x10 58910-S8360',
      b'\xf1\x00LX ESC \x01 104 \x10\x15 58910-S8350',
      b'\xf1\x00LX ESC \x01 104 \x10\x16 58910-S8360',
      b'\xf1\x00LX ESC \x0b 101\x19\x03\x17 58910-S8330',
      b'\xf1\x00LX ESC \x0b 101\x19\x03  58910-S8360',
      b'\xf1\x00LX ESC \x0b 102\x19\x05\x07 58910-S8330',
      b'\xf1\x00LX ESC \x0b 103\x19\t\x07 58910-S8330',
      b'\xf1\x00LX ESC \x0b 103\x19\t\t 58910-S8350',
      b'\xf1\x00LX ESC \x0b 103\x19\t\x10 58910-S8360',
      b'\xf1\x00LX ESC \x0b 104 \x10\x13 58910-S8330',
      b'\xf1\x00LX ESC \x0b 104 \x10\x16 58910-S8360',
      b'\xf1\x00ON ESC \x01 101\x19\t\x08 58910-S9360',
      b'\xf1\x00ON ESC \x0b 100\x18\x12\x18 58910-S9360',
      b'\xf1\x00ON ESC \x0b 101\x19\t\x05 58910-S9320',
      b'\xf1\x00ON ESC \x0b 101\x19\t\x08 58910-S9360',
      b'\xf1\x00ON ESC \x0b 103$\x04\x08 58910-S9360',
    ],
    (Ecu.eps, 0x7d4, None): [
      b'\xf1\x00LX2 MDPS C 1,00 1,03 56310-S8020 4LXDC103',
      b'\xf1\x00LX2 MDPS C 1.00 1.03 56310-S8000 4LXDC103',
      b'\xf1\x00LX2 MDPS C 1.00 1.03 56310-S8020 4LXDC103',
      b'\xf1\x00LX2 MDPS C 1.00 1.03 56310-XX000 4LXDC103',
      b'\xf1\x00LX2 MDPS C 1.00 1.04 56310-S8000 4LXDC104',
      b'\xf1\x00LX2 MDPS C 1.00 1.04 56310-S8020 4LXDC104',
      b'\xf1\x00LX2 MDPS C 1.00 1.04 56310-S8420 4LXDC104',
      b'\xf1\x00LX2 MDPS R 1.00 1.02 56370-S8300 9318',
      b'\xf1\x00ON  MDPS C 1.00 1.00 56340-S9000 8B13',
      b'\xf1\x00ON  MDPS C 1.00 1.01 56340-S9000 9201',
    ],
    (Ecu.fwdCamera, 0x7c4, None): [
      b'\xf1\x00LX2 MFC  AT KOR LHD 1.00 1.08 99211-S8100 200903',
      b'\xf1\x00LX2 MFC  AT USA LHD 1.00 1.00 99211-S8110 210226',
      b'\xf1\x00LX2 MFC  AT USA LHD 1.00 1.03 99211-S8100 190125',
      b'\xf1\x00LX2 MFC  AT USA LHD 1.00 1.05 99211-S8100 190909',
      b'\xf1\x00LX2 MFC  AT USA LHD 1.00 1.07 99211-S8100 200422',
      b'\xf1\x00LX2 MFC  AT USA LHD 1.00 1.08 99211-S8100 200903',
      b'\xf1\x00ON  MFC  AT USA LHD 1.00 1.01 99211-S9100 181105',
      b'\xf1\x00ON  MFC  AT USA LHD 1.00 1.03 99211-S9100 200720',
      b'\xf1\x00ON  MFC  AT USA LHD 1.00 1.04 99211-S9100 211227',
    ],
  },
  CAR.HYUNDAI_VELOSTER: {
    (Ecu.fwdRadar, 0x7d0, None): [
      b'\xf1\x00JS__ SCC H-CUP      1.00 1.02 95650-J3200         ',
      b'\xf1\x00JS__ SCC HNCUP      1.00 1.02 95650-J3100         ',
    ],
    (Ecu.eps, 0x7d4, None): [
      b'\xf1\x00JSL MDPS C 1.00 1.03 56340-J3000 8308',
    ],
    (Ecu.fwdCamera, 0x7c4, None): [
      b'\xf1\x00JS  LKAS AT KOR LHD 1.00 1.03 95740-J3000 K33',
      b'\xf1\x00JS  LKAS AT USA LHD 1.00 1.02 95740-J3000 K32',
    ],
  },
  CAR.GENESIS_G70: {
    (Ecu.fwdRadar, 0x7d0, None): [
      b'\xf1\x00IK__ SCC F-CUP      1.00 1.01 96400-G9100         ',
      b'\xf1\x00IK__ SCC F-CUP      1.00 1.02 96400-G9100         ',
    ],
    (Ecu.eps, 0x7d4, None): [
      b'\xf1\x00IK  MDPS R 1.00 1.06 57700-G9420 4I4VL106',
    ],
    (Ecu.fwdCamera, 0x7c4, None): [
      b'\xf1\x00IK  MFC  AT USA LHD 1.00 1.01 95740-G9000 170920',
    ],
  },
  CAR.GENESIS_G70_2020: {
    (Ecu.eps, 0x7d4, None): [
      b'\xf1\x00IK  MDPS R 1.00 1.06 57700-G9220 4I2VL106',
      b'\xf1\x00IK  MDPS R 1.00 1.07 57700-G9220 4I2VL107',
      b'\xf1\x00IK  MDPS R 1.00 1.07 57700-G9420 4I4VL107',
      b'\xf1\x00IK  MDPS R 1.00 1.08 57700-G9200 4I2CL108',
      b'\xf1\x00IK  MDPS R 1.00 1.08 57700-G9420 4I4VL108',
      b'\xf1\x00IK  MDPS R 1.00 5.09 57700-G9520 4I4VL509',
    ],
    (Ecu.fwdRadar, 0x7d0, None): [
      b'\xf1\x00IK__ SCC F-CUP      1.00 1.01 96400-G9100         ',
      b'\xf1\x00IK__ SCC F-CUP      1.00 1.02 96400-G9100         ',
      b'\xf1\x00IK__ SCC F-CUP      1.00 1.02 96400-G9100         \xf1\xa01.02',
      b'\xf1\x00IK__ SCC FHCUP      1.00 1.00 99110-G9300         ',
      b'\xf1\x00IK__ SCC FHCUP      1.00 1.02 96400-G9000         ',
    ],
    (Ecu.fwdCamera, 0x7c4, None): [
      b'\xf1\x00IK  MFC  AT KOR LHD 1.00 1.01 95740-G9000 170920',
      b'\xf1\x00IK  MFC  AT USA LHD 1.00 1.01 95740-G9000 170920',
      b'\xf1\x00IK  MFC  AT USA LHD 1.00 1.04 99211-G9000 220401',
    ],
  },
  CAR.GENESIS_G80: {
    (Ecu.fwdRadar, 0x7d0, None): [
      b'\xf1\x00DH__ SCC F-CU-      1.00 1.01 96400-B1110         ',
      b'\xf1\x00DH__ SCC F-CUP      1.00 1.01 96400-B1120         ',
      b'\xf1\x00DH__ SCC F-CUP      1.00 1.02 96400-B1120         ',
      b'\xf1\x00DH__ SCC FHCUP      1.00 1.01 96400-B1110         ',
    ],
    (Ecu.fwdCamera, 0x7c4, None): [
      b'\xf1\x00DH  LKAS AT EUR LHD 1.01 1.01 95895-B1500 161014',
      b'\xf1\x00DH  LKAS AT KOR LHD 1.01 1.01 95895-B1500 161014',
      b'\xf1\x00DH  LKAS AT KOR LHD 1.01 1.02 95895-B1500 170810',
      b'\xf1\x00DH  LKAS AT USA LHD 1.01 1.01 95895-B1500 161014',
      b'\xf1\x00DH  LKAS AT USA LHD 1.01 1.02 95895-B1500 170810',
      b'\xf1\x00DH  LKAS AT USA LHD 1.01 1.03 95895-B1500 180713',
      b'\xf1\x00DH  LKAS AT USA LHD 1.01 1.04 95895-B1500 181213',
    ],
  },
  CAR.GENESIS_G80_2ND_GEN_FL: {
    (Ecu.fwdRadar, 0x7d0, None): [
      b'\xf1\x00RG3_ SCC -----      1.00 1.02 99110-T1120         ',
    ],
    (Ecu.fwdCamera, 0x7c4, None): [
      b'\xf1\x00RG3 MFC  AT USA LHD 1.00 1.01 99211-T1200 230607',
    ],
  },
  CAR.GENESIS_G90: {
    (Ecu.fwdRadar, 0x7d0, None): [
      b'\xf1\x00HI__ SCC F-CUP      1.00 1.01 96400-D2100         ',
      b'\xf1\x00HI__ SCC FHCUP      1.00 1.02 99110-D2100         ',
    ],
    (Ecu.fwdCamera, 0x7c4, None): [
      b'\xf1\x00HI  LKAS AT USA LHD 1.00 1.00 95895-D2020 160302',
      b'\xf1\x00HI  LKAS AT USA LHD 1.00 1.00 95895-D2030 170208',
      b'\xf1\x00HI  LKAS AT USA LHD 1.00 1.01 95895-D2030 170811',
      b'\xf1\x00HI  MFC  AT USA LHD 1.00 1.03 99211-D2000 190831',
    ],
  },
  CAR.HYUNDAI_KONA: {
    (Ecu.fwdRadar, 0x7d0, None): [
      b'\xf1\x00OS__ SCC F-CUP      1.00 1.00 95655-J9200         ',
    ],
    (Ecu.eps, 0x7d4, None): [
      b'\xf1\x00OS  MDPS C 1.00 1.05 56310J9030\x00 4OSDC105',
    ],
    (Ecu.fwdCamera, 0x7c4, None): [
      b'\xf1\x00OS9 LKAS AT USA LHD 1.00 1.00 95740-J9300 g21',
    ],
  },
  CAR.KIA_CEED: {
    (Ecu.fwdRadar, 0x7d0, None): [
      b'\xf1\x00CD__ SCC F-CUP      1.00 1.00 99110-J7500         ',
      b'\xf1\x00CD__ SCC F-CUP      1.00 1.02 99110-J7000         ',
    ],
    (Ecu.eps, 0x7d4, None): [
      b'\xf1\x00CD  MDPS C 1.00 1.06 56310-XX000 4CDEC106',
      b'\xf1\x00CDT MDPS C 1.00 1.00 56310-XX000 4CDTC100',
    ],
    (Ecu.fwdCamera, 0x7c4, None): [
      b'\xf1\x00CD  LKAS AT EUR LHD 1.00 1.01 99211-J7000 B40',
      b'\xf1\x00CDT LKAS AT EUR LHD 1.00 1.01 99211-J7210 521',
    ],
    (Ecu.abs, 0x7d1, None): [
      b'\xf1\x00CD ESC \x03 102\x18\x08\x05 58920-J7350',
      b'\xf1\x00CD ESC \x0b 101 \x10\x03 58910-J7AC0',
    ],
  },
  CAR.KIA_FORTE: {
    (Ecu.eps, 0x7d4, None): [
      b'\xf1\x00BD  MDPS C 1.00 1.02 56310-XX000 4BD2C102',
      b'\xf1\x00BD  MDPS C 1.00 1.08 56310/M6300 4BDDC108',
      b'\xf1\x00BD  MDPS C 1.00 1.08 56310M6300\x00 4BDDC108',
      b'\xf1\x00BDm MDPS C A.01 1.01 56310M7800\x00 4BPMC101',
      b'\xf1\x00BDm MDPS C A.01 1.03 56310M7800\x00 4BPMC103',
    ],
    (Ecu.fwdCamera, 0x7c4, None): [
      b'\xf1\x00BD  LKAS AT USA LHD 1.00 1.04 95740-M6000 J33',
      b'\xf1\x00BDP LKAS AT USA LHD 1.00 1.05 99211-M6500 744',
    ],
    (Ecu.fwdRadar, 0x7d0, None): [
      b'\xf1\x00BDPE_SCC FHCUPC     1.00 1.04 99110-M6500\x00\x00\x00\x00\x00\x00\x00\x00\x00',
      b'\xf1\x00BD__ SCC H-CUP      1.00 1.02 99110-M6000         ',
    ],
  },
  CAR.KIA_K5_2021: {
    (Ecu.fwdRadar, 0x7d0, None): [
      b'\xf1\x00DL3_ SCC F-CUP      1.00 1.03 99110-L2100         ',
      b'\xf1\x00DL3_ SCC FHCUP      1.00 1.03 99110-L2000         ',
      b'\xf1\x00DL3_ SCC FHCUP      1.00 1.03 99110-L2100         ',
      b'\xf1\x00DL3_ SCC FHCUP      1.00 1.04 99110-L2100         ',
    ],
    (Ecu.eps, 0x7d4, None): [
      b'\xf1\x00DL3 MDPS C 1.00 1.01 56310-L3110 4DLAC101',
      b'\xf1\x00DL3 MDPS C 1.00 1.01 56310-L3220 4DLAC101',
      b'\xf1\x00DL3 MDPS C 1.00 1.01 56310L3220\x00 4DLAC101',
      b'\xf1\x00DL3 MDPS C 1.00 1.02 56310-L2220 4DLDC102',
      b'\xf1\x00DL3 MDPS C 1.00 1.02 56310L3220\x00 4DLAC102',
      b'\xf1\x00DL3 MDPS R 1.00 1.02 57700-L3000 4DLAP102',
    ],
    (Ecu.fwdCamera, 0x7c4, None): [
      b'\xf1\x00DL3 MFC  AT KOR LHD 1.00 1.04 99210-L2000 210527',
      b'\xf1\x00DL3 MFC  AT USA LHD 1.00 1.03 99210-L3000 200915',
      b'\xf1\x00DL3 MFC  AT USA LHD 1.00 1.04 99210-L3000 210208',
      b'\xf1\x00DL3 MFC  AT USA LHD 1.00 1.05 99210-L3000 211222',
    ],
    (Ecu.abs, 0x7d1, None): [
      b'\xf1\x00DL ESC \x01 104 \x07\x12 58910-L2200',
      b'\xf1\x00DL ESC \x03 100 \x08\x02 58910-L3600',
      b'\xf1\x00DL ESC \x06 101 \x04\x02 58910-L3200',
      b'\xf1\x00DL ESC \x06 102 \x07\x02 58910-L3200',
      b'\xf1\x00DL ESC \x06 103"\x08\x06 58910-L3200',
      b'\xf1\x00DL ESC \t 100 \x06\x02 58910-L3800',
      b'\xf1\x00DL ESC \t 101 \x07\x02 58910-L3800',
      b'\xf1\x00DL ESC \t 102"\x08\x10 58910-L3800',
    ],
  },
  CAR.KIA_K5_HEV_2020: {
    (Ecu.fwdRadar, 0x7d0, None): [
      b'\xf1\x00DLhe SCC FHCUP      1.00 1.02 99110-L7000         ',
    ],
    (Ecu.eps, 0x7d4, None): [
      b'\xf1\x00DL3 MDPS C 1.00 1.02 56310-L7000 4DLHC102',
      b'\xf1\x00DL3 MDPS C 1.00 1.02 56310-L7220 4DLHC102',
    ],
    (Ecu.fwdCamera, 0x7c4, None): [
      b'\xf1\x00DL3HMFC  AT KOR LHD 1.00 1.01 99210-L2000 191022',
      b'\xf1\x00DL3HMFC  AT KOR LHD 1.00 1.02 99210-L2000 200309',
      b'\xf1\x00DL3HMFC  AT KOR LHD 1.00 1.04 99210-L2000 210527',
    ],
  },
  CAR.HYUNDAI_KONA_EV: {
    (Ecu.abs, 0x7d1, None): [
      b'\xf1\x00OS IEB \x01 212 \x11\x13 58520-K4000',
      b'\xf1\x00OS IEB \x02 210 \x02\x14 58520-K4000',
      b'\xf1\x00OS IEB \x02 212 \x11\x13 58520-K4000',
      b'\xf1\x00OS IEB \x03 210 \x02\x14 58520-K4000',
      b'\xf1\x00OS IEB \x03 211 \x04\x02 58520-K4000',
      b'\xf1\x00OS IEB \x03 212 \x11\x13 58520-K4000',
      b'\xf1\x00OS IEB \x04 212 \x11\x13 58520-K4000',
      b'\xf1\x00OS IEB \r 105\x18\t\x18 58520-K4000',
    ],
    (Ecu.fwdCamera, 0x7c4, None): [
      b'\xf1\x00OE2 LKAS AT EUR LHD 1.00 1.00 95740-K4200 200',
      b'\xf1\x00OSE LKAS AT AUS RHD 1.00 1.00 95740-K4300 W50',
      b'\xf1\x00OSE LKAS AT EUR LHD 1.00 1.00 95740-K4100 W40',
      b'\xf1\x00OSE LKAS AT EUR RHD 1.00 1.00 95740-K4100 W40',
      b'\xf1\x00OSE LKAS AT KOR LHD 1.00 1.00 95740-K4100 W40',
      b'\xf1\x00OSE LKAS AT KOR LHD 1.00 1.00 95740-K4300 W50',
      b'\xf1\x00OSE LKAS AT USA LHD 1.00 1.00 95740-K4100 W40',
      b'\xf1\x00OSE LKAS AT USA LHD 1.00 1.00 95740-K4300 W50',
    ],
    (Ecu.eps, 0x7d4, None): [
      b'\xf1\x00OS  MDPS C 1.00 1.03 56310/K4550 4OEDC103',
      b'\xf1\x00OS  MDPS C 1.00 1.04 56310-XX000 4OEDC104',
      b'\xf1\x00OS  MDPS C 1.00 1.04 56310/K4550 4OEDC104',
      b'\xf1\x00OS  MDPS C 1.00 1.04 56310K4000\x00 4OEDC104',
      b'\xf1\x00OS  MDPS C 1.00 1.04 56310K4050\x00 4OEDC104',
      b'\xf1\x00OS  MDPS C 1.00 1.05 56310K4000\x00 4OEDC105',
    ],
    (Ecu.fwdRadar, 0x7d0, None): [
      b'\xf1\x00OSev SCC F-CUP      1.00 1.00 99110-K4000         ',
      b'\xf1\x00OSev SCC F-CUP      1.00 1.00 99110-K4100         ',
      b'\xf1\x00OSev SCC F-CUP      1.00 1.01 99110-K4000         ',
      b'\xf1\x00OSev SCC FNCUP      1.00 1.01 99110-K4000         ',
    ],
  },
  CAR.HYUNDAI_KONA_EV_2022: {
    (Ecu.abs, 0x7d1, None): [
      b'\xf1\x00OS IEB \x02 102"\x05\x16 58520-K4010',
      b'\xf1\x00OS IEB \x03 101 \x11\x13 58520-K4010',
      b'\xf1\x00OS IEB \x03 102"\x05\x16 58520-K4010',
      b'\xf1\x00OS IEB \r 102"\x05\x16 58520-K4010',
    ],
    (Ecu.fwdCamera, 0x7c4, None): [
      b'\xf1\x00OSP LKA  AT AUS RHD 1.00 1.04 99211-J9200 904',
      b'\xf1\x00OSP LKA  AT CND LHD 1.00 1.02 99211-J9110 802',
      b'\xf1\x00OSP LKA  AT EUR LHD 1.00 1.04 99211-J9200 904',
      b'\xf1\x00OSP LKA  AT EUR RHD 1.00 1.02 99211-J9110 802',
      b'\xf1\x00OSP LKA  AT EUR RHD 1.00 1.04 99211-J9200 904',
      b'\xf1\x00OSP LKA  AT USA LHD 1.00 1.04 99211-J9200 904',
    ],
    (Ecu.eps, 0x7d4, None): [
      b'\xf1\x00OSP MDPS C 1.00 1.02 56310-K4271 4OEPC102',
      b'\xf1\x00OSP MDPS C 1.00 1.02 56310/K4271 4OEPC102',
      b'\xf1\x00OSP MDPS C 1.00 1.02 56310/K4970 4OEPC102',
      b'\xf1\x00OSP MDPS C 1.00 1.02 56310K4260\x00 4OEPC102',
      b'\xf1\x00OSP MDPS C 1.00 1.02 56310K4261\x00 4OEPC102',
      b'\xf1\x00OSP MDPS C 1.00 1.02 56310K4971\x00 4OEPC102',
    ],
    (Ecu.fwdRadar, 0x7d0, None): [
      b'\xf1\x00YB__ FCA -----      1.00 1.01 99110-K4500      \x00\x00\x00',
    ],
  },
  CAR.HYUNDAI_KONA_EV_2ND_GEN: {
    (Ecu.fwdRadar, 0x7d0, None): [
      b'\xf1\x00SXev RDR -----      1.00 1.00 99110-BF000         ',
    ],
    (Ecu.fwdCamera, 0x7c4, None): [
      b'\xf1\x00SX2EMFC  AT KOR LHD 1.00 1.00 99211-BF000 230410',
    ],
  },
  CAR.KIA_NIRO_EV: {
    (Ecu.fwdRadar, 0x7d0, None): [
      b'\xf1\x00DEev SCC F-CUP      1.00 1.00 99110-Q4000         ',
      b'\xf1\x00DEev SCC F-CUP      1.00 1.00 99110-Q4100         ',
      b'\xf1\x00DEev SCC F-CUP      1.00 1.00 99110-Q4500         ',
      b'\xf1\x00DEev SCC F-CUP      1.00 1.00 99110-Q4600         ',
      b'\xf1\x00DEev SCC F-CUP      1.00 1.02 96400-Q4000         ',
      b'\xf1\x00DEev SCC F-CUP      1.00 1.02 96400-Q4100         ',
      b'\xf1\x00DEev SCC F-CUP      1.00 1.03 96400-Q4100         ',
      b'\xf1\x00DEev SCC FHCUP      1.00 1.00 99110-Q4600         ',
      b'\xf1\x00DEev SCC FHCUP      1.00 1.03 96400-Q4000         ',
      b'\xf1\x00DEev SCC FNCUP      1.00 1.00 99110-Q4600         ',
    ],
    (Ecu.eps, 0x7d4, None): [
      b'\xf1\x00DE  MDPS C 1.00 1.04 56310Q4100\x00 4DEEC104',
      b'\xf1\x00DE  MDPS C 1.00 1.05 56310Q4000\x00 4DEEC105',
      b'\xf1\x00DE  MDPS C 1.00 1.05 56310Q4100\x00 4DEEC105',
    ],
    (Ecu.fwdCamera, 0x7c4, None): [
      b'\xf1\x00DEE MFC  AT EUR LHD 1.00 1.00 99211-Q4000 191211',
      b'\xf1\x00DEE MFC  AT EUR LHD 1.00 1.00 99211-Q4100 200706',
      b'\xf1\x00DEE MFC  AT EUR LHD 1.00 1.03 95740-Q4000 180821',
      b'\xf1\x00DEE MFC  AT KOR LHD 1.00 1.02 95740-Q4000 180705',
      b'\xf1\x00DEE MFC  AT KOR LHD 1.00 1.03 95740-Q4000 180821',
      b'\xf1\x00DEE MFC  AT USA LHD 1.00 1.00 99211-Q4000 191211',
      b'\xf1\x00DEE MFC  AT USA LHD 1.00 1.01 99211-Q4500 210428',
      b'\xf1\x00DEE MFC  AT USA LHD 1.00 1.02 99211-Q4100 201218',
      b'\xf1\x00DEE MFC  AT USA LHD 1.00 1.03 95740-Q4000 180821',
    ],
  },
  CAR.KIA_NIRO_EV_2ND_GEN: {
    (Ecu.fwdRadar, 0x7d0, None): [
      b'\xf1\x00SG2_ RDR -----      1.00 1.01 99110-AT000         ',
    ],
    (Ecu.fwdCamera, 0x7c4, None): [
      b'\xf1\x00SG2EMFC  AT EUR LHD 1.01 1.09 99211-AT000 220801',
      b'\xf1\x00SG2EMFC  AT USA LHD 1.01 1.09 99211-AT000 220801',
    ],
  },
  CAR.KIA_NIRO_PHEV: {
    (Ecu.eps, 0x7d4, None): [
      b'\xf1\x00DE  MDPS C 1.00 1.01 56310G5520\x00 4DEPC101',
      b'\xf1\x00DE  MDPS C 1.00 1.09 56310G5301\x00 4DEHC109',
    ],
    (Ecu.fwdCamera, 0x7c4, None): [
      b'\xf1\x00DEH MFC  AT USA LHD 1.00 1.00 95740-G5010 170117',
      b'\xf1\x00DEP MFC  AT USA LHD 1.00 1.00 95740-G5010 170117',
      b'\xf1\x00DEP MFC  AT USA LHD 1.00 1.01 95740-G5010 170424',
      b'\xf1\x00DEP MFC  AT USA LHD 1.00 1.05 99211-G5000 190826',
    ],
    (Ecu.fwdRadar, 0x7d0, None): [
      b'\xf1\x00DEhe SCC F-CUP      1.00 1.02 99110-G5100         ',
      b'\xf1\x00DEhe SCC FHCUP      1.00 1.02 99110-G5100         ',
      b'\xf1\x00DEhe SCC H-CUP      1.01 1.02 96400-G5100         ',
    ],
  },
  CAR.KIA_NIRO_PHEV_2022: {
    (Ecu.eps, 0x7d4, None): [
      b'\xf1\x00DE  MDPS C 1.00 1.01 56310G5520\x00 4DEPC101',
    ],
    (Ecu.fwdCamera, 0x7c4, None): [
      b'\xf1\x00DEP MFC  AT USA LHD 1.00 1.00 99211-G5500 210428',
      b'\xf1\x00DEP MFC  AT USA LHD 1.00 1.06 99211-G5000 201028',
    ],
    (Ecu.fwdRadar, 0x7d0, None): [
      b'\xf1\x00DEhe SCC F-CUP      1.00 1.00 99110-G5600         ',
      b'\xf1\x00DEhe SCC FHCUP      1.00 1.00 99110-G5600         ',
    ],
  },
  CAR.KIA_NIRO_HEV_2021: {
    (Ecu.eps, 0x7d4, None): [
      b'\xf1\x00DE  MDPS C 1.00 1.01 56310G5520\x00 4DEPC101',
    ],
    (Ecu.fwdCamera, 0x7c4, None): [
      b'\xf1\x00DEH MFC  AT KOR LHD 1.00 1.04 99211-G5000 190516',
      b'\xf1\x00DEH MFC  AT USA LHD 1.00 1.00 99211-G5500 210428',
      b'\xf1\x00DEH MFC  AT USA LHD 1.00 1.06 99211-G5000 201028',
      b'\xf1\x00DEH MFC  AT USA LHD 1.00 1.07 99211-G5000 201221',
    ],
    (Ecu.fwdRadar, 0x7d0, None): [
      b'\xf1\x00DEhe SCC FHCUP      1.00 1.00 99110-G5600         ',
      b'\xf1\x00DEhe SCC FHCUP      1.00 1.01 99110-G5000         ',
    ],
  },
  CAR.KIA_SELTOS: {
    (Ecu.fwdRadar, 0x7d0, None): [
      b'\xf1\x00SP2_ SCC FHCUP      1.01 1.05 99110-Q5100         ',
    ],
    (Ecu.abs, 0x7d1, None): [
      b'\xf1\x00SP ESC \x07 101\x19\t\x05 58910-Q5450',
      b'\xf1\x00SP ESC \t 101\x19\t\x05 58910-Q5450',
    ],
    (Ecu.eps, 0x7d4, None): [
      b'\xf1\x00SP2 MDPS C 1.00 1.04 56300Q5200          ',
      b'\xf1\x00SP2 MDPS C 1.01 1.05 56300Q5200          ',
    ],
    (Ecu.fwdCamera, 0x7c4, None): [
      b'\xf1\x00SP2 MFC  AT USA LHD 1.00 1.04 99210-Q5000 191114',
      b'\xf1\x00SP2 MFC  AT USA LHD 1.00 1.05 99210-Q5000 201012',
    ],
  },
  CAR.KIA_OPTIMA_G4: {
    (Ecu.fwdRadar, 0x7d0, None): [
      b'\xf1\x00JF__ SCC F-CUP      1.00 1.00 96400-D4100         ',
    ],
    (Ecu.abs, 0x7d1, None): [
      b'\xf1\x00JF ESC \t 17 \x16\x06# 58920-D4180',
      b'\xf1\x00JF ESC \x0f 16 \x16\x06\x17 58920-D5080',
    ],
    (Ecu.fwdCamera, 0x7c4, None): [
      b'\xf1\x00JFWGN LDWS AT USA LHD 1.00 1.02 95895-D4100 G21',
      b'\xf1\x00JFWGN LKAS AT EUR LHD 1.00 1.01 95895-D4100 G20',
    ],
  },
  CAR.KIA_OPTIMA_G4_FL: {
    (Ecu.fwdRadar, 0x7d0, None): [
      b'\xf1\x00JF__ SCC F-CUP      1.00 1.00 96400-D4110         ',
    ],
    (Ecu.abs, 0x7d1, None): [
      b"\xf1\x00JF ESC \t 11 \x18\x03' 58920-D5260",
      b'\xf1\x00JF ESC \x0b 11 \x18\x030 58920-D5180',
      b'\xf1\x00JF ESC \x0c 11 \x18\x030 58920-D5180',
    ],
    (Ecu.fwdCamera, 0x7c4, None): [
      b'\xf1\x00JFA LKAS AT USA LHD 1.00 1.00 95895-D5001 h32',
      b'\xf1\x00JFA LKAS AT USA LHD 1.00 1.00 95895-D5100 h32',
    ],
  },
  CAR.KIA_OPTIMA_H: {
    (Ecu.fwdRadar, 0x7d0, None): [
      b'\xf1\x00JFhe SCC FNCUP      1.00 1.00 96400-A8000         ',
    ],
    (Ecu.fwdCamera, 0x7c4, None): [
      b'\xf1\x00JFP LKAS AT EUR LHD 1.00 1.03 95895-A8100 160711',
    ],
  },
  CAR.KIA_OPTIMA_H_G4_FL: {
    (Ecu.fwdRadar, 0x7d0, None): [
      b'\xf1\x00JFhe SCC FHCUP      1.00 1.01 99110-A8500         ',
    ],
    (Ecu.fwdCamera, 0x7c4, None): [
      b'\xf1\x00JFH MFC  AT KOR LHD 1.00 1.01 95895-A8200 180323',
    ],
  },
  CAR.HYUNDAI_ELANTRA: {
    (Ecu.fwdCamera, 0x7c4, None): [
      b'\xf1\x00AD  LKAS AT USA LHD 1.01 1.01 95895-F2000 251',
      b'\xf1\x00ADP LKAS AT USA LHD 1.00 1.03 99211-F2000 X31',
    ],
    (Ecu.abs, 0x7d1, None): [
      b'\xf1\x00AD ESC \x11 11 \x18\x05\x06 58910-F2840',
      b'\xf1\x00AD ESC \x11 12 \x15\t\t 58920-F2810',
    ],
    (Ecu.fwdRadar, 0x7d0, None): [
      b'\xf1\x00AD__ SCC H-CUP      1.00 1.00 99110-F2100         ',
      b'\xf1\x00AD__ SCC H-CUP      1.00 1.01 96400-F2100         ',
    ],
  },
  CAR.HYUNDAI_ELANTRA_GT_I30: {
    (Ecu.fwdCamera, 0x7c4, None): [
      b'\xf1\x00PD  LKAS AT KOR LHD 1.00 1.02 95740-G3000 A51',
      b'\xf1\x00PD  LKAS AT USA LHD 1.00 1.02 95740-G3000 A51',
      b'\xf1\x00PD  LKAS AT USA LHD 1.01 1.01 95740-G3100 A54',
    ],
    (Ecu.eps, 0x7d4, None): [
      b'\xf1\x00PD  MDPS C 1.00 1.00 56310G3300\x00 4PDDC100',
      b'\xf1\x00PD  MDPS C 1.00 1.03 56310/G3300 4PDDC103',
      b'\xf1\x00PD  MDPS C 1.00 1.04 56310/G3300 4PDDC104',
    ],
    (Ecu.abs, 0x7d1, None): [
      b'\xf1\x00PD ESC \t 104\x18\t\x03 58920-G3350',
      b'\xf1\x00PD ESC \x0b 103\x17\x110 58920-G3350',
      b'\xf1\x00PD ESC \x0b 104\x18\t\x03 58920-G3350',
    ],
    (Ecu.fwdRadar, 0x7d0, None): [
      b'\xf1\x00PD__ SCC F-CUP      1.00 1.00 96400-G3300         ',
      b'\xf1\x00PD__ SCC F-CUP      1.01 1.00 96400-G3100         ',
      b'\xf1\x00PD__ SCC FNCUP      1.01 1.00 96400-G3000         ',
    ],
  },
  CAR.HYUNDAI_ELANTRA_2021: {
    (Ecu.fwdRadar, 0x7d0, None): [
      b'\xf1\x00CN7_ SCC F-CUP      1.00 1.01 99110-AA000         ',
      b'\xf1\x00CN7_ SCC FHCUP      1.00 1.01 99110-AA000         ',
      b'\xf1\x00CN7_ SCC FNCUP      1.00 1.01 99110-AA000         ',
    ],
    (Ecu.eps, 0x7d4, None): [
      b'\xf1\x00CN7 MDPS C 1.00 1.06 56310/AA050 4CNDC106',
      b'\xf1\x00CN7 MDPS C 1.00 1.06 56310/AA070 4CNDC106',
      b'\xf1\x00CN7 MDPS C 1.00 1.06 56310AA050\x00 4CNDC106',
      b'\xf1\x00CN7 MDPS C 1.00 1.07 56310AA050\x00 4CNDC107',
    ],
    (Ecu.fwdCamera, 0x7c4, None): [
      b'\xf1\x00CN7 MFC  AT USA LHD 1.00 1.00 99210-AB000 200819',
      b'\xf1\x00CN7 MFC  AT USA LHD 1.00 1.01 99210-AB000 210205',
      b'\xf1\x00CN7 MFC  AT USA LHD 1.00 1.02 99210-AB000 220111',
      b'\xf1\x00CN7 MFC  AT USA LHD 1.00 1.03 99210-AA000 200819',
      b'\xf1\x00CN7 MFC  AT USA LHD 1.00 1.03 99210-AB000 220426',
      b'\xf1\x00CN7 MFC  AT USA LHD 1.00 1.06 99210-AA000 220111',
      b'\xf1\x00CN7 MFC  AT USA LHD 1.00 1.07 99210-AA000 220426',
      b'\xf1\x00CN7 MFC  AT USA LHD 1.00 1.08 99210-AA000 220728',
    ],
    (Ecu.abs, 0x7d1, None): [
      b'\xf1\x00CN ESC \t 101 \x10\x03 58910-AB800',
      b'\xf1\x00CN ESC \t 104 \x08\x03 58910-AA800',
      b'\xf1\x00CN ESC \t 105 \x10\x03 58910-AA800',
    ],
  },
  CAR.HYUNDAI_ELANTRA_HEV_2021: {
    (Ecu.fwdCamera, 0x7c4, None): [
      b'\xf1\x00CN7HMFC  AT USA LHD 1.00 1.03 99210-AA000 200819',
      b'\xf1\x00CN7HMFC  AT USA LHD 1.00 1.05 99210-AA000 210930',
      b'\xf1\x00CN7HMFC  AT USA LHD 1.00 1.07 99210-AA000 220426',
      b'\xf1\x00CN7HMFC  AT USA LHD 1.00 1.08 99210-AA000 220728',
      b'\xf1\x00CN7HMFC  AT USA LHD 1.00 1.09 99210-AA000 221108',
    ],
    (Ecu.fwdRadar, 0x7d0, None): [
      b'\xf1\x00CNhe SCC FHCUP      1.00 1.01 99110-BY000         ',
    ],
    (Ecu.eps, 0x7d4, None): [
      b'\xf1\x00CN7 MDPS C 1.00 1.02 56310/BY050 4CNHC102',
      b'\xf1\x00CN7 MDPS C 1.00 1.03 56310/BY050 4CNHC103',
      b'\xf1\x00CN7 MDPS C 1.00 1.03 56310BY050\x00 4CNHC103',
      b'\xf1\x00CN7 MDPS C 1.00 1.03 56310BY0500 4CNHC103',
      b'\xf1\x00CN7 MDPS C 1.00 1.04 56310BY050\x00 4CNHC104',
    ],
  },
  CAR.HYUNDAI_KONA_HEV: {
    (Ecu.abs, 0x7d1, None): [
      b'\xf1\x00OS IEB \x01 104 \x11  58520-CM000',
      b'\xf1\x00OS IEB \x03 104 \x11  58520-CM000',
    ],
    (Ecu.fwdRadar, 0x7d0, None): [
      b'\xf1\x00OShe SCC F-CUP      1.00 1.01 99110-CM000         ',
      b'\xf1\x00OShe SCC FNCUP      1.00 1.01 99110-CM000         ',
    ],
    (Ecu.eps, 0x7d4, None): [
      b'\xf1\x00OS  MDPS C 1.00 1.00 56310CM020\x00 4OHDC100',
      b'\xf1\x00OS  MDPS C 1.00 1.00 56310CM030\x00 4OHDC100',
    ],
    (Ecu.fwdCamera, 0x7c4, None): [
      b'\xf1\x00OSH LKAS AT EUR LHD 1.00 1.01 95740-CM000 l31',
      b'\xf1\x00OSH LKAS AT KOR LHD 1.00 1.01 95740-CM000 l31',
    ],
  },
  CAR.HYUNDAI_SONATA_HYBRID: {
    (Ecu.fwdRadar, 0x7d0, None): [
      b'\xf1\x00DNhe SCC F-CUP      1.00 1.02 99110-L5000         ',
      b'\xf1\x00DNhe SCC FHCUP      1.00 1.00 99110-L5000         ',
      b'\xf1\x00DNhe SCC FHCUP      1.00 1.02 99110-L5000         ',
    ],
    (Ecu.eps, 0x7d4, None): [
      b'\xf1\x00DN8 MDPS C 1.00 1.01 56310-L5000 4DNHC101',
      b'\xf1\x00DN8 MDPS C 1.00 1.02 56310-L5450 4DNHC102',
      b'\xf1\x00DN8 MDPS C 1.00 1.02 56310-L5500 4DNHC102',
      b'\xf1\x00DN8 MDPS C 1.00 1.03 56310-L5450 4DNHC103',
      b'\xf1\x00DN8 MDPS C 1.00 1.03 56310L5450\x00 4DNHC104',
    ],
    (Ecu.fwdCamera, 0x7c4, None): [
      b'\xf1\x00DN8HMFC  AT KOR LHD 1.00 1.03 99211-L1000 190705',
      b'\xf1\x00DN8HMFC  AT USA LHD 1.00 1.04 99211-L1000 191016',
      b'\xf1\x00DN8HMFC  AT USA LHD 1.00 1.05 99211-L1000 201109',
      b'\xf1\x00DN8HMFC  AT USA LHD 1.00 1.06 99211-L1000 210325',
      b'\xf1\x00DN8HMFC  AT USA LHD 1.00 1.07 99211-L1000 211223',
    ],
  },
  CAR.KIA_SORENTO: {
    (Ecu.fwdCamera, 0x7c4, None): [
      b'\xf1\x00UMP LKAS AT KOR LHD 1.00 1.00 95740-C5550 S30',
      b'\xf1\x00UMP LKAS AT USA LHD 1.00 1.00 95740-C6550 d00',
      b'\xf1\x00UMP LKAS AT USA LHD 1.01 1.01 95740-C6550 d01',
    ],
    (Ecu.abs, 0x7d1, None): [
      b'\xf1\x00UM ESC \x02 12 \x18\x05\x05 58910-C6300',
      b'\xf1\x00UM ESC \x0c 12 \x18\x05\x06 58910-C6330',
      b'\xf1\x00UM ESC \x13 12 \x17\x07\x05 58910-C5320',
    ],
    (Ecu.fwdRadar, 0x7d0, None): [
      b'\xf1\x00UM__ SCC F-CUP      1.00 1.00 96400-C5500         ',
      b'\xf1\x00UM__ SCC F-CUP      1.00 1.00 96400-C6500         ',
    ],
  },
  CAR.KIA_EV6: {
    (Ecu.fwdRadar, 0x7d0, None): [
      b'\xf1\x00CV1_ RDR -----      1.00 1.01 99110-CV000         ',
    ],
    (Ecu.fwdCamera, 0x7c4, None): [
      b'\xf1\x00CV1 MFC  AT EUR LHD 1.00 1.05 99210-CV000 211027',
      b'\xf1\x00CV1 MFC  AT EUR LHD 1.00 1.06 99210-CV000 220328',
      b'\xf1\x00CV1 MFC  AT EUR RHD 1.00 1.00 99210-CV100 220630',
      b'\xf1\x00CV1 MFC  AT KOR LHD 1.00 1.00 99210-CV100 220630',
      b'\xf1\x00CV1 MFC  AT KOR LHD 1.00 1.00 99210-CV200 230510',
      b'\xf1\x00CV1 MFC  AT KOR LHD 1.00 1.04 99210-CV000 210823',
      b'\xf1\x00CV1 MFC  AT KOR LHD 1.00 1.05 99210-CV000 211027',
      b'\xf1\x00CV1 MFC  AT KOR LHD 1.00 1.06 99210-CV000 220328',
      b'\xf1\x00CV1 MFC  AT USA LHD 1.00 1.00 99210-CV100 220630',
      b'\xf1\x00CV1 MFC  AT USA LHD 1.00 1.00 99210-CV200 230510',
      b'\xf1\x00CV1 MFC  AT USA LHD 1.00 1.05 99210-CV000 211027',
      b'\xf1\x00CV1 MFC  AT USA LHD 1.00 1.06 99210-CV000 220328',
    ],
  },
  CAR.HYUNDAI_IONIQ_5: {
    (Ecu.fwdRadar, 0x7d0, None): [
      b'\xf1\x00NE1_ RDR -----      1.00 1.00 99110-GI000         ',
    ],
    (Ecu.fwdCamera, 0x7c4, None): [
      b'\xf1\x00NE1 MFC  AT CAN LHD 1.00 1.01 99211-GI010 211007',
      b'\xf1\x00NE1 MFC  AT CAN LHD 1.00 1.05 99211-GI010 220614',
      b'\xf1\x00NE1 MFC  AT EUR LHD 1.00 1.00 99211-GI100 230915',
      b'\xf1\x00NE1 MFC  AT EUR LHD 1.00 1.01 99211-GI010 211007',
      b'\xf1\x00NE1 MFC  AT EUR LHD 1.00 1.01 99211-GI100 240110',
      b'\xf1\x00NE1 MFC  AT EUR LHD 1.00 1.03 99211-GI010 220401',
      b'\xf1\x00NE1 MFC  AT EUR LHD 1.00 1.06 99211-GI000 210813',
      b'\xf1\x00NE1 MFC  AT EUR LHD 1.00 1.06 99211-GI010 230110',
      b'\xf1\x00NE1 MFC  AT EUR RHD 1.00 1.01 99211-GI010 211007',
      b'\xf1\x00NE1 MFC  AT EUR RHD 1.00 1.02 99211-GI010 211206',
      b'\xf1\x00NE1 MFC  AT IND RHD 1.00 1.07 99211-GI010 230620',
      b'\xf1\x00NE1 MFC  AT KOR LHD 1.00 1.00 99211-GI020 230719',
      b'\xf1\x00NE1 MFC  AT KOR LHD 1.00 1.01 99211-GI010 211007',
      b'\xf1\x00NE1 MFC  AT KOR LHD 1.00 1.05 99211-GI010 220614',
      b'\xf1\x00NE1 MFC  AT USA LHD 1.00 1.00 99211-GI020 230719',
      b'\xf1\x00NE1 MFC  AT USA LHD 1.00 1.00 99211-GI100 230915',
      b'\xf1\x00NE1 MFC  AT USA LHD 1.00 1.01 99211-GI010 211007',
      b'\xf1\x00NE1 MFC  AT USA LHD 1.00 1.02 99211-GI010 211206',
      b'\xf1\x00NE1 MFC  AT USA LHD 1.00 1.03 99211-GI010 220401',
      b'\xf1\x00NE1 MFC  AT USA LHD 1.00 1.05 99211-GI010 220614',
      b'\xf1\x00NE1 MFC  AT USA LHD 1.00 1.06 99211-GI010 230110',
    ],
  },
  CAR.HYUNDAI_IONIQ_6: {
    (Ecu.fwdRadar, 0x7d0, None): [
      b'\xf1\x00CE__ RDR -----      1.00 1.01 99110-KL000         ',
      b'\xf1\x00CE__ RDR -----      1.00 1.02 99110-KL000         ',
    ],
    (Ecu.fwdCamera, 0x7c4, None): [
      b'\xf1\x00CE  MFC  AT CAN LHD 1.00 1.04 99211-KL000 221213',
      b'\xf1\x00CE  MFC  AT EUR LHD 1.00 1.03 99211-KL000 221011',
      b'\xf1\x00CE  MFC  AT EUR LHD 1.00 1.04 99211-KL000 221213',
      b'\xf1\x00CE  MFC  AT USA LHD 1.00 1.04 99211-KL000 221213',
      b'\xf1\x00CE  MFC  AT USA LHD 1.00 1.06 99211-KL000 230915',
    ],
  },
  CAR.HYUNDAI_TUCSON_4TH_GEN: {
    (Ecu.fwdCamera, 0x7c4, None): [
      b'\xf1\x00NX4 FR_CMR AT CAN LHD 1.00 1.00 99211-N9260 14Y',
      b'\xf1\x00NX4 FR_CMR AT CAN LHD 1.00 1.01 99211-N9100 14A',
      b'\xf1\x00NX4 FR_CMR AT EUR LHD 1.00 1.00 99211-N9220 14K',
      b'\xf1\x00NX4 FR_CMR AT EUR LHD 1.00 2.02 99211-N9000 14E',
      b'\xf1\x00NX4 FR_CMR AT USA LHD 1.00 1.00 99211-N9210 14G',
      b'\xf1\x00NX4 FR_CMR AT USA LHD 1.00 1.00 99211-N9220 14K',
      b'\xf1\x00NX4 FR_CMR AT USA LHD 1.00 1.00 99211-N9240 14Q',
      b'\xf1\x00NX4 FR_CMR AT USA LHD 1.00 1.00 99211-N9250 14W',
      b'\xf1\x00NX4 FR_CMR AT USA LHD 1.00 1.00 99211-N9260 14Y',
      b'\xf1\x00NX4 FR_CMR AT USA LHD 1.00 1.01 99211-N9100 14A',
      b'\xf1\x00NX4 FR_CMR AT USA LHD 1.00 1.01 99211-N9240 14T',
    ],
    (Ecu.fwdRadar, 0x7d0, None): [
      b'\xf1\x00NX4__               1.00 1.00 99110-N9100         ',
      b'\xf1\x00NX4__               1.00 1.01 99110-N9000         ',
      b'\xf1\x00NX4__               1.00 1.02 99110-N9000         ',
      b'\xf1\x00NX4__               1.01 1.00 99110-N9100         ',
    ],
  },
  CAR.HYUNDAI_SANTA_CRUZ_1ST_GEN: {
    (Ecu.fwdCamera, 0x7c4, None): [
      b'\xf1\x00NX4 FR_CMR AT USA LHD 1.00 1.00 99211-CW000 14M',
      b'\xf1\x00NX4 FR_CMR AT USA LHD 1.00 1.00 99211-CW010 14X',
      b'\xf1\x00NX4 FR_CMR AT USA LHD 1.00 1.00 99211-CW020 14Z',
    ],
    (Ecu.fwdRadar, 0x7d0, None): [
      b'\xf1\x00NX4__               1.00 1.00 99110-K5000         ',
      b'\xf1\x00NX4__               1.01 1.00 99110-K5000         ',
    ],
  },
  CAR.KIA_SPORTAGE_5TH_GEN: {
    (Ecu.fwdCamera, 0x7c4, None): [
      b'\xf1\x00NQ5 FR_CMR AT AUS RHD 1.00 1.00 99211-P1040 663',
      b'\xf1\x00NQ5 FR_CMR AT EUR LHD 1.00 1.00 99211-P1040 663',
      b'\xf1\x00NQ5 FR_CMR AT GEN LHD 1.00 1.00 99211-P1060 665',
      b'\xf1\x00NQ5 FR_CMR AT USA LHD 1.00 1.00 99211-P1030 662',
      b'\xf1\x00NQ5 FR_CMR AT USA LHD 1.00 1.00 99211-P1040 663',
      b'\xf1\x00NQ5 FR_CMR AT USA LHD 1.00 1.00 99211-P1060 665',
      b'\xf1\x00NQ5 FR_CMR AT USA LHD 1.00 1.00 99211-P1070 690',
    ],
    (Ecu.fwdRadar, 0x7d0, None): [
      b'\xf1\x00NQ5__               1.00 1.02 99110-P1000         ',
      b'\xf1\x00NQ5__               1.00 1.03 99110-CH000         ',
      b'\xf1\x00NQ5__               1.00 1.03 99110-P1000         ',
      b'\xf1\x00NQ5__               1.01 1.03 99110-CH000         ',
      b'\xf1\x00NQ5__               1.01 1.03 99110-P1000         ',
    ],
  },
  CAR.GENESIS_GV70_1ST_GEN: {
    (Ecu.fwdCamera, 0x7c4, None): [
      b'\xf1\x00JK1 MFC  AT USA LHD 1.00 1.01 99211-AR200 220125',
      b'\xf1\x00JK1 MFC  AT USA LHD 1.00 1.01 99211-AR300 220125',
      b'\xf1\x00JK1 MFC  AT USA LHD 1.00 1.04 99211-AR000 210204',
    ],
    (Ecu.fwdRadar, 0x7d0, None): [
      b'\xf1\x00JK1_ SCC FHCUP      1.00 1.00 99110-AR200         ',
      b'\xf1\x00JK1_ SCC FHCUP      1.00 1.00 99110-AR300         ',
      b'\xf1\x00JK1_ SCC FHCUP      1.00 1.02 99110-AR000         ',
    ],
  },
  CAR.GENESIS_GV70_ELECTRIFIED_1ST_GEN: {
    (Ecu.fwdCamera, 0x7c4, None): [
      b'\xf1\x00JK1EMFC  AT AUS RHD 1.00 1.01 99211-DS100 220125',
      b'\xf1\x00JK1EMFC  AT USA LHD 1.00 1.00 99211-IT100 220919',
      b'\xf1\x00JK1EMFC  AT USA LHD 1.00 1.01 99211-IT100 230628',
    ],
    (Ecu.fwdRadar, 0x7d0, None): [
      b'\xf1\x00JKev SCC -----      1.00 1.01 99110-DS000         ',
    ],
  },
  CAR.GENESIS_GV60_EV_1ST_GEN: {
    (Ecu.fwdCamera, 0x7c4, None): [
      b'\xf1\x00JW1 MFC  AT AUS RHD 1.00 1.03 99211-CU100 221118',
      b'\xf1\x00JW1 MFC  AT USA LHD 1.00 1.02 99211-CU000 211215',
      b'\xf1\x00JW1 MFC  AT USA LHD 1.00 1.02 99211-CU100 211215',
      b'\xf1\x00JW1 MFC  AT USA LHD 1.00 1.03 99211-CU000 221118',
    ],
    (Ecu.fwdRadar, 0x7d0, None): [
      b'\xf1\x00JW1_ RDR -----      1.00 1.00 99110-CU000         ',
    ],
  },
  CAR.KIA_SORENTO_4TH_GEN: {
    (Ecu.fwdCamera, 0x7c4, None): [
      b'\xf1\x00MQ4 MFC  AT USA LHD 1.00 1.00 99210-R5100 221019',
      b'\xf1\x00MQ4 MFC  AT USA LHD 1.00 1.03 99210-R5000 200903',
      b'\xf1\x00MQ4 MFC  AT USA LHD 1.00 1.05 99210-R5000 210623',
      b'\xf1\x00MQ4 MFC  AT USA LHD 1.00 1.06 99210-R5000 211216',
    ],
    (Ecu.fwdRadar, 0x7d0, None): [
      b'\xf1\x00MQ4_ SCC F-CUP      1.00 1.06 99110-P2000         ',
      b'\xf1\x00MQ4_ SCC FHCUP      1.00 1.00 99110-R5000         ',
      b'\xf1\x00MQ4_ SCC FHCUP      1.00 1.06 99110-P2000         ',
      b'\xf1\x00MQ4_ SCC FHCUP      1.00 1.08 99110-P2000         ',
    ],
  },
  CAR.KIA_SORENTO_HEV_4TH_GEN: {
    (Ecu.fwdCamera, 0x7c4, None): [
      b'\xf1\x00MQ4HMFC  AT KOR LHD 1.00 1.04 99210-P2000 200330',
      b'\xf1\x00MQ4HMFC  AT KOR LHD 1.00 1.12 99210-P2000 230331',
      b'\xf1\x00MQ4HMFC  AT USA LHD 1.00 1.10 99210-P2000 210406',
      b'\xf1\x00MQ4HMFC  AT USA LHD 1.00 1.11 99210-P2000 211217',
    ],
    (Ecu.fwdRadar, 0x7d0, None): [
      b'\xf1\x00MQhe SCC FHCUP      1.00 1.04 99110-P4000         ',
      b'\xf1\x00MQhe SCC FHCUP      1.00 1.06 99110-P4000         ',
      b'\xf1\x00MQhe SCC FHCUP      1.00 1.07 99110-P4000         ',
    ],
  },
  CAR.KIA_NIRO_HEV_2ND_GEN: {
    (Ecu.fwdCamera, 0x7c4, None): [
      b'\xf1\x00SG2HMFC  AT USA LHD 1.01 1.08 99211-AT000 220531',
      b'\xf1\x00SG2HMFC  AT USA LHD 1.01 1.09 99211-AT000 220801',
    ],
    (Ecu.fwdRadar, 0x7d0, None): [
      b'\xf1\x00SG2_ RDR -----      1.00 1.01 99110-AT000         ',
    ],
  },
  CAR.GENESIS_GV80: {
    (Ecu.fwdCamera, 0x7c4, None): [
      b'\xf1\x00JX1 MFC  AT USA LHD 1.00 1.02 99211-T6110 220513',
    ],
    (Ecu.fwdRadar, 0x7d0, None): [
      b'\xf1\x00JX1_ SCC FHCUP      1.00 1.01 99110-T6100         ',
    ],
  },
  CAR.KIA_CARNIVAL_4TH_GEN: {
    (Ecu.fwdCamera, 0x7c4, None): [
      b'\xf1\x00KA4 MFC  AT EUR LHD 1.00 1.06 99210-R0000 220221',
      b'\xf1\x00KA4 MFC  AT KOR LHD 1.00 1.05 99210-R0000 201221',
      b'\xf1\x00KA4 MFC  AT KOR LHD 1.00 1.06 99210-R0000 220221',
      b'\xf1\x00KA4 MFC  AT USA LHD 1.00 1.00 99210-R0100 230105',
      b'\xf1\x00KA4 MFC  AT USA LHD 1.00 1.01 99210-R0100 230710',
      b'\xf1\x00KA4 MFC  AT USA LHD 1.00 1.05 99210-R0000 201221',
      b'\xf1\x00KA4 MFC  AT USA LHD 1.00 1.06 99210-R0000 220221',
      b'\xf1\x00KA4CMFC  AT CHN LHD 1.00 1.01 99211-I4000 210525',
    ],
    (Ecu.fwdRadar, 0x7d0, None): [
      b'\xf1\x00KA4_ SCC F-CUP      1.00 1.03 99110-R0000         ',
      b'\xf1\x00KA4_ SCC FHCUP      1.00 1.00 99110-R0100         ',
      b'\xf1\x00KA4_ SCC FHCUP      1.00 1.02 99110-R0000         ',
      b'\xf1\x00KA4_ SCC FHCUP      1.00 1.03 99110-R0000         ',
      b'\xf1\x00KA4c SCC FHCUP      1.00 1.01 99110-I4000         ',
    ],
  },
  CAR.KIA_K8_HEV_1ST_GEN: {
    (Ecu.fwdCamera, 0x7c4, None): [
      b'\xf1\x00GL3HMFC  AT KOR LHD 1.00 1.03 99211-L8000 210907',
      b'\xf1\x00GL3HMFC  AT KOR LHD 1.00 1.04 99211-L8000 230207',
    ],
    (Ecu.fwdRadar, 0x7d0, None): [
      b'\xf1\x00GL3_ RDR -----      1.00 1.02 99110-L8000         ',
    ],
  },
  CAR.HYUNDAI_STARIA_4TH_GEN: {
    (Ecu.fwdCamera, 0x7c4, None): [
      b'\xf1\x00US4 MFC  AT KOR LHD 1.00 1.06 99211-CG000 230524',
    ],
    (Ecu.fwdRadar, 0x7d0, None): [
      b'\xf1\x00US4_ RDR -----      1.00 1.00 99110-CG000         ',
    ],
  },
<<<<<<< HEAD
  CAR.HYUNDAI_CRETA_2ND_GEN: {
    (Ecu.fwdCamera, 0x7c4, None): [
      b'\xf1\x00SU2BMFC  AT BRA LHD 1.00 1.00 99211-BX000 210524',
    ],
    (Ecu.fwdRadar, 0x7d0, None): [
      b'\xf1\x00SU2b FCA F-CUP      1.00 1.00 99110-BX000         ',
    ],
  }
=======
  CAR.HYUNDAI_NEXO_1ST_GEN: {
    (Ecu.abs, 0x7D1, None): [
      b'\xf1\x00FE IEB \x01 312 \x11\x13 58520-M5000',
    ],
    (Ecu.fwdCamera, 0x7C4, None): [
      b'\xf1\x00FE  MFC  AT KOR LHD 1.00 1.00 99211-M5100 201218',
    ],
    (Ecu.eps, 0x7D4, None): [
      b'\xf1\x00FE  MDPS C 1.00 1.05 56340-M5000 9903',
    ],
    (Ecu.fwdRadar, 0x7D0, None): [
      b'\xf1\x00FE__ SCC FHCUP      1.00 1.05 99110-M5000         ',
    ],
  },
>>>>>>> db48ccf2
}<|MERGE_RESOLUTION|>--- conflicted
+++ resolved
@@ -1199,16 +1199,6 @@
       b'\xf1\x00US4_ RDR -----      1.00 1.00 99110-CG000         ',
     ],
   },
-<<<<<<< HEAD
-  CAR.HYUNDAI_CRETA_2ND_GEN: {
-    (Ecu.fwdCamera, 0x7c4, None): [
-      b'\xf1\x00SU2BMFC  AT BRA LHD 1.00 1.00 99211-BX000 210524',
-    ],
-    (Ecu.fwdRadar, 0x7d0, None): [
-      b'\xf1\x00SU2b FCA F-CUP      1.00 1.00 99110-BX000         ',
-    ],
-  }
-=======
   CAR.HYUNDAI_NEXO_1ST_GEN: {
     (Ecu.abs, 0x7D1, None): [
       b'\xf1\x00FE IEB \x01 312 \x11\x13 58520-M5000',
@@ -1223,5 +1213,12 @@
       b'\xf1\x00FE__ SCC FHCUP      1.00 1.05 99110-M5000         ',
     ],
   },
->>>>>>> db48ccf2
+  CAR.HYUNDAI_CRETA_2ND_GEN: {
+    (Ecu.fwdCamera, 0x7c4, None): [
+      b'\xf1\x00SU2BMFC  AT BRA LHD 1.00 1.00 99211-BX000 210524',
+    ],
+    (Ecu.fwdRadar, 0x7d0, None): [
+      b'\xf1\x00SU2b FCA F-CUP      1.00 1.00 99110-BX000         ',
+    ],
+  }
 }