from opendbc.car.structs import CarParams
from opendbc.car.hyundai.values import CAR

Ecu = CarParams.Ecu

# The existence of SCC or RDR in the fwdRadar FW usually determines the radar's function,
# i.e. if it sends the SCC messages or if another ECU like the camera or ADAS Driving ECU does


FW_VERSIONS = {
  CAR.HYUNDAI_AZERA_6TH_GEN: {
    (Ecu.fwdRadar, 0x7d0, None): [
      b'\xf1\x00IG__ SCC F-CU-      1.00 1.00 99110-G8100         ',
    ],
    (Ecu.eps, 0x7d4, None): [
      b'\xf1\x00IG  MDPS C 1.00 1.02 56310G8510\x00 4IGSC103',
    ],
    (Ecu.fwdCamera, 0x7c4, None): [
      b'\xf1\x00IG  MFC  AT MES LHD 1.00 1.04 99211-G8100 200511',
    ],
  },
  CAR.HYUNDAI_AZERA_HEV_6TH_GEN: {
    (Ecu.fwdCamera, 0x7c4, None): [
      b'\xf1\x00IGH MFC  AT KOR LHD 1.00 1.00 99211-G8000 180903',
      b'\xf1\x00IGH MFC  AT KOR LHD 1.00 1.01 99211-G8000 181109',
      b'\xf1\x00IGH MFC  AT KOR LHD 1.00 1.02 99211-G8100 191029',
    ],
    (Ecu.eps, 0x7d4, None): [
      b'\xf1\x00IG  MDPS C 1.00 1.00 56310M9600\x00 4IHSC100',
      b'\xf1\x00IG  MDPS C 1.00 1.01 56310M9350\x00 4IH8C101',
      b'\xf1\x00IG  MDPS C 1.00 1.02 56310M9350\x00 4IH8C102',
    ],
    (Ecu.fwdRadar, 0x7d0, None): [
      b'\xf1\x00IGhe SCC FHCUP      1.00 1.00 99110-M9100         ',
      b'\xf1\x00IGhe SCC FHCUP      1.00 1.01 99110-M9000         ',
      b'\xf1\x00IGhe SCC FHCUP      1.00 1.02 99110-M9000         ',
    ],
  },
  CAR.HYUNDAI_GENESIS: {
    (Ecu.fwdCamera, 0x7c4, None): [
      b'\xf1\x00DH LKAS 1.1 -150210',
      b'\xf1\x00DH LKAS 1.4 -140110',
      b'\xf1\x00DH LKAS 1.5 -140425',
    ],
  },
  CAR.HYUNDAI_IONIQ: {
    (Ecu.fwdRadar, 0x7d0, None): [
      b'\xf1\x00AEhe SCC H-CUP      1.01 1.01 96400-G2000         ',
      b'\xf1\x00AEhe SCC H-CUP      1.01 1.01 96400-G2100         ',
    ],
    (Ecu.eps, 0x7d4, None): [
      b'\xf1\x00AE  MDPS C 1.00 1.03 56310/G2300 4AEHC103',
      b'\xf1\x00AE  MDPS C 1.00 1.05 56310/G2501 4AEHC105',
      b'\xf1\x00AE  MDPS C 1.00 1.07 56310/G2301 4AEHC107',
      b'\xf1\x00AE  MDPS C 1.00 1.07 56310/G2501 4AEHC107',
    ],
    (Ecu.fwdCamera, 0x7c4, None): [
      b'\xf1\x00AEH MFC  AT EUR LHD 1.00 1.00 95740-G2400 180222',
      b'\xf1\x00AEH MFC  AT EUR LHD 1.00 1.00 95740-G7200 160418',
      b'\xf1\x00AEH MFC  AT USA LHD 1.00 1.00 95740-G2400 180222',
    ],
  },
  CAR.HYUNDAI_IONIQ_PHEV_2019: {
    (Ecu.fwdRadar, 0x7d0, None): [
      b'\xf1\x00AEhe SCC H-CUP      1.01 1.01 96400-G2000         ',
      b'\xf1\x00AEhe SCC H-CUP      1.01 1.01 96400-G2100         ',
    ],
    (Ecu.eps, 0x7d4, None): [
      b'\xf1\x00AE  MDPS C 1.00 1.07 56310/G2501 4AEHC107',
      b'\xf1\x00AE  MDPS C 1.00 1.07 56310/G2551 4AEHC107',
    ],
    (Ecu.fwdCamera, 0x7c4, None): [
      b'\xf1\x00AEP MFC  AT AUS RHD 1.00 1.00 95740-G2400 180222',
      b'\xf1\x00AEP MFC  AT USA LHD 1.00 1.00 95740-G2400 180222',
    ],
  },
  CAR.HYUNDAI_IONIQ_PHEV: {
    (Ecu.fwdRadar, 0x7d0, None): [
      b'\xf1\x00AEhe SCC F-CUP      1.00 1.00 99110-G2200         ',
      b'\xf1\x00AEhe SCC F-CUP      1.00 1.00 99110-G2600         ',
      b'\xf1\x00AEhe SCC F-CUP      1.00 1.02 99110-G2100         ',
      b'\xf1\x00AEhe SCC FHCUP      1.00 1.00 99110-G2600         ',
      b'\xf1\x00AEhe SCC FHCUP      1.00 1.02 99110-G2100         ',
    ],
    (Ecu.eps, 0x7d4, None): [
      b'\xf1\x00AE  MDPS C 1.00 1.01 56310/G2210 4APHC101',
      b'\xf1\x00AE  MDPS C 1.00 1.01 56310/G2310 4APHC101',
      b'\xf1\x00AE  MDPS C 1.00 1.01 56310/G2510 4APHC101',
      b'\xf1\x00AE  MDPS C 1.00 1.01 56310/G2560 4APHC101',
      b'\xf1\x00AE  MDPS C 1.00 1.01 56310G2510\x00 4APHC101',
    ],
    (Ecu.fwdCamera, 0x7c4, None): [
      b'\xf1\x00AEP MFC  AT EUR LHD 1.00 1.01 95740-G2600 190819',
      b'\xf1\x00AEP MFC  AT EUR RHD 1.00 1.01 95740-G2600 190819',
      b'\xf1\x00AEP MFC  AT USA LHD 1.00 1.00 95740-G2700 201027',
      b'\xf1\x00AEP MFC  AT USA LHD 1.00 1.01 95740-G2600 190819',
    ],
  },
  CAR.HYUNDAI_IONIQ_EV_2020: {
    (Ecu.fwdRadar, 0x7d0, None): [
      b'\xf1\x00AEev SCC F-CUP      1.00 1.00 99110-G7200         ',
      b'\xf1\x00AEev SCC F-CUP      1.00 1.00 99110-G7500         ',
      b'\xf1\x00AEev SCC F-CUP      1.00 1.01 99110-G7000         ',
      b'\xf1\x00AEev SCC F-CUP      1.00 1.01 99110-G7100         ',
      b'\xf1\x00AEev SCC FHCUP      1.00 1.01 99110-G7100         ',
    ],
    (Ecu.eps, 0x7d4, None): [
      b'\xf1\x00AE  MDPS C 1.00 1.01 56310/G7310 4APEC101',
      b'\xf1\x00AE  MDPS C 1.00 1.01 56310/G7510 4APEC101',
      b'\xf1\x00AE  MDPS C 1.00 1.01 56310/G7560 4APEC101',
    ],
    (Ecu.fwdCamera, 0x7c4, None): [
      b'\xf1\x00AEE MFC  AT EUR LHD 1.00 1.00 95740-G2600 190730',
      b'\xf1\x00AEE MFC  AT EUR LHD 1.00 1.00 95740-G2700 201027',
      b'\xf1\x00AEE MFC  AT EUR LHD 1.00 1.01 95740-G2600 190819',
      b'\xf1\x00AEE MFC  AT EUR LHD 1.00 1.03 95740-G2500 190516',
      b'\xf1\x00AEE MFC  AT EUR RHD 1.00 1.01 95740-G2600 190819',
      b'\xf1\x00AEE MFC  AT USA LHD 1.00 1.01 95740-G2600 190819',
    ],
  },
  CAR.HYUNDAI_IONIQ_EV_LTD: {
    (Ecu.fwdRadar, 0x7d0, None): [
      b'\xf1\x00AEev SCC F-CUP      1.00 1.00 96400-G7000         ',
      b'\xf1\x00AEev SCC F-CUP      1.00 1.00 96400-G7100         ',
    ],
    (Ecu.eps, 0x7d4, None): [
      b'\xf1\x00AE  MDPS C 1.00 1.02 56310G7300\x00 4AEEC102',
      b'\xf1\x00AE  MDPS C 1.00 1.03 56310/G7300 4AEEC103',
      b'\xf1\x00AE  MDPS C 1.00 1.03 56310G7300\x00 4AEEC103',
      b'\xf1\x00AE  MDPS C 1.00 1.04 56310/G7301 4AEEC104',
      b'\xf1\x00AE  MDPS C 1.00 1.04 56310/G7501 4AEEC104',
    ],
    (Ecu.fwdCamera, 0x7c4, None): [
      b'\xf1\x00AEE MFC  AT EUR LHD 1.00 1.00 95740-G2300 170703',
      b'\xf1\x00AEE MFC  AT EUR LHD 1.00 1.00 95740-G2400 180222',
      b'\xf1\x00AEE MFC  AT EUR LHD 1.00 1.00 95740-G7200 160418',
      b'\xf1\x00AEE MFC  AT USA LHD 1.00 1.00 95740-G2400 180222',
    ],
  },
  CAR.HYUNDAI_IONIQ_HEV_2022: {
    (Ecu.fwdRadar, 0x7d0, None): [
      b'\xf1\x00AEhe SCC F-CUP      1.00 1.00 99110-G2600         ',
      b'\xf1\x00AEhe SCC FHCUP      1.00 1.00 99110-G2600         ',
    ],
    (Ecu.eps, 0x7d4, None): [
      b'\xf1\x00AE  MDPS C 1.00 1.01 56310/G2510 4APHC101',
      b'\xf1\x00AE  MDPS C 1.00 1.01 56310G2510\x00 4APHC101',
    ],
    (Ecu.fwdCamera, 0x7c4, None): [
      b'\xf1\x00AEH MFC  AT USA LHD 1.00 1.00 95740-G2700 201027',
    ],
  },
  CAR.HYUNDAI_SONATA: {
    (Ecu.fwdRadar, 0x7d0, None): [
      b'\xf1\x00DN8_ SCC F-CU-      1.00 1.00 99110-L0000         ',
      b'\xf1\x00DN8_ SCC F-CUP      1.00 1.00 99110-L0000         ',
      b'\xf1\x00DN8_ SCC F-CUP      1.00 1.02 99110-L1000         ',
      b'\xf1\x00DN8_ SCC FHCUP      1.00 1.00 99110-L0000         ',
      b'\xf1\x00DN8_ SCC FHCUP      1.00 1.01 99110-L1000         ',
      b'\xf1\x00DN8_ SCC FHCUP      1.00 1.02 99110-L1000         ',
    ],
    (Ecu.abs, 0x7d1, None): [
      b'\xf1\x00DN ESC \x01 102\x19\x04\x13 58910-L1300',
      b'\xf1\x00DN ESC \x03 100 \x08\x01 58910-L0300',
      b'\xf1\x00DN ESC \x06 104\x19\x08\x01 58910-L0100',
      b'\xf1\x00DN ESC \x06 106 \x07\x01 58910-L0100',
      b'\xf1\x00DN ESC \x06 107 \x07\x03 58910-L1300',
      b'\xf1\x00DN ESC \x06 107"\x08\x07 58910-L0100',
      b'\xf1\x00DN ESC \x07 104\x19\x08\x01 58910-L0100',
      b'\xf1\x00DN ESC \x07 106 \x07\x01 58910-L0100',
      b'\xf1\x00DN ESC \x07 107"\x08\x07 58910-L0100',
      b'\xf1\x00DN ESC \x08 103\x19\x06\x01 58910-L1300',
    ],
    (Ecu.eps, 0x7d4, None): [
      b'\xf1\x00DN8 MDPS C 1,00 1,01 56310L0010\x00 4DNAC101',
      b'\xf1\x00DN8 MDPS C 1.00 1.01 56310-L0010 4DNAC101',
      b'\xf1\x00DN8 MDPS C 1.00 1.01 56310-L0200 4DNAC101',
      b'\xf1\x00DN8 MDPS C 1.00 1.01 56310-L0200 4DNAC102',
      b'\xf1\x00DN8 MDPS C 1.00 1.01 56310-L0210 4DNAC101',
      b'\xf1\x00DN8 MDPS C 1.00 1.01 56310-L0210 4DNAC102',
      b'\xf1\x00DN8 MDPS C 1.00 1.01 56310L0010\x00 4DNAC101',
      b'\xf1\x00DN8 MDPS C 1.00 1.01 56310L0200\x00 4DNAC102',
      b'\xf1\x00DN8 MDPS C 1.00 1.01 56310L0210\x00 4DNAC101',
      b'\xf1\x00DN8 MDPS C 1.00 1.01 56310L0210\x00 4DNAC102',
      b'\xf1\x00DN8 MDPS C 1.00 1.03 56310-L1010 4DNDC103',
      b'\xf1\x00DN8 MDPS C 1.00 1.03 56310-L1030 4DNDC103',
      b'\xf1\x00DN8 MDPS R 1.00 1.00 57700-L0000 4DNAP100',
      b'\xf1\x00DN8 MDPS R 1.00 1.00 57700-L0000 4DNAP101',
      b'\xf1\x00DN8 MDPS R 1.00 1.02 57700-L1000 4DNDP105',
    ],
    (Ecu.fwdCamera, 0x7c4, None): [
      b'\xf1\x00DN8 MFC  AT KOR LHD 1.00 1.02 99211-L1000 190422',
      b'\xf1\x00DN8 MFC  AT KOR LHD 1.00 1.04 99211-L1000 191016',
      b'\xf1\x00DN8 MFC  AT RUS LHD 1.00 1.03 99211-L1000 190705',
      b'\xf1\x00DN8 MFC  AT USA LHD 1.00 1.00 99211-L0000 190716',
      b'\xf1\x00DN8 MFC  AT USA LHD 1.00 1.01 99211-L0000 191016',
      b'\xf1\x00DN8 MFC  AT USA LHD 1.00 1.03 99211-L0000 210603',
      b'\xf1\x00DN8 MFC  AT USA LHD 1.00 1.05 99211-L1000 201109',
      b'\xf1\x00DN8 MFC  AT USA LHD 1.00 1.06 99211-L1000 210325',
      b'\xf1\x00DN8 MFC  AT USA LHD 1.00 1.07 99211-L1000 211223',
    ],
  },
  CAR.HYUNDAI_SONATA_LF: {
    (Ecu.fwdRadar, 0x7d0, None): [
      b'\xf1\x00LF__ SCC F-CUP      1.00 1.00 96401-C2200         ',
    ],
    (Ecu.abs, 0x7d1, None): [
      b'\xf1\x00LF ESC \t 11 \x17\x01\x13 58920-C2610',
      b'\xf1\x00LF ESC \x0c 11 \x17\x01\x13 58920-C2610',
    ],
    (Ecu.fwdCamera, 0x7c4, None): [
      b'\xf1\x00LFF LKAS AT USA LHD 1.00 1.01 95740-C1000 E51',
      b'\xf1\x00LFF LKAS AT USA LHD 1.01 1.02 95740-C1000 E52',
    ],
  },
  CAR.HYUNDAI_TUCSON: {
    (Ecu.fwdRadar, 0x7d0, None): [
      b'\xf1\x00TL__ FCA F-CUP      1.00 1.01 99110-D3500         ',
      b'\xf1\x00TL__ FCA F-CUP      1.00 1.02 99110-D3510         ',
      b'\xf1\x00TL__ FCA FHCUP      1.00 1.02 99110-D3500         ',
    ],
    (Ecu.fwdCamera, 0x7c4, None): [
      b'\xf1\x00TL  MFC  AT KOR LHD 1.00 1.02 95895-D3800 180719',
      b'\xf1\x00TL  MFC  AT KOR LHD 1.00 1.06 95895-D3800 190107',
      b'\xf1\x00TL  MFC  AT USA LHD 1.00 1.06 95895-D3800 190107',
    ],
  },
  CAR.HYUNDAI_SANTA_FE: {
    (Ecu.fwdRadar, 0x7d0, None): [
      b'\xf1\x00TM__ SCC F-CUP      1.00 1.00 99110-S1210         ',
      b'\xf1\x00TM__ SCC F-CUP      1.00 1.01 99110-S2000         ',
      b'\xf1\x00TM__ SCC F-CUP      1.00 1.02 99110-S2000         ',
      b'\xf1\x00TM__ SCC F-CUP      1.00 1.03 99110-S2000         ',
    ],
    (Ecu.abs, 0x7d1, None): [
      b'\xf1\x00TM ESC \x02 100\x18\x030 58910-S2600',
      b'\xf1\x00TM ESC \x02 102\x18\x07\x01 58910-S2600',
      b'\xf1\x00TM ESC \x02 103\x18\x11\x05 58910-S2500',
      b'\xf1\x00TM ESC \x02 103\x18\x11\x07 58910-S2600',
      b'\xf1\x00TM ESC \x02 104\x19\x07\x07 58910-S2600',
      b'\xf1\x00TM ESC \x03 103\x18\x11\x07 58910-S2600',
      b'\xf1\x00TM ESC \x0c 103\x18\x11\x08 58910-S2650',
      b'\xf1\x00TM ESC \r 100\x18\x031 58910-S2650',
      b'\xf1\x00TM ESC \r 103\x18\x11\x08 58910-S2650',
      b'\xf1\x00TM ESC \r 104\x19\x07\x08 58910-S2650',
      b'\xf1\x00TM ESC \r 105\x19\x05# 58910-S1500',
    ],
    (Ecu.eps, 0x7d4, None): [
      b'\xf1\x00TM  MDPS C 1.00 1.00 56340-S2000 8409',
      b'\xf1\x00TM  MDPS C 1.00 1.00 56340-S2000 8A12',
      b'\xf1\x00TM  MDPS C 1.00 1.01 56340-S2000 9129',
      b'\xf1\x00TM  MDPS R 1.00 1.02 57700-S1100 4TMDP102',
    ],
    (Ecu.fwdCamera, 0x7c4, None): [
      b'\xf1\x00TM  MFC  AT EUR LHD 1.00 1.01 99211-S1010 181207',
      b'\xf1\x00TM  MFC  AT USA LHD 1.00 1.00 99211-S2000 180409',
    ],
  },
  CAR.HYUNDAI_SANTA_FE_2022: {
    (Ecu.fwdRadar, 0x7d0, None): [
      b'\xf1\x00TM__ SCC F-CUP      1.00 1.00 99110-S1500         ',
      b'\xf1\x00TM__ SCC F-CUP      1.00 1.01 99110-S1500         ',
      b'\xf1\x00TM__ SCC FHCUP      1.00 1.00 99110-S1500         ',
      b'\xf1\x00TM__ SCC FHCUP      1.00 1.01 99110-S1500         ',
    ],
    (Ecu.abs, 0x7d1, None): [
      b'\xf1\x00TM ESC \x01 102!\x04\x03 58910-S2DA0',
      b'\xf1\x00TM ESC \x01 104"\x10\x07 58910-S2DA0',
      b'\xf1\x00TM ESC \x02 101 \x08\x04 58910-S2GA0',
      b'\xf1\x00TM ESC \x02 103"\x07\x08 58910-S2GA0',
      b'\xf1\x00TM ESC \x03 101 \x08\x02 58910-S2DA0',
      b'\xf1\x00TM ESC \x03 102!\x04\x03 58910-S2DA0',
      b'\xf1\x00TM ESC \x03 103"\x07\x06 58910-S2DA0',
      b'\xf1\x00TM ESC \x04 101 \x08\x04 58910-S2GA0',
      b'\xf1\x00TM ESC \x04 102!\x04\x05 58910-S2GA0',
      b'\xf1\x00TM ESC \x04 103"\x07\x08 58910-S2GA0',
      b'\xf1\x00TM ESC \x1e 102 \x08\x08 58910-S1DA0',
      b'\xf1\x00TM ESC   103!\x030 58910-S1MA0',
    ],
    (Ecu.eps, 0x7d4, None): [
      b'\xf1\x00TM  MDPS C 1.00 1.01 56310-S1AB0 4TSDC101',
      b'\xf1\x00TM  MDPS C 1.00 1.01 56310-S1EB0 4TSDC101',
      b'\xf1\x00TM  MDPS C 1.00 1.02 56370-S2AA0 0B19',
    ],
    (Ecu.fwdCamera, 0x7c4, None): [
      b'\xf1\x00TM  MFC  AT EUR LHD 1.00 1.03 99211-S1500 210224',
      b'\xf1\x00TM  MFC  AT MES LHD 1.00 1.05 99211-S1500 220126',
      b'\xf1\x00TMA MFC  AT MEX LHD 1.00 1.01 99211-S2500 210205',
      b'\xf1\x00TMA MFC  AT USA LHD 1.00 1.00 99211-S2500 200720',
      b'\xf1\x00TMA MFC  AT USA LHD 1.00 1.01 99211-S2500 210205',
      b'\xf1\x00TMA MFC  AT USA LHD 1.00 1.03 99211-S2500 220414',
    ],
  },
  CAR.HYUNDAI_SANTA_FE_HEV_2022: {
    (Ecu.fwdRadar, 0x7d0, None): [
      b'\xf1\x00TMhe SCC FHCUP      1.00 1.00 99110-CL500         ',
      b'\xf1\x00TMhe SCC FHCUP      1.00 1.01 99110-CL500         ',
    ],
    (Ecu.eps, 0x7d4, None): [
      b'\xf1\x00TM  MDPS C 1.00 1.02 56310-CLAC0 4TSHC102',
      b'\xf1\x00TM  MDPS C 1.00 1.02 56310-CLEC0 4TSHC102',
      b'\xf1\x00TM  MDPS C 1.00 1.02 56310-GA000 4TSHA100',
      b'\xf1\x00TM  MDPS C 1.00 1.02 56310GA000\x00 4TSHA100',
      b'\xf1\x00TM  MDPS R 1.00 1.05 57700-CL000 4TSHP105',
      b'\xf1\x00TM  MDPS R 1.00 1.06 57700-CL000 4TSHP106',
    ],
    (Ecu.fwdCamera, 0x7c4, None): [
      b'\xf1\x00TMA MFC  AT USA LHD 1.00 1.03 99211-S2500 220414',
      b'\xf1\x00TMH MFC  AT EUR LHD 1.00 1.06 99211-S1500 220727',
      b'\xf1\x00TMH MFC  AT KOR LHD 1.00 1.06 99211-S1500 220727',
      b'\xf1\x00TMH MFC  AT USA LHD 1.00 1.03 99211-S1500 210224',
      b'\xf1\x00TMH MFC  AT USA LHD 1.00 1.05 99211-S1500 220126',
      b'\xf1\x00TMH MFC  AT USA LHD 1.00 1.06 99211-S1500 220727',
    ],
  },
  CAR.HYUNDAI_SANTA_FE_PHEV_2022: {
    (Ecu.fwdRadar, 0x7d0, None): [
      b'\xf1\x00TMhe SCC F-CUP      1.00 1.00 99110-CL500         ',
      b'\xf1\x00TMhe SCC FHCUP      1.00 1.00 99110-CL500         ',
      b'\xf1\x00TMhe SCC FHCUP      1.00 1.01 99110-CL500         ',
    ],
    (Ecu.eps, 0x7d4, None): [
      b'\xf1\x00TM  MDPS C 1.00 1.02 56310-CLAC0 4TSHC102',
      b'\xf1\x00TM  MDPS C 1.00 1.02 56310-CLEC0 4TSHC102',
      b'\xf1\x00TM  MDPS C 1.00 1.02 56310CLEC0\x00 4TSHC102',
    ],
    (Ecu.fwdCamera, 0x7c4, None): [
      b'\xf1\x00TMP MFC  AT USA LHD 1.00 1.03 99211-S1500 210224',
      b'\xf1\x00TMP MFC  AT USA LHD 1.00 1.05 99211-S1500 220126',
      b'\xf1\x00TMP MFC  AT USA LHD 1.00 1.06 99211-S1500 220727',
    ],
  },
  CAR.HYUNDAI_CUSTIN_1ST_GEN: {
    (Ecu.abs, 0x7d1, None): [
      b'\xf1\x00KU ESC \x01 101!\x02\x03 58910-O3200',
    ],
    (Ecu.fwdRadar, 0x7d0, None): [
      b'\xf1\x00KU__ SCC F-CUP      1.00 1.01 99110-O3000         ',
    ],
    (Ecu.eps, 0x7d4, None): [
      b'\xf1\x00KU  MDPS C 1.00 1.01 56310/O3100 4KUCC101',
    ],
    (Ecu.fwdCamera, 0x7c4, None): [
      b'\xf1\x00KU2 MFC  AT CHN LHD 1.00 1.02 99211-O3000 220923',
    ],
  },
  CAR.KIA_STINGER: {
    (Ecu.fwdRadar, 0x7d0, None): [
      b'\xf1\x00CK__ SCC F_CUP      1.00 1.01 96400-J5000         ',
      b'\xf1\x00CK__ SCC F_CUP      1.00 1.01 96400-J5100         ',
      b'\xf1\x00CK__ SCC F_CUP      1.00 1.02 96400-J5100         ',
      b'\xf1\x00CK__ SCC F_CUP      1.00 1.03 96400-J5100         ',
    ],
    (Ecu.eps, 0x7d4, None): [
      b'\xf1\x00CK  MDPS R 1.00 1.04 57700-J5200 4C2CL104',
      b'\xf1\x00CK  MDPS R 1.00 1.04 57700-J5220 4C2VL104',
      b'\xf1\x00CK  MDPS R 1.00 1.04 57700-J5420 4C4VL104',
      b'\xf1\x00CK  MDPS R 1.00 1.06 57700-J5220 4C2VL106',
      b'\xf1\x00CK  MDPS R 1.00 1.06 57700-J5420 4C4VL106',
      b'\xf1\x00CK  MDPS R 1.00 1.07 57700-J5220 4C2VL107',
    ],
    (Ecu.fwdCamera, 0x7c4, None): [
      b'\xf1\x00CK  MFC  AT EUR LHD 1.00 1.03 95740-J5000 170822',
      b'\xf1\x00CK  MFC  AT USA LHD 1.00 1.03 95740-J5000 170822',
      b'\xf1\x00CK  MFC  AT USA LHD 1.00 1.04 95740-J5000 180504',
    ],
  },
  CAR.KIA_STINGER_2022: {
    (Ecu.fwdRadar, 0x7d0, None): [
      b'\xf1\x00CK__ SCC F-CUP      1.00 1.00 99110-J5500         ',
      b'\xf1\x00CK__ SCC FHCUP      1.00 1.00 99110-J5500         ',
      b'\xf1\x00CK__ SCC FHCUP      1.00 1.00 99110-J5600         ',
      b'\xf1\x00CK__ SCC FHCUP      1.00 1.01 99110-J5100         ',
    ],
    (Ecu.eps, 0x7d4, None): [
      b'\xf1\x00CK  MDPS R 1.00 5.03 57700-J5300 4C2CL503',
      b'\xf1\x00CK  MDPS R 1.00 5.03 57700-J5320 4C2VL503',
      b'\xf1\x00CK  MDPS R 1.00 5.03 57700-J5380 4C2VR503',
      b'\xf1\x00CK  MDPS R 1.00 5.03 57700-J5520 4C4VL503',
      b'\xf1\x00CK  MDPS R 1.00 5.04 57700-J5520 4C4VL504',
    ],
    (Ecu.fwdCamera, 0x7c4, None): [
      b'\xf1\x00CK  MFC  AT AUS RHD 1.00 1.00 99211-J5500 210622',
      b'\xf1\x00CK  MFC  AT KOR LHD 1.00 1.00 99211-J5500 210622',
      b'\xf1\x00CK  MFC  AT USA LHD 1.00 1.00 99211-J5500 210622',
      b'\xf1\x00CK  MFC  AT USA LHD 1.00 1.03 99211-J5000 201209',
    ],
  },
  CAR.HYUNDAI_PALISADE: {
    (Ecu.fwdRadar, 0x7d0, None): [
      b'\xf1\x00LX2 SCC FHCUP      1.00 1.04 99110-S8100         ',
      b'\xf1\x00LX2_ SCC F-CU-      1.00 1.05 99110-S8100         ',
      b'\xf1\x00LX2_ SCC F-CUP      1.00 1.00 99110-S8110         ',
      b'\xf1\x00LX2_ SCC F-CUP      1.00 1.04 99110-S8100         ',
      b'\xf1\x00LX2_ SCC F-CUP      1.00 1.05 99110-S8100         ',
      b'\xf1\x00LX2_ SCC FHCU-      1.00 1.05 99110-S8100         ',
      b'\xf1\x00LX2_ SCC FHCUP      1.00 1.00 99110-S8110         ',
      b'\xf1\x00LX2_ SCC FHCUP      1.00 1.03 99110-S8100         ',
      b'\xf1\x00LX2_ SCC FHCUP      1.00 1.04 99110-S8100         ',
      b'\xf1\x00LX2_ SCC FHCUP      1.00 1.05 99110-S8100         ',
      b'\xf1\x00ON__ FCA FHCU-      1.00 1.00 99110-S9110         ',
      b'\xf1\x00ON__ FCA FHCUP      1.00 1.00 99110-S9110         ',
      b'\xf1\x00ON__ FCA FHCUP      1.00 1.01 99110-S9110         ',
      b'\xf1\x00ON__ FCA FHCUP      1.00 1.02 99110-S9100         ',
      b'\xf1\x00ON__ FCA FHCUP      1.00 1.03 99110-S9100         ',
    ],
    (Ecu.abs, 0x7d1, None): [
      b'\xf1\x00LX ESC \x01 103\x19\t\x10 58910-S8360',
      b'\xf1\x00LX ESC \x01 1031\t\x10 58910-S8360',
      b'\xf1\x00LX ESC \x01 104 \x10\x15 58910-S8350',
      b'\xf1\x00LX ESC \x01 104 \x10\x16 58910-S8360',
      b'\xf1\x00LX ESC \x0b 101\x19\x03\x17 58910-S8330',
      b'\xf1\x00LX ESC \x0b 101\x19\x03  58910-S8360',
      b'\xf1\x00LX ESC \x0b 102\x19\x05\x07 58910-S8330',
      b'\xf1\x00LX ESC \x0b 103\x19\t\x07 58910-S8330',
      b'\xf1\x00LX ESC \x0b 103\x19\t\t 58910-S8350',
      b'\xf1\x00LX ESC \x0b 103\x19\t\x10 58910-S8360',
      b'\xf1\x00LX ESC \x0b 104 \x10\x13 58910-S8330',
      b'\xf1\x00LX ESC \x0b 104 \x10\x16 58910-S8360',
      b'\xf1\x00ON ESC \x01 101\x19\t\x08 58910-S9360',
      b'\xf1\x00ON ESC \x0b 100\x18\x12\x18 58910-S9360',
      b'\xf1\x00ON ESC \x0b 101\x19\t\x05 58910-S9320',
      b'\xf1\x00ON ESC \x0b 101\x19\t\x08 58910-S9360',
      b'\xf1\x00ON ESC \x0b 103$\x04\x08 58910-S9360',
    ],
    (Ecu.eps, 0x7d4, None): [
      b'\xf1\x00LX2 MDPS C 1,00 1,03 56310-S8020 4LXDC103',
      b'\xf1\x00LX2 MDPS C 1.00 1.03 56310-S8000 4LXDC103',
      b'\xf1\x00LX2 MDPS C 1.00 1.03 56310-S8020 4LXDC103',
      b'\xf1\x00LX2 MDPS C 1.00 1.03 56310-XX000 4LXDC103',
      b'\xf1\x00LX2 MDPS C 1.00 1.04 56310-S8000 4LXDC104',
      b'\xf1\x00LX2 MDPS C 1.00 1.04 56310-S8020 4LXDC104',
      b'\xf1\x00LX2 MDPS C 1.00 1.04 56310-S8420 4LXDC104',
      b'\xf1\x00LX2 MDPS R 1.00 1.02 56370-S8300 9318',
      b'\xf1\x00ON  MDPS C 1.00 1.00 56340-S9000 8B13',
      b'\xf1\x00ON  MDPS C 1.00 1.01 56340-S9000 9201',
    ],
    (Ecu.fwdCamera, 0x7c4, None): [
      b'\xf1\x00LX2 MFC  AT KOR LHD 1.00 1.08 99211-S8100 200903',
      b'\xf1\x00LX2 MFC  AT USA LHD 1.00 1.00 99211-S8110 210226',
      b'\xf1\x00LX2 MFC  AT USA LHD 1.00 1.03 99211-S8100 190125',
      b'\xf1\x00LX2 MFC  AT USA LHD 1.00 1.05 99211-S8100 190909',
      b'\xf1\x00LX2 MFC  AT USA LHD 1.00 1.07 99211-S8100 200422',
      b'\xf1\x00LX2 MFC  AT USA LHD 1.00 1.08 99211-S8100 200903',
      b'\xf1\x00ON  MFC  AT USA LHD 1.00 1.01 99211-S9100 181105',
      b'\xf1\x00ON  MFC  AT USA LHD 1.00 1.03 99211-S9100 200720',
      b'\xf1\x00ON  MFC  AT USA LHD 1.00 1.04 99211-S9100 211227',
    ],
  },
  CAR.HYUNDAI_VELOSTER: {
    (Ecu.fwdRadar, 0x7d0, None): [
      b'\xf1\x00JS__ SCC H-CUP      1.00 1.02 95650-J3200         ',
      b'\xf1\x00JS__ SCC HNCUP      1.00 1.02 95650-J3100         ',
    ],
    (Ecu.eps, 0x7d4, None): [
      b'\xf1\x00JSL MDPS C 1.00 1.03 56340-J3000 8308',
    ],
    (Ecu.fwdCamera, 0x7c4, None): [
      b'\xf1\x00JS  LKAS AT KOR LHD 1.00 1.03 95740-J3000 K33',
      b'\xf1\x00JS  LKAS AT USA LHD 1.00 1.02 95740-J3000 K32',
    ],
  },
  CAR.GENESIS_G70: {
    (Ecu.fwdRadar, 0x7d0, None): [
      b'\xf1\x00IK__ SCC F-CUP      1.00 1.01 96400-G9100         ',
      b'\xf1\x00IK__ SCC F-CUP      1.00 1.02 96400-G9100         ',
    ],
    (Ecu.eps, 0x7d4, None): [
      b'\xf1\x00IK  MDPS R 1.00 1.06 57700-G9420 4I4VL106',
    ],
    (Ecu.fwdCamera, 0x7c4, None): [
      b'\xf1\x00IK  MFC  AT USA LHD 1.00 1.01 95740-G9000 170920',
    ],
  },
  CAR.GENESIS_G70_2020: {
    (Ecu.eps, 0x7d4, None): [
      b'\xf1\x00IK  MDPS R 1.00 1.06 57700-G9220 4I2VL106',
      b'\xf1\x00IK  MDPS R 1.00 1.07 57700-G9220 4I2VL107',
      b'\xf1\x00IK  MDPS R 1.00 1.07 57700-G9420 4I4VL107',
      b'\xf1\x00IK  MDPS R 1.00 1.08 57700-G9200 4I2CL108',
      b'\xf1\x00IK  MDPS R 1.00 1.08 57700-G9420 4I4VL108',
      b'\xf1\x00IK  MDPS R 1.00 5.09 57700-G9520 4I4VL509',
    ],
    (Ecu.fwdRadar, 0x7d0, None): [
      b'\xf1\x00IK__ SCC F-CUP      1.00 1.01 96400-G9100         ',
      b'\xf1\x00IK__ SCC F-CUP      1.00 1.02 96400-G9100         ',
      b'\xf1\x00IK__ SCC F-CUP      1.00 1.02 96400-G9100         \xf1\xa01.02',
      b'\xf1\x00IK__ SCC FHCUP      1.00 1.00 99110-G9300         ',
      b'\xf1\x00IK__ SCC FHCUP      1.00 1.02 96400-G9000         ',
    ],
    (Ecu.fwdCamera, 0x7c4, None): [
      b'\xf1\x00IK  MFC  AT KOR LHD 1.00 1.01 95740-G9000 170920',
      b'\xf1\x00IK  MFC  AT USA LHD 1.00 1.01 95740-G9000 170920',
      b'\xf1\x00IK  MFC  AT USA LHD 1.00 1.04 99211-G9000 220401',
    ],
  },
  CAR.GENESIS_G80: {
    (Ecu.fwdRadar, 0x7d0, None): [
      b'\xf1\x00DH__ SCC F-CU-      1.00 1.01 96400-B1110         ',
      b'\xf1\x00DH__ SCC F-CUP      1.00 1.01 96400-B1120         ',
      b'\xf1\x00DH__ SCC F-CUP      1.00 1.02 96400-B1120         ',
      b'\xf1\x00DH__ SCC FHCUP      1.00 1.01 96400-B1110         ',
    ],
    (Ecu.fwdCamera, 0x7c4, None): [
      b'\xf1\x00DH  LKAS AT EUR LHD 1.01 1.01 95895-B1500 161014',
      b'\xf1\x00DH  LKAS AT KOR LHD 1.01 1.01 95895-B1500 161014',
      b'\xf1\x00DH  LKAS AT KOR LHD 1.01 1.02 95895-B1500 170810',
      b'\xf1\x00DH  LKAS AT USA LHD 1.01 1.01 95895-B1500 161014',
      b'\xf1\x00DH  LKAS AT USA LHD 1.01 1.02 95895-B1500 170810',
      b'\xf1\x00DH  LKAS AT USA LHD 1.01 1.03 95895-B1500 180713',
      b'\xf1\x00DH  LKAS AT USA LHD 1.01 1.04 95895-B1500 181213',
    ],
  },
  CAR.GENESIS_G80_2ND_GEN_FL: {
    (Ecu.fwdRadar, 0x7d0, None): [
      b'\xf1\x00RG3_ SCC -----      1.00 1.02 99110-T1120         ',
    ],
    (Ecu.fwdCamera, 0x7c4, None): [
      b'\xf1\x00RG3 MFC  AT USA LHD 1.00 1.01 99211-T1200 230607',
    ],
  },
  CAR.GENESIS_G90: {
    (Ecu.fwdRadar, 0x7d0, None): [
      b'\xf1\x00HI__ SCC F-CUP      1.00 1.01 96400-D2100         ',
      b'\xf1\x00HI__ SCC FHCUP      1.00 1.02 99110-D2100         ',
    ],
    (Ecu.fwdCamera, 0x7c4, None): [
      b'\xf1\x00HI  LKAS AT USA LHD 1.00 1.00 95895-D2020 160302',
      b'\xf1\x00HI  LKAS AT USA LHD 1.00 1.00 95895-D2030 170208',
      b'\xf1\x00HI  LKAS AT USA LHD 1.00 1.01 95895-D2030 170811',
      b'\xf1\x00HI  MFC  AT USA LHD 1.00 1.03 99211-D2000 190831',
    ],
  },
  CAR.HYUNDAI_KONA: {
    (Ecu.fwdRadar, 0x7d0, None): [
      b'\xf1\x00OS__ SCC F-CUP      1.00 1.00 95655-J9200         ',
    ],
    (Ecu.eps, 0x7d4, None): [
      b'\xf1\x00OS  MDPS C 1.00 1.05 56310J9030\x00 4OSDC105',
    ],
    (Ecu.fwdCamera, 0x7c4, None): [
      b'\xf1\x00OS9 LKAS AT USA LHD 1.00 1.00 95740-J9300 g21',
    ],
  },
  CAR.KIA_CEED: {
    (Ecu.fwdRadar, 0x7d0, None): [
      b'\xf1\x00CD__ SCC F-CUP      1.00 1.00 99110-J7500         ',
      b'\xf1\x00CD__ SCC F-CUP      1.00 1.02 99110-J7000         ',
    ],
    (Ecu.eps, 0x7d4, None): [
      b'\xf1\x00CD  MDPS C 1.00 1.06 56310-XX000 4CDEC106',
      b'\xf1\x00CDT MDPS C 1.00 1.00 56310-XX000 4CDTC100',
    ],
    (Ecu.fwdCamera, 0x7c4, None): [
      b'\xf1\x00CD  LKAS AT EUR LHD 1.00 1.01 99211-J7000 B40',
      b'\xf1\x00CDT LKAS AT EUR LHD 1.00 1.01 99211-J7210 521',
    ],
    (Ecu.abs, 0x7d1, None): [
      b'\xf1\x00CD ESC \x03 102\x18\x08\x05 58920-J7350',
      b'\xf1\x00CD ESC \x0b 101 \x10\x03 58910-J7AC0',
    ],
  },
  CAR.KIA_FORTE: {
    (Ecu.eps, 0x7d4, None): [
      b'\xf1\x00BD  MDPS C 1.00 1.02 56310-XX000 4BD2C102',
      b'\xf1\x00BD  MDPS C 1.00 1.08 56310/M6300 4BDDC108',
      b'\xf1\x00BD  MDPS C 1.00 1.08 56310M6300\x00 4BDDC108',
      b'\xf1\x00BDm MDPS C A.01 1.01 56310M7800\x00 4BPMC101',
      b'\xf1\x00BDm MDPS C A.01 1.03 56310M7800\x00 4BPMC103',
    ],
    (Ecu.fwdCamera, 0x7c4, None): [
      b'\xf1\x00BD  LKAS AT USA LHD 1.00 1.04 95740-M6000 J33',
      b'\xf1\x00BDP LKAS AT USA LHD 1.00 1.05 99211-M6500 744',
    ],
    (Ecu.fwdRadar, 0x7d0, None): [
      b'\xf1\x00BDPE_SCC FHCUPC     1.00 1.04 99110-M6500\x00\x00\x00\x00\x00\x00\x00\x00\x00',
      b'\xf1\x00BD__ SCC H-CUP      1.00 1.02 99110-M6000         ',
    ],
  },
  CAR.KIA_K5_2021: {
    (Ecu.fwdRadar, 0x7d0, None): [
      b'\xf1\x00DL3_ SCC F-CUP      1.00 1.03 99110-L2100         ',
      b'\xf1\x00DL3_ SCC FHCUP      1.00 1.03 99110-L2000         ',
      b'\xf1\x00DL3_ SCC FHCUP      1.00 1.03 99110-L2100         ',
      b'\xf1\x00DL3_ SCC FHCUP      1.00 1.04 99110-L2100         ',
    ],
    (Ecu.eps, 0x7d4, None): [
      b'\xf1\x00DL3 MDPS C 1.00 1.01 56310-L3110 4DLAC101',
      b'\xf1\x00DL3 MDPS C 1.00 1.01 56310-L3220 4DLAC101',
      b'\xf1\x00DL3 MDPS C 1.00 1.01 56310L3220\x00 4DLAC101',
      b'\xf1\x00DL3 MDPS C 1.00 1.02 56310-L2220 4DLDC102',
      b'\xf1\x00DL3 MDPS C 1.00 1.02 56310L3220\x00 4DLAC102',
      b'\xf1\x00DL3 MDPS R 1.00 1.02 57700-L3000 4DLAP102',
    ],
    (Ecu.fwdCamera, 0x7c4, None): [
      b'\xf1\x00DL3 MFC  AT KOR LHD 1.00 1.04 99210-L2000 210527',
      b'\xf1\x00DL3 MFC  AT USA LHD 1.00 1.03 99210-L3000 200915',
      b'\xf1\x00DL3 MFC  AT USA LHD 1.00 1.04 99210-L3000 210208',
      b'\xf1\x00DL3 MFC  AT USA LHD 1.00 1.05 99210-L3000 211222',
    ],
    (Ecu.abs, 0x7d1, None): [
      b'\xf1\x00DL ESC \x01 104 \x07\x12 58910-L2200',
      b'\xf1\x00DL ESC \x03 100 \x08\x02 58910-L3600',
      b'\xf1\x00DL ESC \x06 101 \x04\x02 58910-L3200',
      b'\xf1\x00DL ESC \x06 102 \x07\x02 58910-L3200',
      b'\xf1\x00DL ESC \x06 103"\x08\x06 58910-L3200',
      b'\xf1\x00DL ESC \t 100 \x06\x02 58910-L3800',
      b'\xf1\x00DL ESC \t 101 \x07\x02 58910-L3800',
      b'\xf1\x00DL ESC \t 102"\x08\x10 58910-L3800',
    ],
  },
  CAR.KIA_K5_HEV_2020: {
    (Ecu.fwdRadar, 0x7d0, None): [
      b'\xf1\x00DLhe SCC FHCUP      1.00 1.02 99110-L7000         ',
    ],
    (Ecu.eps, 0x7d4, None): [
      b'\xf1\x00DL3 MDPS C 1.00 1.02 56310-L7000 4DLHC102',
      b'\xf1\x00DL3 MDPS C 1.00 1.02 56310-L7220 4DLHC102',
    ],
    (Ecu.fwdCamera, 0x7c4, None): [
      b'\xf1\x00DL3HMFC  AT KOR LHD 1.00 1.01 99210-L2000 191022',
      b'\xf1\x00DL3HMFC  AT KOR LHD 1.00 1.02 99210-L2000 200309',
      b'\xf1\x00DL3HMFC  AT KOR LHD 1.00 1.04 99210-L2000 210527',
    ],
  },
  CAR.HYUNDAI_KONA_EV: {
    (Ecu.abs, 0x7d1, None): [
      b'\xf1\x00OS IEB \x01 212 \x11\x13 58520-K4000',
      b'\xf1\x00OS IEB \x02 210 \x02\x14 58520-K4000',
      b'\xf1\x00OS IEB \x02 212 \x11\x13 58520-K4000',
      b'\xf1\x00OS IEB \x03 210 \x02\x14 58520-K4000',
      b'\xf1\x00OS IEB \x03 211 \x04\x02 58520-K4000',
      b'\xf1\x00OS IEB \x03 212 \x11\x13 58520-K4000',
      b'\xf1\x00OS IEB \x04 212 \x11\x13 58520-K4000',
      b'\xf1\x00OS IEB \r 105\x18\t\x18 58520-K4000',
    ],
    (Ecu.fwdCamera, 0x7c4, None): [
      b'\xf1\x00OE2 LKAS AT EUR LHD 1.00 1.00 95740-K4200 200',
      b'\xf1\x00OSE LKAS AT AUS RHD 1.00 1.00 95740-K4300 W50',
      b'\xf1\x00OSE LKAS AT EUR LHD 1.00 1.00 95740-K4100 W40',
      b'\xf1\x00OSE LKAS AT EUR RHD 1.00 1.00 95740-K4100 W40',
      b'\xf1\x00OSE LKAS AT KOR LHD 1.00 1.00 95740-K4100 W40',
      b'\xf1\x00OSE LKAS AT KOR LHD 1.00 1.00 95740-K4300 W50',
      b'\xf1\x00OSE LKAS AT USA LHD 1.00 1.00 95740-K4100 W40',
      b'\xf1\x00OSE LKAS AT USA LHD 1.00 1.00 95740-K4300 W50',
    ],
    (Ecu.eps, 0x7d4, None): [
      b'\xf1\x00OS  MDPS C 1.00 1.03 56310/K4550 4OEDC103',
      b'\xf1\x00OS  MDPS C 1.00 1.04 56310-XX000 4OEDC104',
      b'\xf1\x00OS  MDPS C 1.00 1.04 56310/K4550 4OEDC104',
      b'\xf1\x00OS  MDPS C 1.00 1.04 56310K4000\x00 4OEDC104',
      b'\xf1\x00OS  MDPS C 1.00 1.04 56310K4050\x00 4OEDC104',
      b'\xf1\x00OS  MDPS C 1.00 1.05 56310K4000\x00 4OEDC105',
    ],
    (Ecu.fwdRadar, 0x7d0, None): [
      b'\xf1\x00OSev SCC F-CUP      1.00 1.00 99110-K4000         ',
      b'\xf1\x00OSev SCC F-CUP      1.00 1.00 99110-K4100         ',
      b'\xf1\x00OSev SCC F-CUP      1.00 1.01 99110-K4000         ',
      b'\xf1\x00OSev SCC FNCUP      1.00 1.01 99110-K4000         ',
    ],
  },
  CAR.HYUNDAI_KONA_EV_2022: {
    (Ecu.abs, 0x7d1, None): [
      b'\xf1\x00OS IEB \x02 102"\x05\x16 58520-K4010',
      b'\xf1\x00OS IEB \x03 101 \x11\x13 58520-K4010',
      b'\xf1\x00OS IEB \x03 102"\x05\x16 58520-K4010',
      b'\xf1\x00OS IEB \r 102"\x05\x16 58520-K4010',
    ],
    (Ecu.fwdCamera, 0x7c4, None): [
      b'\xf1\x00OSP LKA  AT AUS RHD 1.00 1.04 99211-J9200 904',
      b'\xf1\x00OSP LKA  AT CND LHD 1.00 1.02 99211-J9110 802',
      b'\xf1\x00OSP LKA  AT EUR LHD 1.00 1.04 99211-J9200 904',
      b'\xf1\x00OSP LKA  AT EUR RHD 1.00 1.02 99211-J9110 802',
      b'\xf1\x00OSP LKA  AT EUR RHD 1.00 1.04 99211-J9200 904',
      b'\xf1\x00OSP LKA  AT USA LHD 1.00 1.04 99211-J9200 904',
    ],
    (Ecu.eps, 0x7d4, None): [
      b'\xf1\x00OSP MDPS C 1.00 1.02 56310-K4271 4OEPC102',
      b'\xf1\x00OSP MDPS C 1.00 1.02 56310/K4271 4OEPC102',
      b'\xf1\x00OSP MDPS C 1.00 1.02 56310/K4970 4OEPC102',
      b'\xf1\x00OSP MDPS C 1.00 1.02 56310K4260\x00 4OEPC102',
      b'\xf1\x00OSP MDPS C 1.00 1.02 56310K4261\x00 4OEPC102',
      b'\xf1\x00OSP MDPS C 1.00 1.02 56310K4971\x00 4OEPC102',
    ],
    (Ecu.fwdRadar, 0x7d0, None): [
      b'\xf1\x00YB__ FCA -----      1.00 1.01 99110-K4500      \x00\x00\x00',
    ],
  },
  CAR.HYUNDAI_KONA_EV_2ND_GEN: {
    (Ecu.fwdRadar, 0x7d0, None): [
      b'\xf1\x00SXev RDR -----      1.00 1.00 99110-BF000         ',
    ],
    (Ecu.fwdCamera, 0x7c4, None): [
      b'\xf1\x00SX2EMFC  AT KOR LHD 1.00 1.00 99211-BF000 230410',
    ],
  },
  CAR.KIA_NIRO_EV: {
    (Ecu.fwdRadar, 0x7d0, None): [
      b'\xf1\x00DEev SCC F-CUP      1.00 1.00 99110-Q4000         ',
      b'\xf1\x00DEev SCC F-CUP      1.00 1.00 99110-Q4100         ',
      b'\xf1\x00DEev SCC F-CUP      1.00 1.00 99110-Q4500         ',
      b'\xf1\x00DEev SCC F-CUP      1.00 1.00 99110-Q4600         ',
      b'\xf1\x00DEev SCC F-CUP      1.00 1.02 96400-Q4000         ',
      b'\xf1\x00DEev SCC F-CUP      1.00 1.02 96400-Q4100         ',
      b'\xf1\x00DEev SCC F-CUP      1.00 1.03 96400-Q4100         ',
      b'\xf1\x00DEev SCC FHCUP      1.00 1.00 99110-Q4600         ',
      b'\xf1\x00DEev SCC FHCUP      1.00 1.03 96400-Q4000         ',
      b'\xf1\x00DEev SCC FNCUP      1.00 1.00 99110-Q4600         ',
    ],
    (Ecu.eps, 0x7d4, None): [
      b'\xf1\x00DE  MDPS C 1.00 1.04 56310Q4100\x00 4DEEC104',
      b'\xf1\x00DE  MDPS C 1.00 1.05 56310Q4000\x00 4DEEC105',
      b'\xf1\x00DE  MDPS C 1.00 1.05 56310Q4100\x00 4DEEC105',
    ],
    (Ecu.fwdCamera, 0x7c4, None): [
      b'\xf1\x00DEE MFC  AT EUR LHD 1.00 1.00 99211-Q4000 191211',
      b'\xf1\x00DEE MFC  AT EUR LHD 1.00 1.00 99211-Q4100 200706',
      b'\xf1\x00DEE MFC  AT EUR LHD 1.00 1.03 95740-Q4000 180821',
      b'\xf1\x00DEE MFC  AT KOR LHD 1.00 1.02 95740-Q4000 180705',
      b'\xf1\x00DEE MFC  AT KOR LHD 1.00 1.03 95740-Q4000 180821',
      b'\xf1\x00DEE MFC  AT USA LHD 1.00 1.00 99211-Q4000 191211',
      b'\xf1\x00DEE MFC  AT USA LHD 1.00 1.01 99211-Q4500 210428',
      b'\xf1\x00DEE MFC  AT USA LHD 1.00 1.02 99211-Q4100 201218',
      b'\xf1\x00DEE MFC  AT USA LHD 1.00 1.03 95740-Q4000 180821',
    ],
  },
  CAR.KIA_NIRO_EV_2ND_GEN: {
    (Ecu.fwdRadar, 0x7d0, None): [
      b'\xf1\x00SG2_ RDR -----      1.00 1.01 99110-AT000         ',
    ],
    (Ecu.fwdCamera, 0x7c4, None): [
      b'\xf1\x00SG2EMFC  AT EUR LHD 1.01 1.09 99211-AT000 220801',
      b'\xf1\x00SG2EMFC  AT USA LHD 1.01 1.09 99211-AT000 220801',
    ],
  },
  CAR.KIA_NIRO_PHEV: {
    (Ecu.eps, 0x7d4, None): [
      b'\xf1\x00DE  MDPS C 1.00 1.01 56310G5520\x00 4DEPC101',
      b'\xf1\x00DE  MDPS C 1.00 1.09 56310G5301\x00 4DEHC109',
    ],
    (Ecu.fwdCamera, 0x7c4, None): [
      b'\xf1\x00DEH MFC  AT USA LHD 1.00 1.00 95740-G5010 170117',
      b'\xf1\x00DEP MFC  AT USA LHD 1.00 1.00 95740-G5010 170117',
      b'\xf1\x00DEP MFC  AT USA LHD 1.00 1.01 95740-G5010 170424',
      b'\xf1\x00DEP MFC  AT USA LHD 1.00 1.05 99211-G5000 190826',
    ],
    (Ecu.fwdRadar, 0x7d0, None): [
      b'\xf1\x00DEhe SCC F-CUP      1.00 1.02 99110-G5100         ',
      b'\xf1\x00DEhe SCC FHCUP      1.00 1.02 99110-G5100         ',
      b'\xf1\x00DEhe SCC H-CUP      1.01 1.02 96400-G5100         ',
    ],
  },
  CAR.KIA_NIRO_PHEV_2022: {
    (Ecu.eps, 0x7d4, None): [
      b'\xf1\x00DE  MDPS C 1.00 1.01 56310G5520\x00 4DEPC101',
    ],
    (Ecu.fwdCamera, 0x7c4, None): [
      b'\xf1\x00DEP MFC  AT USA LHD 1.00 1.00 99211-G5500 210428',
      b'\xf1\x00DEP MFC  AT USA LHD 1.00 1.06 99211-G5000 201028',
    ],
    (Ecu.fwdRadar, 0x7d0, None): [
      b'\xf1\x00DEhe SCC F-CUP      1.00 1.00 99110-G5600         ',
      b'\xf1\x00DEhe SCC FHCUP      1.00 1.00 99110-G5600         ',
    ],
  },
  CAR.KIA_NIRO_HEV_2021: {
    (Ecu.eps, 0x7d4, None): [
      b'\xf1\x00DE  MDPS C 1.00 1.01 56310G5520\x00 4DEPC101',
    ],
    (Ecu.fwdCamera, 0x7c4, None): [
      b'\xf1\x00DEH MFC  AT KOR LHD 1.00 1.04 99211-G5000 190516',
      b'\xf1\x00DEH MFC  AT USA LHD 1.00 1.00 99211-G5500 210428',
      b'\xf1\x00DEH MFC  AT USA LHD 1.00 1.06 99211-G5000 201028',
      b'\xf1\x00DEH MFC  AT USA LHD 1.00 1.07 99211-G5000 201221',
    ],
    (Ecu.fwdRadar, 0x7d0, None): [
      b'\xf1\x00DEhe SCC FHCUP      1.00 1.00 99110-G5600         ',
      b'\xf1\x00DEhe SCC FHCUP      1.00 1.01 99110-G5000         ',
    ],
  },
  CAR.KIA_SELTOS: {
    (Ecu.fwdRadar, 0x7d0, None): [
      b'\xf1\x00SP2_ SCC FHCUP      1.01 1.05 99110-Q5100         ',
    ],
    (Ecu.abs, 0x7d1, None): [
      b'\xf1\x00SP ESC \x07 101\x19\t\x05 58910-Q5450',
      b'\xf1\x00SP ESC \t 101\x19\t\x05 58910-Q5450',
    ],
    (Ecu.eps, 0x7d4, None): [
      b'\xf1\x00SP2 MDPS C 1.00 1.04 56300Q5200          ',
      b'\xf1\x00SP2 MDPS C 1.01 1.05 56300Q5200          ',
    ],
    (Ecu.fwdCamera, 0x7c4, None): [
      b'\xf1\x00SP2 MFC  AT USA LHD 1.00 1.04 99210-Q5000 191114',
      b'\xf1\x00SP2 MFC  AT USA LHD 1.00 1.05 99210-Q5000 201012',
    ],
  },
  CAR.KIA_OPTIMA_G4: {
    (Ecu.fwdRadar, 0x7d0, None): [
      b'\xf1\x00JF__ SCC F-CUP      1.00 1.00 96400-D4100         ',
    ],
    (Ecu.abs, 0x7d1, None): [
      b'\xf1\x00JF ESC \t 17 \x16\x06# 58920-D4180',
      b'\xf1\x00JF ESC \x0f 16 \x16\x06\x17 58920-D5080',
    ],
    (Ecu.fwdCamera, 0x7c4, None): [
      b'\xf1\x00JFWGN LDWS AT USA LHD 1.00 1.02 95895-D4100 G21',
      b'\xf1\x00JFWGN LKAS AT EUR LHD 1.00 1.01 95895-D4100 G20',
    ],
  },
  CAR.KIA_OPTIMA_G4_FL: {
    (Ecu.fwdRadar, 0x7d0, None): [
      b'\xf1\x00JF__ SCC F-CUP      1.00 1.00 96400-D4110         ',
    ],
    (Ecu.abs, 0x7d1, None): [
      b"\xf1\x00JF ESC \t 11 \x18\x03' 58920-D5260",
      b'\xf1\x00JF ESC \x0b 11 \x18\x030 58920-D5180',
      b'\xf1\x00JF ESC \x0c 11 \x18\x030 58920-D5180',
    ],
    (Ecu.fwdCamera, 0x7c4, None): [
      b'\xf1\x00JFA LKAS AT USA LHD 1.00 1.00 95895-D5001 h32',
      b'\xf1\x00JFA LKAS AT USA LHD 1.00 1.00 95895-D5100 h32',
    ],
  },
  CAR.KIA_OPTIMA_H: {
    (Ecu.fwdRadar, 0x7d0, None): [
      b'\xf1\x00JFhe SCC FNCUP      1.00 1.00 96400-A8000         ',
    ],
    (Ecu.fwdCamera, 0x7c4, None): [
      b'\xf1\x00JFP LKAS AT EUR LHD 1.00 1.03 95895-A8100 160711',
    ],
  },
  CAR.KIA_OPTIMA_H_G4_FL: {
    (Ecu.fwdRadar, 0x7d0, None): [
      b'\xf1\x00JFhe SCC FHCUP      1.00 1.01 99110-A8500         ',
    ],
    (Ecu.fwdCamera, 0x7c4, None): [
      b'\xf1\x00JFH MFC  AT KOR LHD 1.00 1.01 95895-A8200 180323',
    ],
  },
  CAR.HYUNDAI_ELANTRA: {
    (Ecu.fwdCamera, 0x7c4, None): [
      b'\xf1\x00AD  LKAS AT USA LHD 1.01 1.01 95895-F2000 251',
      b'\xf1\x00ADP LKAS AT USA LHD 1.00 1.03 99211-F2000 X31',
    ],
    (Ecu.abs, 0x7d1, None): [
      b'\xf1\x00AD ESC \x11 11 \x18\x05\x06 58910-F2840',
      b'\xf1\x00AD ESC \x11 12 \x15\t\t 58920-F2810',
    ],
    (Ecu.fwdRadar, 0x7d0, None): [
      b'\xf1\x00AD__ SCC H-CUP      1.00 1.00 99110-F2100         ',
      b'\xf1\x00AD__ SCC H-CUP      1.00 1.01 96400-F2100         ',
    ],
  },
  CAR.HYUNDAI_ELANTRA_GT_I30: {
    (Ecu.fwdCamera, 0x7c4, None): [
      b'\xf1\x00PD  LKAS AT KOR LHD 1.00 1.02 95740-G3000 A51',
      b'\xf1\x00PD  LKAS AT USA LHD 1.00 1.02 95740-G3000 A51',
      b'\xf1\x00PD  LKAS AT USA LHD 1.01 1.01 95740-G3100 A54',
    ],
    (Ecu.eps, 0x7d4, None): [
      b'\xf1\x00PD  MDPS C 1.00 1.00 56310G3300\x00 4PDDC100',
      b'\xf1\x00PD  MDPS C 1.00 1.03 56310/G3300 4PDDC103',
      b'\xf1\x00PD  MDPS C 1.00 1.04 56310/G3300 4PDDC104',
    ],
    (Ecu.abs, 0x7d1, None): [
      b'\xf1\x00PD ESC \t 104\x18\t\x03 58920-G3350',
      b'\xf1\x00PD ESC \x0b 103\x17\x110 58920-G3350',
      b'\xf1\x00PD ESC \x0b 104\x18\t\x03 58920-G3350',
    ],
    (Ecu.fwdRadar, 0x7d0, None): [
      b'\xf1\x00PD__ SCC F-CUP      1.00 1.00 96400-G3300         ',
      b'\xf1\x00PD__ SCC F-CUP      1.01 1.00 96400-G3100         ',
      b'\xf1\x00PD__ SCC FNCUP      1.01 1.00 96400-G3000         ',
    ],
  },
  CAR.HYUNDAI_ELANTRA_2021: {
    (Ecu.fwdRadar, 0x7d0, None): [
      b'\xf1\x00CN7_ SCC F-CUP      1.00 1.01 99110-AA000         ',
      b'\xf1\x00CN7_ SCC FHCUP      1.00 1.01 99110-AA000         ',
      b'\xf1\x00CN7_ SCC FNCUP      1.00 1.01 99110-AA000         ',
    ],
    (Ecu.eps, 0x7d4, None): [
      b'\xf1\x00CN7 MDPS C 1.00 1.06 56310/AA050 4CNDC106',
      b'\xf1\x00CN7 MDPS C 1.00 1.06 56310/AA070 4CNDC106',
      b'\xf1\x00CN7 MDPS C 1.00 1.06 56310AA050\x00 4CNDC106',
      b'\xf1\x00CN7 MDPS C 1.00 1.07 56310AA050\x00 4CNDC107',
    ],
    (Ecu.fwdCamera, 0x7c4, None): [
      b'\xf1\x00CN7 MFC  AT USA LHD 1.00 1.00 99210-AB000 200819',
      b'\xf1\x00CN7 MFC  AT USA LHD 1.00 1.01 99210-AB000 210205',
      b'\xf1\x00CN7 MFC  AT USA LHD 1.00 1.02 99210-AB000 220111',
      b'\xf1\x00CN7 MFC  AT USA LHD 1.00 1.03 99210-AA000 200819',
      b'\xf1\x00CN7 MFC  AT USA LHD 1.00 1.03 99210-AB000 220426',
      b'\xf1\x00CN7 MFC  AT USA LHD 1.00 1.06 99210-AA000 220111',
      b'\xf1\x00CN7 MFC  AT USA LHD 1.00 1.07 99210-AA000 220426',
      b'\xf1\x00CN7 MFC  AT USA LHD 1.00 1.08 99210-AA000 220728',
    ],
    (Ecu.abs, 0x7d1, None): [
      b'\xf1\x00CN ESC \t 101 \x10\x03 58910-AB800',
      b'\xf1\x00CN ESC \t 104 \x08\x03 58910-AA800',
      b'\xf1\x00CN ESC \t 105 \x10\x03 58910-AA800',
    ],
  },
  CAR.HYUNDAI_ELANTRA_HEV_2021: {
    (Ecu.fwdCamera, 0x7c4, None): [
      b'\xf1\x00CN7HMFC  AT USA LHD 1.00 1.03 99210-AA000 200819',
      b'\xf1\x00CN7HMFC  AT USA LHD 1.00 1.05 99210-AA000 210930',
      b'\xf1\x00CN7HMFC  AT USA LHD 1.00 1.07 99210-AA000 220426',
      b'\xf1\x00CN7HMFC  AT USA LHD 1.00 1.08 99210-AA000 220728',
      b'\xf1\x00CN7HMFC  AT USA LHD 1.00 1.09 99210-AA000 221108',
    ],
    (Ecu.fwdRadar, 0x7d0, None): [
      b'\xf1\x00CNhe SCC FHCUP      1.00 1.01 99110-BY000         ',
    ],
    (Ecu.eps, 0x7d4, None): [
      b'\xf1\x00CN7 MDPS C 1.00 1.02 56310/BY050 4CNHC102',
      b'\xf1\x00CN7 MDPS C 1.00 1.03 56310/BY050 4CNHC103',
      b'\xf1\x00CN7 MDPS C 1.00 1.03 56310BY050\x00 4CNHC103',
      b'\xf1\x00CN7 MDPS C 1.00 1.03 56310BY0500 4CNHC103',
      b'\xf1\x00CN7 MDPS C 1.00 1.04 56310BY050\x00 4CNHC104',
    ],
  },
  CAR.HYUNDAI_KONA_HEV: {
    (Ecu.abs, 0x7d1, None): [
      b'\xf1\x00OS IEB \x01 104 \x11  58520-CM000',
      b'\xf1\x00OS IEB \x03 104 \x11  58520-CM000',
    ],
    (Ecu.fwdRadar, 0x7d0, None): [
      b'\xf1\x00OShe SCC F-CUP      1.00 1.01 99110-CM000         ',
      b'\xf1\x00OShe SCC FNCUP      1.00 1.01 99110-CM000         ',
    ],
    (Ecu.eps, 0x7d4, None): [
      b'\xf1\x00OS  MDPS C 1.00 1.00 56310CM020\x00 4OHDC100',
      b'\xf1\x00OS  MDPS C 1.00 1.00 56310CM030\x00 4OHDC100',
    ],
    (Ecu.fwdCamera, 0x7c4, None): [
      b'\xf1\x00OSH LKAS AT EUR LHD 1.00 1.01 95740-CM000 l31',
      b'\xf1\x00OSH LKAS AT KOR LHD 1.00 1.01 95740-CM000 l31',
    ],
  },
  CAR.HYUNDAI_SONATA_HYBRID: {
    (Ecu.fwdRadar, 0x7d0, None): [
      b'\xf1\x00DNhe SCC F-CUP      1.00 1.02 99110-L5000         ',
      b'\xf1\x00DNhe SCC FHCUP      1.00 1.00 99110-L5000         ',
      b'\xf1\x00DNhe SCC FHCUP      1.00 1.02 99110-L5000         ',
    ],
    (Ecu.eps, 0x7d4, None): [
      b'\xf1\x00DN8 MDPS C 1.00 1.01 56310-L5000 4DNHC101',
      b'\xf1\x00DN8 MDPS C 1.00 1.02 56310-L5450 4DNHC102',
      b'\xf1\x00DN8 MDPS C 1.00 1.02 56310-L5500 4DNHC102',
      b'\xf1\x00DN8 MDPS C 1.00 1.03 56310-L5450 4DNHC103',
      b'\xf1\x00DN8 MDPS C 1.00 1.03 56310L5450\x00 4DNHC104',
    ],
    (Ecu.fwdCamera, 0x7c4, None): [
      b'\xf1\x00DN8HMFC  AT KOR LHD 1.00 1.03 99211-L1000 190705',
      b'\xf1\x00DN8HMFC  AT USA LHD 1.00 1.04 99211-L1000 191016',
      b'\xf1\x00DN8HMFC  AT USA LHD 1.00 1.05 99211-L1000 201109',
      b'\xf1\x00DN8HMFC  AT USA LHD 1.00 1.06 99211-L1000 210325',
      b'\xf1\x00DN8HMFC  AT USA LHD 1.00 1.07 99211-L1000 211223',
    ],
  },
  CAR.KIA_SORENTO: {
    (Ecu.fwdCamera, 0x7c4, None): [
      b'\xf1\x00UMP LKAS AT KOR LHD 1.00 1.00 95740-C5550 S30',
      b'\xf1\x00UMP LKAS AT USA LHD 1.00 1.00 95740-C6550 d00',
      b'\xf1\x00UMP LKAS AT USA LHD 1.01 1.01 95740-C6550 d01',
    ],
    (Ecu.abs, 0x7d1, None): [
      b'\xf1\x00UM ESC \x02 12 \x18\x05\x05 58910-C6300',
      b'\xf1\x00UM ESC \x0c 12 \x18\x05\x06 58910-C6330',
      b'\xf1\x00UM ESC \x13 12 \x17\x07\x05 58910-C5320',
    ],
    (Ecu.fwdRadar, 0x7d0, None): [
      b'\xf1\x00UM__ SCC F-CUP      1.00 1.00 96400-C5500         ',
      b'\xf1\x00UM__ SCC F-CUP      1.00 1.00 96400-C6500         ',
    ],
  },
  CAR.KIA_EV6: {
    (Ecu.fwdRadar, 0x7d0, None): [
      b'\xf1\x00CV1_ RDR -----      1.00 1.01 99110-CV000         ',
    ],
    (Ecu.fwdCamera, 0x7c4, None): [
      b'\xf1\x00CV1 MFC  AT EUR LHD 1.00 1.05 99210-CV000 211027',
      b'\xf1\x00CV1 MFC  AT EUR LHD 1.00 1.06 99210-CV000 220328',
      b'\xf1\x00CV1 MFC  AT EUR RHD 1.00 1.00 99210-CV100 220630',
      b'\xf1\x00CV1 MFC  AT KOR LHD 1.00 1.00 99210-CV100 220630',
      b'\xf1\x00CV1 MFC  AT KOR LHD 1.00 1.00 99210-CV200 230510',
      b'\xf1\x00CV1 MFC  AT KOR LHD 1.00 1.04 99210-CV000 210823',
      b'\xf1\x00CV1 MFC  AT KOR LHD 1.00 1.05 99210-CV000 211027',
      b'\xf1\x00CV1 MFC  AT KOR LHD 1.00 1.06 99210-CV000 220328',
      b'\xf1\x00CV1 MFC  AT USA LHD 1.00 1.00 99210-CV100 220630',
      b'\xf1\x00CV1 MFC  AT USA LHD 1.00 1.00 99210-CV200 230510',
      b'\xf1\x00CV1 MFC  AT USA LHD 1.00 1.05 99210-CV000 211027',
      b'\xf1\x00CV1 MFC  AT USA LHD 1.00 1.06 99210-CV000 220328',
    ],
  },
  CAR.HYUNDAI_IONIQ_5: {
    (Ecu.fwdRadar, 0x7d0, None): [
      b'\xf1\x00NE1_ RDR -----      1.00 1.00 99110-GI000         ',
    ],
    (Ecu.fwdCamera, 0x7c4, None): [
      b'\xf1\x00NE1 MFC  AT CAN LHD 1.00 1.01 99211-GI010 211007',
      b'\xf1\x00NE1 MFC  AT CAN LHD 1.00 1.05 99211-GI010 220614',
      b'\xf1\x00NE1 MFC  AT EUR LHD 1.00 1.00 99211-GI100 230915',
      b'\xf1\x00NE1 MFC  AT EUR LHD 1.00 1.01 99211-GI010 211007',
      b'\xf1\x00NE1 MFC  AT EUR LHD 1.00 1.01 99211-GI100 240110',
      b'\xf1\x00NE1 MFC  AT EUR LHD 1.00 1.03 99211-GI010 220401',
      b'\xf1\x00NE1 MFC  AT EUR LHD 1.00 1.06 99211-GI000 210813',
      b'\xf1\x00NE1 MFC  AT EUR LHD 1.00 1.06 99211-GI010 230110',
      b'\xf1\x00NE1 MFC  AT EUR RHD 1.00 1.01 99211-GI010 211007',
      b'\xf1\x00NE1 MFC  AT EUR RHD 1.00 1.02 99211-GI010 211206',
      b'\xf1\x00NE1 MFC  AT IND RHD 1.00 1.07 99211-GI010 230620',
      b'\xf1\x00NE1 MFC  AT KOR LHD 1.00 1.00 99211-GI020 230719',
      b'\xf1\x00NE1 MFC  AT KOR LHD 1.00 1.01 99211-GI010 211007',
      b'\xf1\x00NE1 MFC  AT KOR LHD 1.00 1.05 99211-GI010 220614',
      b'\xf1\x00NE1 MFC  AT USA LHD 1.00 1.00 99211-GI020 230719',
      b'\xf1\x00NE1 MFC  AT USA LHD 1.00 1.00 99211-GI100 230915',
      b'\xf1\x00NE1 MFC  AT USA LHD 1.00 1.01 99211-GI010 211007',
      b'\xf1\x00NE1 MFC  AT USA LHD 1.00 1.02 99211-GI010 211206',
      b'\xf1\x00NE1 MFC  AT USA LHD 1.00 1.03 99211-GI010 220401',
      b'\xf1\x00NE1 MFC  AT USA LHD 1.00 1.05 99211-GI010 220614',
      b'\xf1\x00NE1 MFC  AT USA LHD 1.00 1.06 99211-GI010 230110',
      b'\xf1\x00NE1 MFC  AT EUR RHD 1.00 1.01 99211-GI100 240110',
    ],
  },
  CAR.HYUNDAI_IONIQ_6: {
    (Ecu.fwdRadar, 0x7d0, None): [
      b'\xf1\x00CE__ RDR -----      1.00 1.01 99110-KL000         ',
      b'\xf1\x00CE__ RDR -----      1.00 1.02 99110-KL000         ',
    ],
    (Ecu.fwdCamera, 0x7c4, None): [
      b'\xf1\x00CE  MFC  AT CAN LHD 1.00 1.04 99211-KL000 221213',
      b'\xf1\x00CE  MFC  AT EUR LHD 1.00 1.03 99211-KL000 221011',
      b'\xf1\x00CE  MFC  AT EUR LHD 1.00 1.04 99211-KL000 221213',
      b'\xf1\x00CE  MFC  AT USA LHD 1.00 1.04 99211-KL000 221213',
      b'\xf1\x00CE  MFC  AT USA LHD 1.00 1.06 99211-KL000 230915',
    ],
  },
  CAR.HYUNDAI_TUCSON_4TH_GEN: {
    (Ecu.fwdCamera, 0x7c4, None): [
      b'\xf1\x00NX4 FR_CMR AT CAN LHD 1.00 1.00 99211-N9260 14Y',
      b'\xf1\x00NX4 FR_CMR AT CAN LHD 1.00 1.01 99211-N9100 14A',
      b'\xf1\x00NX4 FR_CMR AT EUR LHD 1.00 1.00 99211-N9220 14K',
      b'\xf1\x00NX4 FR_CMR AT EUR LHD 1.00 2.02 99211-N9000 14E',
      b'\xf1\x00NX4 FR_CMR AT USA LHD 1.00 1.00 99211-N9210 14G',
      b'\xf1\x00NX4 FR_CMR AT USA LHD 1.00 1.00 99211-N9220 14K',
      b'\xf1\x00NX4 FR_CMR AT USA LHD 1.00 1.00 99211-N9240 14Q',
      b'\xf1\x00NX4 FR_CMR AT USA LHD 1.00 1.00 99211-N9250 14W',
      b'\xf1\x00NX4 FR_CMR AT USA LHD 1.00 1.00 99211-N9260 14Y',
      b'\xf1\x00NX4 FR_CMR AT USA LHD 1.00 1.01 99211-N9100 14A',
      b'\xf1\x00NX4 FR_CMR AT USA LHD 1.00 1.01 99211-N9240 14T',
    ],
    (Ecu.fwdRadar, 0x7d0, None): [
      b'\xf1\x00NX4__               1.00 1.00 99110-N9100         ',
      b'\xf1\x00NX4__               1.00 1.01 99110-N9000         ',
      b'\xf1\x00NX4__               1.00 1.02 99110-N9000         ',
      b'\xf1\x00NX4__               1.01 1.00 99110-N9100         ',
    ],
  },
  CAR.HYUNDAI_SANTA_CRUZ_1ST_GEN: {
    (Ecu.fwdCamera, 0x7c4, None): [
      b'\xf1\x00NX4 FR_CMR AT USA LHD 1.00 1.00 99211-CW000 14M',
      b'\xf1\x00NX4 FR_CMR AT USA LHD 1.00 1.00 99211-CW010 14X',
      b'\xf1\x00NX4 FR_CMR AT USA LHD 1.00 1.00 99211-CW020 14Z',
    ],
    (Ecu.fwdRadar, 0x7d0, None): [
      b'\xf1\x00NX4__               1.00 1.00 99110-K5000         ',
      b'\xf1\x00NX4__               1.01 1.00 99110-K5000         ',
    ],
  },
  CAR.KIA_SPORTAGE_5TH_GEN: {
    (Ecu.fwdCamera, 0x7c4, None): [
      b'\xf1\x00NQ5 FR_CMR AT AUS RHD 1.00 1.00 99211-P1040 663',
      b'\xf1\x00NQ5 FR_CMR AT EUR LHD 1.00 1.00 99211-P1040 663',
      b'\xf1\x00NQ5 FR_CMR AT GEN LHD 1.00 1.00 99211-P1060 665',
      b'\xf1\x00NQ5 FR_CMR AT USA LHD 1.00 1.00 99211-P1030 662',
      b'\xf1\x00NQ5 FR_CMR AT USA LHD 1.00 1.00 99211-P1040 663',
      b'\xf1\x00NQ5 FR_CMR AT USA LHD 1.00 1.00 99211-P1060 665',
      b'\xf1\x00NQ5 FR_CMR AT USA LHD 1.00 1.00 99211-P1070 690',
    ],
    (Ecu.fwdRadar, 0x7d0, None): [
      b'\xf1\x00NQ5__               1.00 1.02 99110-P1000         ',
      b'\xf1\x00NQ5__               1.00 1.03 99110-CH000         ',
      b'\xf1\x00NQ5__               1.00 1.03 99110-P1000         ',
      b'\xf1\x00NQ5__               1.01 1.03 99110-CH000         ',
      b'\xf1\x00NQ5__               1.01 1.03 99110-P1000         ',
    ],
  },
  CAR.GENESIS_GV70_1ST_GEN: {
    (Ecu.fwdCamera, 0x7c4, None): [
      b'\xf1\x00JK1 MFC  AT USA LHD 1.00 1.01 99211-AR200 220125',
      b'\xf1\x00JK1 MFC  AT USA LHD 1.00 1.01 99211-AR300 220125',
      b'\xf1\x00JK1 MFC  AT USA LHD 1.00 1.04 99211-AR000 210204',
      b'\xf1\x00JK1 MFC  AT CAN LHD 1.00 1.02 99211-IY000 230627',
    ],
    (Ecu.fwdRadar, 0x7d0, None): [
      b'\xf1\x00JK1_ SCC FHCUP      1.00 1.00 99110-AR200         ',
      b'\xf1\x00JK1_ SCC FHCUP      1.00 1.00 99110-AR300         ',
      b'\xf1\x00JK1_ SCC FHCUP      1.00 1.02 99110-AR000         ',
      b'\xf1\x00JK1_ SCC FHCUP      1.00 1.00 99110-IY000         ',
    ],
  },
  CAR.GENESIS_GV70_ELECTRIFIED_1ST_GEN: {
    (Ecu.fwdCamera, 0x7c4, None): [
      b'\xf1\x00JK1EMFC  AT AUS RHD 1.00 1.01 99211-DS100 220125',
      b'\xf1\x00JK1EMFC  AT USA LHD 1.00 1.00 99211-IT100 220919',
      b'\xf1\x00JK1EMFC  AT USA LHD 1.00 1.01 99211-IT100 230628',
    ],
    (Ecu.fwdRadar, 0x7d0, None): [
      b'\xf1\x00JKev SCC -----      1.00 1.01 99110-DS000         ',
    ],
  },
  CAR.GENESIS_GV60_EV_1ST_GEN: {
    (Ecu.fwdCamera, 0x7c4, None): [
      b'\xf1\x00JW1 MFC  AT AUS RHD 1.00 1.03 99211-CU100 221118',
      b'\xf1\x00JW1 MFC  AT USA LHD 1.00 1.02 99211-CU000 211215',
      b'\xf1\x00JW1 MFC  AT USA LHD 1.00 1.02 99211-CU100 211215',
      b'\xf1\x00JW1 MFC  AT USA LHD 1.00 1.03 99211-CU000 221118',
    ],
    (Ecu.fwdRadar, 0x7d0, None): [
      b'\xf1\x00JW1_ RDR -----      1.00 1.00 99110-CU000         ',
    ],
  },
  CAR.KIA_SORENTO_4TH_GEN: {
    (Ecu.fwdCamera, 0x7c4, None): [
      b'\xf1\x00MQ4 MFC  AT USA LHD 1.00 1.00 99210-R5100 221019',
      b'\xf1\x00MQ4 MFC  AT USA LHD 1.00 1.03 99210-R5000 200903',
      b'\xf1\x00MQ4 MFC  AT USA LHD 1.00 1.05 99210-R5000 210623',
      b'\xf1\x00MQ4 MFC  AT USA LHD 1.00 1.06 99210-R5000 211216',
    ],
    (Ecu.fwdRadar, 0x7d0, None): [
      b'\xf1\x00MQ4_ SCC F-CUP      1.00 1.06 99110-P2000         ',
      b'\xf1\x00MQ4_ SCC FHCUP      1.00 1.00 99110-R5000         ',
      b'\xf1\x00MQ4_ SCC FHCUP      1.00 1.06 99110-P2000         ',
      b'\xf1\x00MQ4_ SCC FHCUP      1.00 1.08 99110-P2000         ',
    ],
  },
  CAR.KIA_SORENTO_HEV_4TH_GEN: {
    (Ecu.fwdCamera, 0x7c4, None): [
      b'\xf1\x00MQ4HMFC  AT KOR LHD 1.00 1.04 99210-P2000 200330',
      b'\xf1\x00MQ4HMFC  AT KOR LHD 1.00 1.12 99210-P2000 230331',
      b'\xf1\x00MQ4HMFC  AT USA LHD 1.00 1.10 99210-P2000 210406',
      b'\xf1\x00MQ4HMFC  AT USA LHD 1.00 1.11 99210-P2000 211217',
    ],
    (Ecu.fwdRadar, 0x7d0, None): [
      b'\xf1\x00MQhe SCC FHCUP      1.00 1.04 99110-P4000         ',
      b'\xf1\x00MQhe SCC FHCUP      1.00 1.06 99110-P4000         ',
      b'\xf1\x00MQhe SCC FHCUP      1.00 1.07 99110-P4000         ',
    ],
  },
  CAR.KIA_NIRO_HEV_2ND_GEN: {
    (Ecu.fwdCamera, 0x7c4, None): [
      b'\xf1\x00SG2HMFC  AT USA LHD 1.01 1.08 99211-AT000 220531',
      b'\xf1\x00SG2HMFC  AT USA LHD 1.01 1.09 99211-AT000 220801',
    ],
    (Ecu.fwdRadar, 0x7d0, None): [
      b'\xf1\x00SG2_ RDR -----      1.00 1.01 99110-AT000         ',
    ],
  },
  CAR.GENESIS_GV80: {
    (Ecu.fwdCamera, 0x7c4, None): [
      b'\xf1\x00JX1 MFC  AT USA LHD 1.00 1.02 99211-T6110 220513',
    ],
    (Ecu.fwdRadar, 0x7d0, None): [
      b'\xf1\x00JX1_ SCC FHCUP      1.00 1.01 99110-T6100         ',
    ],
  },
  CAR.KIA_CARNIVAL_4TH_GEN: {
    (Ecu.fwdCamera, 0x7c4, None): [
      b'\xf1\x00KA4 MFC  AT EUR LHD 1.00 1.06 99210-R0000 220221',
      b'\xf1\x00KA4 MFC  AT KOR LHD 1.00 1.05 99210-R0000 201221',
      b'\xf1\x00KA4 MFC  AT KOR LHD 1.00 1.06 99210-R0000 220221',
      b'\xf1\x00KA4 MFC  AT USA LHD 1.00 1.00 99210-R0100 230105',
      b'\xf1\x00KA4 MFC  AT USA LHD 1.00 1.01 99210-R0100 230710',
      b'\xf1\x00KA4 MFC  AT USA LHD 1.00 1.05 99210-R0000 201221',
      b'\xf1\x00KA4 MFC  AT USA LHD 1.00 1.06 99210-R0000 220221',
      b'\xf1\x00KA4CMFC  AT CHN LHD 1.00 1.01 99211-I4000 210525',
    ],
    (Ecu.fwdRadar, 0x7d0, None): [
      b'\xf1\x00KA4_ SCC F-CUP      1.00 1.03 99110-R0000         ',
      b'\xf1\x00KA4_ SCC FHCUP      1.00 1.00 99110-R0100         ',
      b'\xf1\x00KA4_ SCC FHCUP      1.00 1.02 99110-R0000         ',
      b'\xf1\x00KA4_ SCC FHCUP      1.00 1.03 99110-R0000         ',
      b'\xf1\x00KA4c SCC FHCUP      1.00 1.01 99110-I4000         ',
    ],
  },
  CAR.KIA_K8_HEV_1ST_GEN: {
    (Ecu.fwdCamera, 0x7c4, None): [
      b'\xf1\x00GL3HMFC  AT KOR LHD 1.00 1.03 99211-L8000 210907',
      b'\xf1\x00GL3HMFC  AT KOR LHD 1.00 1.04 99211-L8000 230207',
    ],
    (Ecu.fwdRadar, 0x7d0, None): [
      b'\xf1\x00GL3_ RDR -----      1.00 1.02 99110-L8000         ',
    ],
  },
  CAR.HYUNDAI_STARIA_4TH_GEN: {
    (Ecu.fwdCamera, 0x7c4, None): [
      b'\xf1\x00US4 MFC  AT KOR LHD 1.00 1.06 99211-CG000 230524',
    ],
    (Ecu.fwdRadar, 0x7d0, None): [
      b'\xf1\x00US4_ RDR -----      1.00 1.00 99110-CG000         ',
    ],
  },
<<<<<<< HEAD
  CAR.HYUNDAI_PALISADE_2023: {
    (Ecu.fwdCamera, 0x7c4, None): [
      b'\xf1\x00LX2 MFC  AT USA LHD 1.00 1.04 99211-S8150 220622',
      b'\xf1\x00ON  MFC  AT USA LHD 1.00 1.01 99211-S9150 220708',
      b'\xf1\x00ON  MFC  AT USA LHD 1.00 1.00 99211-S9160 230303',
      b'\xf1\x00ON  MFC  AT USA LHD 1.00 1.01 99211-S9160 230802',
      b'\xf1\x00LX2 MFC  AT USA LHD 1.00 1.01 99211-S8600 230817',
    ],
    (Ecu.fwdRadar, 0x7d0, None): [
      b'\xf1\x00LX2_ SCC -----      1.00 1.01 99110-S8150         ',
      b'\xf1\x00ON__ SCC -----      1.00 1.01 99110-S9150         ',
      b'\xf1\x00LX2_ SCC FHCUP      1.00 1.01 99110-S8150         ',
      b'\xf1\x00ON__ SCC FHCUP      1.00 1.01 99110-S9150         ',
      b'\xf1\x00ON__ SCC FHCUP      1.00 1.00 99110-S9160         ',
      b'\xf1\x00LX2 SCC FHCUP      1.00 1.00 99110-S8600         ',
=======
  CAR.HYUNDAI_NEXO_1ST_GEN: {
    (Ecu.abs, 0x7D1, None): [
      b'\xf1\x00FE IEB \x01 312 \x11\x13 58520-M5000',
    ],
    (Ecu.fwdCamera, 0x7C4, None): [
      b'\xf1\x00FE  MFC  AT KOR LHD 1.00 1.00 99211-M5100 201218',
    ],
    (Ecu.eps, 0x7D4, None): [
      b'\xf1\x00FE  MDPS C 1.00 1.05 56340-M5000 9903',
    ],
    (Ecu.fwdRadar, 0x7D0, None): [
      b'\xf1\x00FE__ SCC FHCUP      1.00 1.05 99110-M5000         ',
>>>>>>> ed83248e
    ],
  },
}<|MERGE_RESOLUTION|>--- conflicted
+++ resolved
@@ -1202,7 +1202,20 @@
       b'\xf1\x00US4_ RDR -----      1.00 1.00 99110-CG000         ',
     ],
   },
-<<<<<<< HEAD
+  CAR.HYUNDAI_NEXO_1ST_GEN: {
+    (Ecu.abs, 0x7D1, None): [
+      b'\xf1\x00FE IEB \x01 312 \x11\x13 58520-M5000',
+    ],
+    (Ecu.fwdCamera, 0x7C4, None): [
+      b'\xf1\x00FE  MFC  AT KOR LHD 1.00 1.00 99211-M5100 201218',
+    ],
+    (Ecu.eps, 0x7D4, None): [
+      b'\xf1\x00FE  MDPS C 1.00 1.05 56340-M5000 9903',
+    ],
+    (Ecu.fwdRadar, 0x7D0, None): [
+      b'\xf1\x00FE__ SCC FHCUP      1.00 1.05 99110-M5000         ',
+    ],
+  },
   CAR.HYUNDAI_PALISADE_2023: {
     (Ecu.fwdCamera, 0x7c4, None): [
       b'\xf1\x00LX2 MFC  AT USA LHD 1.00 1.04 99211-S8150 220622',
@@ -1218,20 +1231,6 @@
       b'\xf1\x00ON__ SCC FHCUP      1.00 1.01 99110-S9150         ',
       b'\xf1\x00ON__ SCC FHCUP      1.00 1.00 99110-S9160         ',
       b'\xf1\x00LX2 SCC FHCUP      1.00 1.00 99110-S8600         ',
-=======
-  CAR.HYUNDAI_NEXO_1ST_GEN: {
-    (Ecu.abs, 0x7D1, None): [
-      b'\xf1\x00FE IEB \x01 312 \x11\x13 58520-M5000',
-    ],
-    (Ecu.fwdCamera, 0x7C4, None): [
-      b'\xf1\x00FE  MFC  AT KOR LHD 1.00 1.00 99211-M5100 201218',
-    ],
-    (Ecu.eps, 0x7D4, None): [
-      b'\xf1\x00FE  MDPS C 1.00 1.05 56340-M5000 9903',
-    ],
-    (Ecu.fwdRadar, 0x7D0, None): [
-      b'\xf1\x00FE__ SCC FHCUP      1.00 1.05 99110-M5000         ',
->>>>>>> ed83248e
     ],
   },
 }