import crcmod
from opendbc.car.hyundai.values import CAR, HyundaiFlags

from opendbc.sunnypilot.car.hyundai.escc import EnhancedSmartCruiseControl

hyundai_checksum = crcmod.mkCrcFun(0x11D, initCrc=0xFD, rev=False, xorOut=0xdf)

def create_lkas11(packer, frame, CP, apply_steer, steer_req,
                  torque_fault, lkas11, sys_warning, sys_state, enabled,
                  left_lane, right_lane,
                  left_lane_depart, right_lane_depart,
                  mads):
  values = {s: lkas11[s] for s in [
    "CF_Lkas_LdwsActivemode",
    "CF_Lkas_LdwsSysState",
    "CF_Lkas_SysWarning",
    "CF_Lkas_LdwsLHWarning",
    "CF_Lkas_LdwsRHWarning",
    "CF_Lkas_HbaLamp",
    "CF_Lkas_FcwBasReq",
    "CF_Lkas_HbaSysState",
    "CF_Lkas_FcwOpt",
    "CF_Lkas_HbaOpt",
    "CF_Lkas_FcwSysState",
    "CF_Lkas_FcwCollisionWarning",
    "CF_Lkas_FusionState",
    "CF_Lkas_FcwOpt_USM",
    "CF_Lkas_LdwsOpt_USM",
  ]}
  values["CF_Lkas_LdwsSysState"] = sys_state
  values["CF_Lkas_SysWarning"] = 3 if sys_warning else 0
  values["CF_Lkas_LdwsLHWarning"] = left_lane_depart
  values["CF_Lkas_LdwsRHWarning"] = right_lane_depart
  values["CR_Lkas_StrToqReq"] = apply_steer
  values["CF_Lkas_ActToi"] = steer_req
  values["CF_Lkas_ToiFlt"] = torque_fault  # seems to allow actuation on CR_Lkas_StrToqReq
  values["CF_Lkas_MsgCount"] = frame % 0x10

  if CP.carFingerprint in (CAR.HYUNDAI_SONATA, CAR.HYUNDAI_PALISADE, CAR.KIA_NIRO_EV, CAR.KIA_NIRO_HEV_2021, CAR.HYUNDAI_SANTA_FE,
                           CAR.HYUNDAI_IONIQ_EV_2020, CAR.HYUNDAI_IONIQ_PHEV, CAR.KIA_SELTOS, CAR.HYUNDAI_ELANTRA_2021, CAR.GENESIS_G70_2020,
                           CAR.HYUNDAI_ELANTRA_HEV_2021, CAR.HYUNDAI_SONATA_HYBRID, CAR.HYUNDAI_KONA_EV, CAR.HYUNDAI_KONA_HEV, CAR.HYUNDAI_KONA_EV_2022,
                           CAR.HYUNDAI_SANTA_FE_2022, CAR.KIA_K5_2021, CAR.HYUNDAI_IONIQ_HEV_2022, CAR.HYUNDAI_SANTA_FE_HEV_2022,
                           CAR.HYUNDAI_SANTA_FE_PHEV_2022, CAR.KIA_STINGER_2022, CAR.KIA_K5_HEV_2020, CAR.KIA_CEED,
                           CAR.HYUNDAI_AZERA_6TH_GEN, CAR.HYUNDAI_AZERA_HEV_6TH_GEN, CAR.HYUNDAI_CUSTIN_1ST_GEN):
    values["CF_Lkas_LdwsActivemode"] = int(left_lane) + (int(right_lane) << 1)
    values["CF_Lkas_LdwsOpt_USM"] = 2

    # FcwOpt_USM 5 = Orange blinking car + lanes
    # FcwOpt_USM 4 = Orange car + lanes
    # FcwOpt_USM 3 = Green blinking car + lanes
    # FcwOpt_USM 2 = Green car + lanes
    # FcwOpt_USM 1 = White car + lanes
    # FcwOpt_USM 0 = No car + lanes
    if mads.enable_mads:
      values["CF_Lkas_FcwOpt_USM"] = 2 if mads.lat_active or mads.disengaging else 1
    else:
      values["CF_Lkas_FcwOpt_USM"] = 2 if enabled else 1

    # SysWarning 4 = keep hands on wheel
    # SysWarning 5 = keep hands on wheel (red)
    # SysWarning 6 = keep hands on wheel (red) + beep
    # Note: the warning is hidden while the blinkers are on
    values["CF_Lkas_SysWarning"] = 4 if sys_warning else 0

  # Likely cars lacking the ability to show individual lane lines in the dash
  elif CP.carFingerprint in (CAR.KIA_OPTIMA_G4, CAR.KIA_OPTIMA_G4_FL):
    # SysWarning 4 = keep hands on wheel + beep
    values["CF_Lkas_SysWarning"] = 4 if sys_warning else 0

    # SysState 0 = no icons
    # SysState 1-2 = white car + lanes
    # SysState 3 = green car + lanes, green steering wheel
    # SysState 4 = green car + lanes
    values["CF_Lkas_LdwsSysState"] = 3 if (mads.lat_active if mads.enable_mads else enabled) else 1
    values["CF_Lkas_LdwsOpt_USM"] = 2  # non-2 changes above SysState definition

    # these have no effect
    values["CF_Lkas_LdwsActivemode"] = 0
    values["CF_Lkas_FcwOpt_USM"] = 0

  elif CP.carFingerprint == CAR.HYUNDAI_GENESIS:
    # This field is actually LdwsActivemode
    # Genesis and Optima fault when forwarding while engaged
    values["CF_Lkas_LdwsActivemode"] = 2

  dat = packer.make_can_msg("LKAS11", 0, values)[1]

  if CP.flags & HyundaiFlags.CHECKSUM_CRC8:
    # CRC Checksum as seen on 2019 Hyundai Santa Fe
    dat = dat[:6] + dat[7:8]
    checksum = hyundai_checksum(dat)
  elif CP.flags & HyundaiFlags.CHECKSUM_6B:
    # Checksum of first 6 Bytes, as seen on 2018 Kia Sorento
    checksum = sum(dat[:6]) % 256
  else:
    # Checksum of first 6 Bytes and last Byte as seen on 2018 Kia Stinger
    checksum = (sum(dat[:6]) + dat[7]) % 256

  values["CF_Lkas_Chksum"] = checksum

  return packer.make_can_msg("LKAS11", 0, values)


def create_clu11(packer, frame, clu11, button, CP):
  values = {s: clu11[s] for s in [
    "CF_Clu_CruiseSwState",
    "CF_Clu_CruiseSwMain",
    "CF_Clu_SldMainSW",
    "CF_Clu_ParityBit1",
    "CF_Clu_VanzDecimal",
    "CF_Clu_Vanz",
    "CF_Clu_SPEED_UNIT",
    "CF_Clu_DetentOut",
    "CF_Clu_RheostatLevel",
    "CF_Clu_CluInfo",
    "CF_Clu_AmpInfo",
    "CF_Clu_AliveCnt1",
  ]}
  values["CF_Clu_CruiseSwState"] = button
  values["CF_Clu_AliveCnt1"] = frame % 0x10
  # send buttons to camera on camera-scc based cars
  bus = 2 if CP.flags & HyundaiFlags.CAMERA_SCC else 0
  return packer.make_can_msg("CLU11", bus, values)


def create_lfahda_mfc(packer, enabled, mads):
  if mads.enable_mads:
    lfa_icon = 2 if mads.lat_active else 3 if mads.disengaging else 1 if mads.paused else 0
  else:
    lfa_icon = 2 if enabled else 0

  values = {
    "LFA_Icon_State": lfa_icon,
  }
  return packer.make_can_msg("LFAHDA_MFC", 0, values)

def create_acc_commands(packer, enabled, accel, upper_jerk, idx, hud_control, set_speed, stopping, long_override, use_fca,
<<<<<<< HEAD
                        main_cruise_enabled):
  commands = []

  scc11_values = {
    "MainMode_ACC": 1 if main_cruise_enabled else 0,
    "TauGapSet": hud_control.leadDistanceBars,
    "VSetDis": set_speed if enabled else 0,
    "AliveCounterACC": idx % 0x10,
    "ObjValid": 1, # close lead makes controls tighter
    "ACC_ObjStatus": 1, # close lead makes controls tighter
    "ACC_ObjLatPos": 0,
    "ACC_ObjRelSpd": 0,
    "ACC_ObjDist": 1, # close lead makes controls tighter
=======
                        ESCC: EnhancedSmartCruiseControl = None):

  def get_scc11_values():
    return {
      "MainMode_ACC": 1,
      "TauGapSet": hud_control.leadDistanceBars,
      "VSetDis": set_speed if enabled else 0,
      "AliveCounterACC": idx % 0x10,
      "ObjValid": 1, # close lead makes controls tighter
      "ACC_ObjStatus": 1, # close lead makes controls tighter
      "ACC_ObjLatPos": 0,
      "ACC_ObjRelSpd": 0,
      "ACC_ObjDist": 1, # close lead makes controls tighter
>>>>>>> b4503632
    }

  def get_scc12_values():
    scc12_values = {
      "ACCMode": 2 if enabled and long_override else 1 if enabled else 0,
      "StopReq": 1 if stopping else 0,
      "aReqRaw": accel,
      "aReqValue": accel,  # stock ramps up and down respecting jerk limit until it reaches aReqRaw
      "CR_VSM_Alive": idx % 0xF,
    }

    # show AEB disabled indicator on dash with SCC12 if not sending FCA messages.
    # these signals also prevent a TCS fault on non-FCA cars with alpha longitudinal
    if not use_fca:
      scc12_values["CF_VSM_ConfMode"] = 1
      scc12_values["AEB_Status"] = 1 # AEB disabled

    # Since we have ESCC available, we can update SCC12 with ESCC values.
    if ESCC and ESCC.enabled:
      ESCC.update_scc12(scc12_values)

    return scc12_values

  def calculate_scc12_checksum(values):
    scc12_dat = packer.make_can_msg("SCC12", 0, values)[1]
    values["CR_VSM_ChkSum"] = 0x10 - sum(sum(divmod(i, 16)) for i in scc12_dat) % 0x10
    return values

  def get_scc14_values():
    return {
      "ComfortBandUpper": 0.0, # stock usually is 0 but sometimes uses higher values
      "ComfortBandLower": 0.0, # stock usually is 0 but sometimes uses higher values
      "JerkUpperLimit": upper_jerk, # stock usually is 1.0 but sometimes uses higher values
      "JerkLowerLimit": 5.0, # stock usually is 0.5 but sometimes uses higher values
      "ACCMode": 2 if enabled and long_override else 1 if enabled else 4, # stock will always be 4 instead of 0 after first disengage
      "ObjGap": 2 if hud_control.leadVisible else 0, # 5: >30, m, 4: 25-30 m, 3: 20-25 m, 2: < 20 m, 0: no lead
    }

  def get_fca11_values():
    return {
      "CR_FCA_Alive": idx % 0xF,
      "PAINT1_Status": 1,
      "FCA_DrvSetStatus": 1,
      "FCA_Status": 1,
    }

  def calculate_fca11_checksum(values):
    fca11_dat = packer.make_can_msg("FCA11", 0, values)[1]
    values["CR_FCA_ChkSum"] = hyundai_checksum(fca11_dat[:7])
    return values

  commands = []

  scc11_values = get_scc11_values()
  commands.append(packer.make_can_msg("SCC11", 0, scc11_values))

  scc12_values = get_scc12_values()
  scc12_values = calculate_scc12_checksum(scc12_values)
  commands.append(packer.make_can_msg("SCC12", 0, scc12_values))

  scc14_values = get_scc14_values()
  commands.append(packer.make_can_msg("SCC14", 0, scc14_values))

  # Only send FCA11 on cars where it exists on the bus, and
  # if we don't use ESCC since ESCC does not block FCA11 from stock radar
  if use_fca and not (ESCC and ESCC.enabled):
    # note that some vehicles most likely have an alternate checksum/counter definition
    # https://github.com/commaai/opendbc/commit/9ddcdb22c4929baf310295e832668e6e7fcfa602
    fca11_values = get_fca11_values()
    fca11_values = calculate_fca11_checksum(fca11_values)
    commands.append(packer.make_can_msg("FCA11", 0, fca11_values))

  return commands

def create_acc_opt(packer, ESCC: EnhancedSmartCruiseControl = None):
  """
    Creates SCC13 and FCA12. If ESCC is enabled, it will only create SCC13 since ESCC does not block FCA12.
    :param packer:
    :param ESCC:
    :return:
  """

  def get_scc13_values():
    return {
      "SCCDrvModeRValue": 2,
      "SCC_Equip": 1,
      "Lead_Veh_Dep_Alert_USM": 2,
    }

  def get_fca12_values():
    return {
      "FCA_DrvSetState": 2,
      "FCA_USM": 1, # AEB disabled
    }

  commands = []

  scc13_values = get_scc13_values()
  commands.append(packer.make_can_msg("SCC13", 0, scc13_values))

  # If ESCC is available and enabled, we skip FCA12, since ESCC does not block FCA12
  if ESCC and ESCC.enabled:
    return commands

  # TODO: this needs to be detected and conditionally sent on unsupported long cars
  fca12_values = get_fca12_values()
  commands.append(packer.make_can_msg("FCA12", 0, fca12_values))

  return commands

def create_frt_radar_opt(packer):
  frt_radar11_values = {
    "CF_FCA_Equip_Front_Radar": 1,
  }
  return packer.make_can_msg("FRT_RADAR11", 0, frt_radar11_values)<|MERGE_RESOLUTION|>--- conflicted
+++ resolved
@@ -135,26 +135,11 @@
   return packer.make_can_msg("LFAHDA_MFC", 0, values)
 
 def create_acc_commands(packer, enabled, accel, upper_jerk, idx, hud_control, set_speed, stopping, long_override, use_fca,
-<<<<<<< HEAD
-                        main_cruise_enabled):
-  commands = []
-
-  scc11_values = {
-    "MainMode_ACC": 1 if main_cruise_enabled else 0,
-    "TauGapSet": hud_control.leadDistanceBars,
-    "VSetDis": set_speed if enabled else 0,
-    "AliveCounterACC": idx % 0x10,
-    "ObjValid": 1, # close lead makes controls tighter
-    "ACC_ObjStatus": 1, # close lead makes controls tighter
-    "ACC_ObjLatPos": 0,
-    "ACC_ObjRelSpd": 0,
-    "ACC_ObjDist": 1, # close lead makes controls tighter
-=======
-                        ESCC: EnhancedSmartCruiseControl = None):
+                        ESCC: EnhancedSmartCruiseControl = None, main_cruise_enabled):
 
   def get_scc11_values():
     return {
-      "MainMode_ACC": 1,
+      "MainMode_ACC": 1 if main_cruise_enabled else 0,
       "TauGapSet": hud_control.leadDistanceBars,
       "VSetDis": set_speed if enabled else 0,
       "AliveCounterACC": idx % 0x10,
@@ -163,7 +148,6 @@
       "ACC_ObjLatPos": 0,
       "ACC_ObjRelSpd": 0,
       "ACC_ObjDist": 1, # close lead makes controls tighter
->>>>>>> b4503632
     }
 
   def get_scc12_values():
