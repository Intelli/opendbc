--- conflicted
+++ resolved
@@ -121,8 +121,7 @@
   return packer.make_can_msg("CLU11", bus, values)
 
 
-<<<<<<< HEAD
-def create_lfahda_mfc(packer, enabled, mads, hda_set_speed=0):
+def create_lfahda_mfc(packer, enabled, mads):
   if mads.enabled_toggle:
     lfa_icon = 2 if mads.lat_active else 3 if mads.disengaging else 1 if mads.paused else 0
   else:
@@ -130,14 +129,6 @@
 
   values = {
     "LFA_Icon_State": lfa_icon,
-    "HDA_Active": 1 if hda_set_speed else 0,
-    "HDA_Icon_State": 2 if hda_set_speed else 0,
-    "HDA_VSetReq": hda_set_speed,
-=======
-def create_lfahda_mfc(packer, enabled):
-  values = {
-    "LFA_Icon_State": 2 if enabled else 0,
->>>>>>> 2313a2ad
   }
   return packer.make_can_msg("LFAHDA_MFC", 0, values)
 
