import crcmod
from opendbc.car.hyundai.values import CAR, HyundaiFlags

from opendbc.sunnypilot.car.hyundai.escc import EnhancedSmartCruiseControl

hyundai_checksum = crcmod.mkCrcFun(0x11D, initCrc=0xFD, rev=False, xorOut=0xdf)


def create_lkas11(packer, frame, CP, apply_torque, steer_req,
                  torque_fault, lkas11, sys_warning, sys_state, enabled,
                  left_lane, right_lane,
                  left_lane_depart, right_lane_depart,
                  lkas_icon):
  values = {s: lkas11[s] for s in [
    "CF_Lkas_LdwsActivemode",
    "CF_Lkas_LdwsSysState",
    "CF_Lkas_SysWarning",
    "CF_Lkas_LdwsLHWarning",
    "CF_Lkas_LdwsRHWarning",
    "CF_Lkas_HbaLamp",
    "CF_Lkas_FcwBasReq",
    "CF_Lkas_HbaSysState",
    "CF_Lkas_FcwOpt",
    "CF_Lkas_HbaOpt",
    "CF_Lkas_FcwSysState",
    "CF_Lkas_FcwCollisionWarning",
    "CF_Lkas_FusionState",
    "CF_Lkas_FcwOpt_USM",
    "CF_Lkas_LdwsOpt_USM",
  ]}
  values["CF_Lkas_LdwsSysState"] = sys_state
  values["CF_Lkas_SysWarning"] = 3 if sys_warning else 0
  values["CF_Lkas_LdwsLHWarning"] = left_lane_depart
  values["CF_Lkas_LdwsRHWarning"] = right_lane_depart
  values["CR_Lkas_StrToqReq"] = apply_torque
  values["CF_Lkas_ActToi"] = steer_req
  values["CF_Lkas_ToiFlt"] = torque_fault  # seems to allow actuation on CR_Lkas_StrToqReq
  values["CF_Lkas_MsgCount"] = frame % 0x10

  if CP.carFingerprint in (CAR.HYUNDAI_SONATA, CAR.HYUNDAI_PALISADE, CAR.KIA_NIRO_EV, CAR.KIA_NIRO_HEV_2021, CAR.KIA_NIRO_PHEV_2022, CAR.HYUNDAI_SANTA_FE,
                           CAR.HYUNDAI_IONIQ_EV_2020, CAR.HYUNDAI_IONIQ_PHEV, CAR.KIA_SELTOS, CAR.HYUNDAI_ELANTRA_2021, CAR.GENESIS_G70_2020,
                           CAR.HYUNDAI_ELANTRA_HEV_2021, CAR.HYUNDAI_SONATA_HYBRID, CAR.HYUNDAI_KONA_EV, CAR.HYUNDAI_KONA_HEV, CAR.HYUNDAI_KONA_EV_2022,
                           CAR.HYUNDAI_SANTA_FE_2022, CAR.KIA_K5_2021, CAR.HYUNDAI_IONIQ_HEV_2022, CAR.HYUNDAI_SANTA_FE_HEV_2022,
                           CAR.HYUNDAI_SANTA_FE_PHEV_2022, CAR.KIA_STINGER_2022, CAR.KIA_K5_HEV_2020, CAR.KIA_CEED,
                           CAR.HYUNDAI_AZERA_6TH_GEN, CAR.HYUNDAI_AZERA_HEV_6TH_GEN, CAR.HYUNDAI_CUSTIN_1ST_GEN, CAR.HYUNDAI_KONA_2022,
<<<<<<< HEAD
                           CAR.HYUNDAI_ELANTRA_2024, CAR.HYUNDAI_ELANTRA_HEV_2024):
=======
                           CAR.KIA_CEED_PHEV_2022_NON_SCC, CAR.HYUNDAI_KONA_EV_NON_SCC, CAR.HYUNDAI_ELANTRA_2022_NON_SCC,
                           CAR.GENESIS_G70_2021_NON_SCC, CAR.KIA_SELTOS_2023_NON_SCC, CAR.HYUNDAI_BAYON_1ST_GEN_NON_SCC):
>>>>>>> 23d37a87
    values["CF_Lkas_LdwsActivemode"] = int(left_lane) + (int(right_lane) << 1)
    values["CF_Lkas_LdwsOpt_USM"] = 2

    # FcwOpt_USM 5 = Orange blinking car + lanes
    # FcwOpt_USM 4 = Orange car + lanes
    # FcwOpt_USM 3 = Green blinking car + lanes
    # FcwOpt_USM 2 = Green car + lanes
    # FcwOpt_USM 1 = White car + lanes
    # FcwOpt_USM 0 = No car + lanes
    values["CF_Lkas_FcwOpt_USM"] = lkas_icon

    # SysWarning 4 = keep hands on wheel
    # SysWarning 5 = keep hands on wheel (red)
    # SysWarning 6 = keep hands on wheel (red) + beep
    # Note: the warning is hidden while the blinkers are on
    values["CF_Lkas_SysWarning"] = 4 if sys_warning else 0

  # Likely cars lacking the ability to show individual lane lines in the dash
  elif CP.carFingerprint in (CAR.KIA_OPTIMA_G4, CAR.KIA_OPTIMA_G4_FL, CAR.HYUNDAI_KONA_NON_SCC):
    # SysWarning 4 = keep hands on wheel + beep
    values["CF_Lkas_SysWarning"] = 4 if sys_warning else 0

    # SysState 0 = no icons
    # SysState 1-2 = white car + lanes
    # SysState 3 = green car + lanes, green steering wheel
    # SysState 4 = green car + lanes
    values["CF_Lkas_LdwsSysState"] = lkas_icon
    values["CF_Lkas_LdwsOpt_USM"] = 2  # non-2 changes above SysState definition

    # these have no effect
    values["CF_Lkas_LdwsActivemode"] = 0
    values["CF_Lkas_FcwOpt_USM"] = 0

  elif CP.carFingerprint == CAR.HYUNDAI_GENESIS:
    # This field is actually LdwsActivemode
    # Genesis and Optima fault when forwarding while engaged
    values["CF_Lkas_LdwsActivemode"] = 2

  dat = packer.make_can_msg("LKAS11", 0, values)[1]

  if CP.flags & HyundaiFlags.CHECKSUM_CRC8:
    # CRC Checksum as seen on 2019 Hyundai Santa Fe
    dat = dat[:6] + dat[7:8]
    checksum = hyundai_checksum(dat)
  elif CP.flags & HyundaiFlags.CHECKSUM_6B:
    # Checksum of first 6 Bytes, as seen on 2018 Kia Sorento
    checksum = sum(dat[:6]) % 256
  else:
    # Checksum of first 6 Bytes and last Byte as seen on 2018 Kia Stinger
    checksum = (sum(dat[:6]) + dat[7]) % 256

  values["CF_Lkas_Chksum"] = checksum

  return packer.make_can_msg("LKAS11", 0, values)


def create_clu11(packer, frame, clu11, button, CP):
  values = {s: clu11[s] for s in [
    "CF_Clu_CruiseSwState",
    "CF_Clu_CruiseSwMain",
    "CF_Clu_SldMainSW",
    "CF_Clu_ParityBit1",
    "CF_Clu_VanzDecimal",
    "CF_Clu_Vanz",
    "CF_Clu_SPEED_UNIT",
    "CF_Clu_DetentOut",
    "CF_Clu_RheostatLevel",
    "CF_Clu_CluInfo",
    "CF_Clu_AmpInfo",
    "CF_Clu_AliveCnt1",
  ]}
  values["CF_Clu_CruiseSwState"] = button
  values["CF_Clu_AliveCnt1"] = frame % 0x10
  # send buttons to camera on camera-scc based cars
  bus = 2 if CP.flags & HyundaiFlags.CAMERA_SCC else 0
  return packer.make_can_msg("CLU11", bus, values)


def create_lfahda_mfc(packer, enabled, lfa_icon):
  values = {
    "LFA_Icon_State": lfa_icon,
  }
  return packer.make_can_msg("LFAHDA_MFC", 0, values)


def create_acc_commands(packer, enabled, accel, upper_jerk, idx, hud_control, set_speed, stopping, long_override, use_fca, CP,
                        main_cruise_enabled, tuning, ESCC: EnhancedSmartCruiseControl = None):
  commands = []

  def get_scc11_values():
    return {
      "MainMode_ACC": 1 if main_cruise_enabled else 0,
      "TauGapSet": hud_control.leadDistanceBars,
      "VSetDis": set_speed if enabled else 0,
      "AliveCounterACC": idx % 0x10,
      "ObjValid": 1, # close lead makes controls tighter
      "ACC_ObjStatus": 1, # close lead makes controls tighter
      "ACC_ObjLatPos": 0,
      "ACC_ObjRelSpd": 0,
      "ACC_ObjDist": 1, # close lead makes controls tighter
    }

  def get_scc12_values():
    scc12_values = {
      "ACCMode": 2 if enabled and long_override else 1 if enabled else 0,
      "StopReq": 1 if tuning.stopping else 0,
      "aReqRaw": tuning.desired_accel,
      "aReqValue": tuning.actual_accel,  # stock ramps up and down respecting jerk limit until it reaches aReqRaw
      "CR_VSM_Alive": idx % 0xF,
    }

    # show AEB disabled indicator on dash with SCC12 if not sending FCA messages.
    # these signals also prevent a TCS fault on non-FCA cars with alpha longitudinal
    if not use_fca:
      scc12_values["CF_VSM_ConfMode"] = 1
      scc12_values["AEB_Status"] = 1 # AEB disabled

    # Since we have ESCC available, we can update SCC12 with ESCC values.
    if ESCC and ESCC.enabled:
      ESCC.update_scc12(scc12_values)

    return scc12_values

  def calculate_scc12_checksum(values):
    scc12_dat = packer.make_can_msg("SCC12", 0, values)[1]
    values["CR_VSM_ChkSum"] = 0x10 - sum(sum(divmod(i, 16)) for i in scc12_dat) % 0x10
    return values

  def get_scc14_values():
    return {
      "ComfortBandUpper": tuning.comfort_band_upper, # stock usually is 0 but sometimes uses higher values
      "ComfortBandLower": tuning.comfort_band_lower, # stock usually is 0 but sometimes uses higher values
      "JerkUpperLimit": tuning.jerk_upper, # stock usually is 1.0 but sometimes uses higher values
      "JerkLowerLimit": tuning.jerk_lower, # stock usually is 0.5 but sometimes uses higher values
      "ACCMode": 2 if enabled and long_override else 1 if enabled else 4, # stock will always be 4 instead of 0 after first disengage
      "ObjGap": 2 if hud_control.leadVisible else 0, # 5: >30, m, 4: 25-30 m, 3: 20-25 m, 2: < 20 m, 0: no lead
    }

  def get_fca11_values():
    return {
      "CR_FCA_Alive": idx % 0xF,
      "PAINT1_Status": 1,
      "FCA_DrvSetStatus": 1,
      "FCA_Status": 1,
    }

  def calculate_fca11_checksum(values):
    fca11_dat = packer.make_can_msg("FCA11", 0, values)[1]
    values["CR_FCA_ChkSum"] = hyundai_checksum(fca11_dat[:7])
    return values

  scc11_values = get_scc11_values()
  commands.append(packer.make_can_msg("SCC11", 0, scc11_values))

  scc12_values = get_scc12_values()
  scc12_values = calculate_scc12_checksum(scc12_values)
  commands.append(packer.make_can_msg("SCC12", 0, scc12_values))

  scc14_values = get_scc14_values()
  commands.append(packer.make_can_msg("SCC14", 0, scc14_values))

  # Only send FCA11 on cars where it exists on the bus
  # On Camera SCC cars, FCA11 is not disabled, so we forward stock FCA11 back to the car forward hooks
  # If we don't use ESCC since ESCC does not block FCA11 from stock radar
  if use_fca and not ((CP.flags & HyundaiFlags.CAMERA_SCC) or (ESCC and ESCC.enabled)):
    # note that some vehicles most likely have an alternate checksum/counter definition
    # https://github.com/commaai/opendbc/commit/9ddcdb22c4929baf310295e832668e6e7fcfa602
    fca11_values = get_fca11_values()
    fca11_values = calculate_fca11_checksum(fca11_values)
    commands.append(packer.make_can_msg("FCA11", 0, fca11_values))

  return commands


def create_acc_opt(packer, CP, ESCC: EnhancedSmartCruiseControl = None):
  """
    Creates SCC13 and FCA12. If ESCC is enabled, it will only create SCC13 since ESCC does not block FCA12.
    :param packer:
    :param ESCC:
    :return:
  """

  def get_scc13_values():
    return {
      "SCCDrvModeRValue": 2,
      "SCC_Equip": 1,
      "Lead_Veh_Dep_Alert_USM": 2,
    }

  def get_fca12_values():
    return {
      "FCA_DrvSetState": 2,
      "FCA_USM": 1, # AEB disabled
    }

  commands = []

  scc13_values = get_scc13_values()
  commands.append(packer.make_can_msg("SCC13", 0, scc13_values))

  # If ESCC is available and enabled, we skip FCA12, since ESCC does not block FCA12
  if ESCC and ESCC.enabled:
    return commands

  # TODO: this needs to be detected and conditionally sent on unsupported long cars
  # On Camera SCC cars, FCA12 is not disabled, so we forward stock FCA12 back to the car forward hooks
  if not (CP.flags & HyundaiFlags.CAMERA_SCC):
    fca12_values = get_fca12_values()
    commands.append(packer.make_can_msg("FCA12", 0, fca12_values))

  return commands


def create_frt_radar_opt(packer):
  frt_radar11_values = {
    "CF_FCA_Equip_Front_Radar": 1,
  }
  return packer.make_can_msg("FRT_RADAR11", 0, frt_radar11_values)<|MERGE_RESOLUTION|>--- conflicted
+++ resolved
@@ -43,12 +43,9 @@
                            CAR.HYUNDAI_SANTA_FE_2022, CAR.KIA_K5_2021, CAR.HYUNDAI_IONIQ_HEV_2022, CAR.HYUNDAI_SANTA_FE_HEV_2022,
                            CAR.HYUNDAI_SANTA_FE_PHEV_2022, CAR.KIA_STINGER_2022, CAR.KIA_K5_HEV_2020, CAR.KIA_CEED,
                            CAR.HYUNDAI_AZERA_6TH_GEN, CAR.HYUNDAI_AZERA_HEV_6TH_GEN, CAR.HYUNDAI_CUSTIN_1ST_GEN, CAR.HYUNDAI_KONA_2022,
-<<<<<<< HEAD
+                           CAR.KIA_CEED_PHEV_2022_NON_SCC, CAR.HYUNDAI_KONA_EV_NON_SCC, CAR.HYUNDAI_ELANTRA_2022_NON_SCC,
+                           CAR.GENESIS_G70_2021_NON_SCC, CAR.KIA_SELTOS_2023_NON_SCC, CAR.HYUNDAI_BAYON_1ST_GEN_NON_SCC,
                            CAR.HYUNDAI_ELANTRA_2024, CAR.HYUNDAI_ELANTRA_HEV_2024):
-=======
-                           CAR.KIA_CEED_PHEV_2022_NON_SCC, CAR.HYUNDAI_KONA_EV_NON_SCC, CAR.HYUNDAI_ELANTRA_2022_NON_SCC,
-                           CAR.GENESIS_G70_2021_NON_SCC, CAR.KIA_SELTOS_2023_NON_SCC, CAR.HYUNDAI_BAYON_1ST_GEN_NON_SCC):
->>>>>>> 23d37a87
     values["CF_Lkas_LdwsActivemode"] = int(left_lane) + (int(right_lane) << 1)
     values["CF_Lkas_LdwsOpt_USM"] = 2
 
