from opendbc.car import Bus, get_safety_config, structs
from opendbc.car.hyundai.hyundaicanfd import CanBus
from opendbc.car.hyundai.values import HyundaiFlags, CAR, DBC, \
                                                   CANFD_UNSUPPORTED_LONGITUDINAL_CAR, \
                                                   UNSUPPORTED_LONGITUDINAL_CAR, HyundaiSafetyFlags
from opendbc.car.hyundai.radar_interface import RADAR_START_ADDR
from opendbc.car.interfaces import CarInterfaceBase
from opendbc.car.disable_ecu import disable_ecu
from opendbc.car.hyundai.carcontroller import CarController
from opendbc.car.hyundai.carstate import CarState
from opendbc.car.hyundai.radar_interface import RadarInterface

from opendbc.sunnypilot.car.hyundai.escc import ESCC_MSG
from opendbc.sunnypilot.car.hyundai.longitudinal.helpers import get_longitudinal_tune
from opendbc.sunnypilot.car.hyundai.values import HyundaiFlagsSP, HyundaiSafetyFlagsSP

ButtonType = structs.CarState.ButtonEvent.Type
Ecu = structs.CarParams.Ecu

# Cancel button can sometimes be ACC pause/resume button, main button can also enable on some cars
ENABLE_BUTTONS = (ButtonType.accelCruise, ButtonType.decelCruise, ButtonType.cancel, ButtonType.mainCruise)


class CarInterface(CarInterfaceBase):
  CarState = CarState
  CarController = CarController
  RadarInterface = RadarInterface

  @staticmethod
  def _get_params(ret: structs.CarParams, candidate, fingerprint, car_fw, alpha_long, is_release, docs) -> structs.CarParams:
    ret.brand = "hyundai"

    # "LKA steering" if LKAS or LKAS_ALT messages are seen coming from the camera.
    # Generally means our LKAS message is forwarded to another ECU (commonly ADAS ECU)
    # that finally retransmits our steering command in LFA or LFA_ALT to the MDPS.
    # "LFA steering" if camera directly sends LFA to the MDPS
    cam_can = CanBus(None, fingerprint).CAM
    lka_steering = 0x50 in fingerprint[cam_can] or 0x110 in fingerprint[cam_can]
    CAN = CanBus(None, fingerprint, lka_steering)

    if ret.flags & HyundaiFlags.CANFD:
      # Shared configuration for CAN-FD cars
      ret.alphaLongitudinalAvailable = candidate not in CANFD_UNSUPPORTED_LONGITUDINAL_CAR
      if lka_steering and Ecu.adas not in [fw.ecu for fw in car_fw]:
        # this needs to be figured out for cars without an ADAS ECU
        ret.alphaLongitudinalAvailable = False

      ret.enableBsm = 0x1e5 in fingerprint[CAN.ECAN]

      # Check if the car is hybrid. Only HEV/PHEV cars have 0xFA on E-CAN.
      if 0xFA in fingerprint[CAN.ECAN]:
        ret.flags |= HyundaiFlags.HYBRID.value

      if lka_steering:
        # detect LKA steering
        ret.flags |= HyundaiFlags.CANFD_LKA_STEERING.value
        # we only have validated ALT messages for angle steering cars
        if 0x110 in fingerprint[CAN.CAM] or ret.flags & HyundaiFlags.CANFD_ANGLE_STEERING:
          ret.flags |= HyundaiFlags.CANFD_LKA_STEERING_ALT.value
      else:
        # no LKA steering
        if 0x1cf not in fingerprint[CAN.ECAN]:
          ret.flags |= HyundaiFlags.CANFD_ALT_BUTTONS.value
        if not ret.flags & HyundaiFlags.RADAR_SCC:
          ret.flags |= HyundaiFlags.CANFD_CAMERA_SCC.value

      # Some LKA steering cars have alternative messages for gear checks
      # ICE cars do not have 0x130; GEARS message on 0x40 or 0x70 instead
      if 0x130 not in fingerprint[CAN.ECAN]:
        if 0x40 not in fingerprint[CAN.ECAN]:
          ret.flags |= HyundaiFlags.CANFD_ALT_GEARS_2.value
        else:
          ret.flags |= HyundaiFlags.CANFD_ALT_GEARS.value

      cfgs = [get_safety_config(structs.CarParams.SafetyModel.hyundaiCanfd), ]
      if CAN.ECAN >= 4:
        cfgs.insert(0, get_safety_config(structs.CarParams.SafetyModel.noOutput))
      ret.safetyConfigs = cfgs

      if ret.flags & HyundaiFlags.CANFD_LKA_STEERING:
        ret.safetyConfigs[-1].safetyParam |= HyundaiSafetyFlags.CANFD_LKA_STEERING.value
        if ret.flags & HyundaiFlags.CANFD_LKA_STEERING_ALT:
          ret.safetyConfigs[-1].safetyParam |= HyundaiSafetyFlags.CANFD_LKA_STEERING_ALT.value
      if ret.flags & HyundaiFlags.CANFD_ALT_BUTTONS:
        ret.safetyConfigs[-1].safetyParam |= HyundaiSafetyFlags.CANFD_ALT_BUTTONS.value
      if ret.flags & HyundaiFlags.CANFD_CAMERA_SCC:
        ret.safetyConfigs[-1].safetyParam |= HyundaiSafetyFlags.CAMERA_SCC.value
<<<<<<< HEAD
      if ret.flags & HyundaiFlags.CANFD_ANGLE_STEERING:
        ret.steerControlType = structs.CarParams.SteerControlType.angle
        ret.safetyConfigs[-1].safetyParam |= HyundaiSafetyFlags.CANFD_ANGLE_STEERING.value
=======
      if ret.flags & HyundaiFlags.CCNC:
        ret.safetyConfigs[-1].safetyParam |= HyundaiSafetyFlags.CCNC.value
>>>>>>> 9e675dff

    else:
      # Shared configuration for non CAN-FD cars
      ret.alphaLongitudinalAvailable = candidate not in UNSUPPORTED_LONGITUDINAL_CAR
      ret.enableBsm = 0x58b in fingerprint[0]

      # Send LFA message on cars with HDA
      if 0x485 in fingerprint[2]:
        ret.flags |= HyundaiFlags.SEND_LFA.value

      # These cars use the FCA11 message for the AEB and FCW signals, all others use SCC12
      if 0x38d in fingerprint[0] or 0x38d in fingerprint[2]:
        ret.flags |= HyundaiFlags.USE_FCA.value

      if ret.flags & HyundaiFlags.LEGACY:
        # these cars require a special panda safety mode due to missing counters and checksums in the messages
        ret.safetyConfigs = [get_safety_config(structs.CarParams.SafetyModel.hyundaiLegacy)]
      else:
        ret.safetyConfigs = [get_safety_config(structs.CarParams.SafetyModel.hyundai, 0)]

      if ret.flags & HyundaiFlags.CAMERA_SCC:
        ret.safetyConfigs[0].safetyParam |= HyundaiSafetyFlags.CAMERA_SCC.value

      # These cars have the LFA button on the steering wheel
      if 0x391 in fingerprint[0]:
        ret.flags |= HyundaiFlags.HAS_LDA_BUTTON.value

    # Common lateral control setup

    ret.centerToFront = ret.wheelbase * 0.4
    ret.steerActuatorDelay = 0.1
    ret.steerLimitTimer = 0.4

    # Mixing up angle + torque
    #TODO-SP: find a workaround to not rely on tq controller
    CarInterfaceBase.configure_torque_tune(candidate, ret.lateralTuning)

    if ret.flags & HyundaiFlags.ALT_LIMITS:
      ret.safetyConfigs[-1].safetyParam |= HyundaiSafetyFlags.ALT_LIMITS.value

    if ret.flags & HyundaiFlags.ALT_LIMITS_2:
      ret.safetyConfigs[-1].safetyParam |= HyundaiSafetyFlags.ALT_LIMITS_2.value

      # see https://github.com/commaai/opendbc/pull/1137/
      ret.dashcamOnly = True

    # Common longitudinal control setup

    ret.radarUnavailable = RADAR_START_ADDR not in fingerprint[1] or Bus.radar not in DBC[ret.carFingerprint]
    ret.openpilotLongitudinalControl = alpha_long and ret.alphaLongitudinalAvailable
    ret.pcmCruise = not ret.openpilotLongitudinalControl
    ret.startingState = True
    ret.vEgoStarting = 0.1
    ret.startAccel = 1.0
    ret.longitudinalActuatorDelay = 0.5

    if ret.openpilotLongitudinalControl:
      ret.safetyConfigs[-1].safetyParam |= HyundaiSafetyFlags.LONG.value
    if ret.flags & HyundaiFlags.HYBRID:
      ret.safetyConfigs[-1].safetyParam |= HyundaiSafetyFlags.HYBRID_GAS.value
    elif ret.flags & HyundaiFlags.EV:
      ret.safetyConfigs[-1].safetyParam |= HyundaiSafetyFlags.EV_GAS.value
    elif ret.flags & HyundaiFlags.FCEV:
      ret.safetyConfigs[-1].safetyParam |= HyundaiSafetyFlags.FCEV_GAS.value

    # Car specific configuration overrides

    if candidate == CAR.KIA_OPTIMA_G4_FL:
      ret.steerActuatorDelay = 0.2

    # Dashcam cars are missing a test route, or otherwise need validation
    # TODO: Optima Hybrid 2017 uses a different SCC12 checksum
    if candidate in (CAR.KIA_OPTIMA_H,):
      ret.dashcamOnly = True

    return ret

  @staticmethod
  def _get_params_sp(stock_cp: structs.CarParams, ret: structs.CarParamsSP, candidate, fingerprint: dict[int, dict[int, int]],
                     car_fw: list[structs.CarParams.CarFw], alpha_long: bool, docs: bool) -> structs.CarParamsSP:
    if not stock_cp.flags & HyundaiFlags.CANFD:
      # TODO-SP: add route with ESCC message for process replay
      if ESCC_MSG in fingerprint[0]:
        ret.flags |= HyundaiFlagsSP.ENHANCED_SCC.value

    if ret.flags & HyundaiFlagsSP.ENHANCED_SCC:
      ret.safetyParam |= HyundaiSafetyFlagsSP.ESCC
      stock_cp.radarUnavailable = False

    if stock_cp.flags & HyundaiFlags.HAS_LDA_BUTTON:
      ret.safetyParam |= HyundaiSafetyFlagsSP.HAS_LDA_BUTTON

    if stock_cp.flags & (HyundaiFlags.CANFD_CAMERA_SCC | HyundaiFlags.CAMERA_SCC):
      stock_cp.radarUnavailable = False

    if stock_cp.flags & HyundaiFlags.ALT_LIMITS_2:
      stock_cp.dashcamOnly = False

    return ret

  @staticmethod
  def _get_longitudinal_tuning_sp(stock_cp: structs.CarParams, ret: structs.CarParamsSP) -> structs.CarParamsSP:
    if ret.flags & (HyundaiFlagsSP.LONG_TUNING_DYNAMIC | HyundaiFlagsSP.LONG_TUNING_PREDICTIVE):
      get_longitudinal_tune(stock_cp)

    return ret

  @staticmethod
  def init(CP, CP_SP, can_recv, can_send):
    if CP.openpilotLongitudinalControl and not ((CP.flags & (HyundaiFlags.CANFD_CAMERA_SCC | HyundaiFlags.CAMERA_SCC)) or
                                                (CP_SP.flags & HyundaiFlagsSP.ENHANCED_SCC)):
      addr, bus = 0x7d0, CanBus(CP).ECAN if CP.flags & HyundaiFlags.CANFD else 0
      if CP.flags & HyundaiFlags.CANFD_LKA_STEERING.value:
        addr, bus = 0x730, CanBus(CP).ECAN
      disable_ecu(can_recv, can_send, bus=bus, addr=addr, com_cont_req=b'\x28\x83\x01')

    # for blinkers
    if CP.flags & HyundaiFlags.ENABLE_BLINKERS:
      disable_ecu(can_recv, can_send, bus=CanBus(CP).ECAN, addr=0x7B1, com_cont_req=b'\x28\x83\x01')<|MERGE_RESOLUTION|>--- conflicted
+++ resolved
@@ -85,14 +85,11 @@
         ret.safetyConfigs[-1].safetyParam |= HyundaiSafetyFlags.CANFD_ALT_BUTTONS.value
       if ret.flags & HyundaiFlags.CANFD_CAMERA_SCC:
         ret.safetyConfigs[-1].safetyParam |= HyundaiSafetyFlags.CAMERA_SCC.value
-<<<<<<< HEAD
+      if ret.flags & HyundaiFlags.CCNC:
+        ret.safetyConfigs[-1].safetyParam |= HyundaiSafetyFlags.CCNC.value
       if ret.flags & HyundaiFlags.CANFD_ANGLE_STEERING:
         ret.steerControlType = structs.CarParams.SteerControlType.angle
         ret.safetyConfigs[-1].safetyParam |= HyundaiSafetyFlags.CANFD_ANGLE_STEERING.value
-=======
-      if ret.flags & HyundaiFlags.CCNC:
-        ret.safetyConfigs[-1].safetyParam |= HyundaiSafetyFlags.CCNC.value
->>>>>>> 9e675dff
 
     else:
       # Shared configuration for non CAN-FD cars
