--- conflicted
+++ resolved
@@ -25,11 +25,7 @@
 
     if ret.flags & HyundaiFlags.CANFD:
       # Shared configuration for CAN-FD cars
-<<<<<<< HEAD
-      ret.experimentalLongitudinalAvailable = candidate not in (CANFD_UNSUPPORTED_LONGITUDINAL_CAR | CANFD_RADAR_SCC_CAR)
-=======
       ret.experimentalLongitudinalAvailable = candidate not in CANFD_UNSUPPORTED_LONGITUDINAL_CAR
->>>>>>> 4cf9e4da
       if lka_steering and Ecu.adas not in [fw.ecu for fw in car_fw]:
         # this needs to be figured out for cars without an ADAS ECU
         ret.experimentalLongitudinalAvailable = False
