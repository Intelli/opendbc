--- conflicted
+++ resolved
@@ -182,17 +182,15 @@
     if stock_cp.flags & HyundaiFlags.ALT_LIMITS_2:
       stock_cp.dashcamOnly = False
 
-<<<<<<< HEAD
-    # These cars have a custom star button on the steering wheel
-    if 0x448 in fingerprint[CAN.ECAN]:
-      ret.flags |= HyundaiFlagsSP.HAS_CUSTOM_BUTTON.value
-=======
     if ret.flags & HyundaiFlagsSP.NON_SCC:
       stock_cp.alphaLongitudinalAvailable = False
       stock_cp.openpilotLongitudinalControl = False
       stock_cp.pcmCruise = True
       ret.safetyParam |= HyundaiSafetyFlagsSP.NON_SCC
->>>>>>> 25d17271
+
+    # These cars have a custom star button on the steering wheel
+    if 0x448 in fingerprint[CAN.ECAN]:
+      ret.flags |= HyundaiFlagsSP.HAS_CUSTOM_BUTTON.value
 
     return ret
 
