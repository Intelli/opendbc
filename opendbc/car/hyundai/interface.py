from panda import Panda
from opendbc.car import get_safety_config, structs
from opendbc.car.hyundai.hyundaicanfd import CanBus
from opendbc.car.hyundai.values import HyundaiFlags, CAR, DBC, CANFD_CAR, CAMERA_SCC_CAR, CANFD_RADAR_SCC_CAR, \
                                                   CANFD_UNSUPPORTED_LONGITUDINAL_CAR, LEGACY_SAFETY_MODE_CAR, \
                                                   UNSUPPORTED_LONGITUDINAL_CAR, Buttons
from opendbc.car.hyundai.radar_interface import RADAR_START_ADDR
from opendbc.car.interfaces import CarInterfaceBase
from opendbc.car.disable_ecu import disable_ecu

Ecu = structs.CarParams.Ecu

ENABLE_BUTTONS = (Buttons.RES_ACCEL, Buttons.SET_DECEL, Buttons.CANCEL)


class CarInterface(CarInterfaceBase):
  @staticmethod
  def _get_params(ret: structs.CarParams, candidate, fingerprint, car_fw, experimental_long, docs) -> structs.CarParams:
    ret.carName = "hyundai"

<<<<<<< HEAD
    # Check if the ADAS Driving ECU is present in the firmware response.
    # If not found, check the CAM CAN bus fingerprint for known HDA2 steering messages (0x50 or 0x110),
    # that indicate an HDA2 car even without a direct ADAS Driving ECU response.
    if Ecu.adas in [fw.ecu for fw in car_fw]:
      hda2 = True
    else:
      # Some HDA2 cars do not respond ADAS Driving ECU if the known HDA2 steering messages are present.
      # The hda2 flag to initialize CanBus is not critical here since we only care about CAM bus steering messages.
      cam_can = CanBus(None, False, fingerprint).CAM
      hda2 = 0x50 in fingerprint[cam_can] or 0x110 in fingerprint[cam_can]

    CAN = CanBus(None, hda2, fingerprint)
=======
    cam_can = CanBus(None, fingerprint).CAM
    hda2 = 0x50 in fingerprint[cam_can] or 0x110 in fingerprint[cam_can]
    CAN = CanBus(None, fingerprint, hda2)
>>>>>>> d332152a

    if candidate in CANFD_CAR:
      # Shared configuration for CAN-FD cars
      ret.experimentalLongitudinalAvailable = candidate not in (CANFD_UNSUPPORTED_LONGITUDINAL_CAR | CANFD_RADAR_SCC_CAR)
      ret.enableBsm = 0x1e5 in fingerprint[CAN.ECAN]

      if 0x105 in fingerprint[CAN.ECAN]:
        ret.flags |= HyundaiFlags.HYBRID.value

      # detect HDA2 with ADAS Driving ECU
      if hda2:
        ret.flags |= HyundaiFlags.CANFD_HDA2.value
        if 0x110 in fingerprint[CAN.CAM]:
          ret.flags |= HyundaiFlags.CANFD_HDA2_ALT_STEERING.value
      else:
        # non-HDA2
        if 0x1cf not in fingerprint[CAN.ECAN]:
          ret.flags |= HyundaiFlags.CANFD_ALT_BUTTONS.value
        if candidate not in CANFD_RADAR_SCC_CAR:
          ret.flags |= HyundaiFlags.CANFD_CAMERA_SCC.value
<<<<<<< HEAD

      # Some HDA2 cars have alternative messages for gear checks
      # ICE cars do not have 0x130; GEARS message on 0x40 or 0x70 instead
      if 0x130 not in fingerprint[CAN.ECAN]:
        if 0x40 not in fingerprint[CAN.ECAN]:
          ret.flags |= HyundaiFlags.CANFD_ALT_GEARS_2.value
        else:
          ret.flags |= HyundaiFlags.CANFD_ALT_GEARS.value
    else:
      # TODO: detect EV and hybrid
      if candidate in HYBRID_CAR:
        ret.flags |= HyundaiFlags.HYBRID.value
      elif candidate in EV_CAR:
        ret.flags |= HyundaiFlags.EV.value
=======
>>>>>>> d332152a

      # Some HDA2 cars have alternative messages for gear checks
      # ICE cars do not have 0x130; GEARS message on 0x40 or 0x70 instead
      if 0x130 not in fingerprint[CAN.ECAN]:
        if 0x40 not in fingerprint[CAN.ECAN]:
          ret.flags |= HyundaiFlags.CANFD_ALT_GEARS_2.value
        else:
          ret.flags |= HyundaiFlags.CANFD_ALT_GEARS.value

      cfgs = [get_safety_config(structs.CarParams.SafetyModel.hyundaiCanfd), ]
      if CAN.ECAN >= 4:
        cfgs.insert(0, get_safety_config(structs.CarParams.SafetyModel.noOutput))
      ret.safetyConfigs = cfgs

      if ret.flags & HyundaiFlags.CANFD_HDA2:
        ret.safetyConfigs[-1].safetyParam |= Panda.FLAG_HYUNDAI_CANFD_HDA2
        if ret.flags & HyundaiFlags.CANFD_HDA2_ALT_STEERING:
          ret.safetyConfigs[-1].safetyParam |= Panda.FLAG_HYUNDAI_CANFD_HDA2_ALT_STEERING
      if ret.flags & HyundaiFlags.CANFD_ALT_BUTTONS:
        ret.safetyConfigs[-1].safetyParam |= Panda.FLAG_HYUNDAI_CANFD_ALT_BUTTONS
      if ret.flags & HyundaiFlags.CANFD_CAMERA_SCC:
        ret.safetyConfigs[-1].safetyParam |= Panda.FLAG_HYUNDAI_CAMERA_SCC

    else:
      # Shared configuration for non CAN-FD cars
      ret.experimentalLongitudinalAvailable = candidate not in (UNSUPPORTED_LONGITUDINAL_CAR | CAMERA_SCC_CAR)
      ret.enableBsm = 0x58b in fingerprint[0]

      # Send LFA message on cars with HDA
      if 0x485 in fingerprint[2]:
        ret.flags |= HyundaiFlags.SEND_LFA.value

      # These cars use the FCA11 message for the AEB and FCW signals, all others use SCC12
      if 0x38d in fingerprint[0] or 0x38d in fingerprint[2]:
        ret.flags |= HyundaiFlags.USE_FCA.value

      if candidate in LEGACY_SAFETY_MODE_CAR:
        # these cars require a special panda safety mode due to missing counters and checksums in the messages
        ret.safetyConfigs = [get_safety_config(structs.CarParams.SafetyModel.hyundaiLegacy)]
      else:
        ret.safetyConfigs = [get_safety_config(structs.CarParams.SafetyModel.hyundai, 0)]

      if candidate in CAMERA_SCC_CAR:
        ret.safetyConfigs[0].safetyParam |= Panda.FLAG_HYUNDAI_CAMERA_SCC

    # Common lateral control setup

    ret.centerToFront = ret.wheelbase * 0.4
    ret.steerActuatorDelay = 0.1
    ret.steerLimitTimer = 0.4
    CarInterfaceBase.configure_torque_tune(candidate, ret.lateralTuning)

    # Common longitudinal control setup

    ret.radarUnavailable = RADAR_START_ADDR not in fingerprint[1] or DBC[ret.carFingerprint]["radar"] is None
    ret.openpilotLongitudinalControl = experimental_long and ret.experimentalLongitudinalAvailable
    ret.pcmCruise = not ret.openpilotLongitudinalControl
    ret.stoppingControl = True
    ret.startingState = True
    ret.vEgoStarting = 0.1
    ret.startAccel = 1.0
    ret.longitudinalActuatorDelay = 0.5

    if ret.openpilotLongitudinalControl:
      ret.safetyConfigs[-1].safetyParam |= Panda.FLAG_HYUNDAI_LONG
    if ret.flags & HyundaiFlags.HYBRID:
      ret.safetyConfigs[-1].safetyParam |= Panda.FLAG_HYUNDAI_HYBRID_GAS
    elif ret.flags & HyundaiFlags.EV:
      ret.safetyConfigs[-1].safetyParam |= Panda.FLAG_HYUNDAI_EV_GAS

    # Car specific configuration overrides

    if candidate == CAR.KIA_OPTIMA_G4_FL:
      ret.steerActuatorDelay = 0.2

    if candidate in (CAR.HYUNDAI_KONA, CAR.HYUNDAI_KONA_EV, CAR.HYUNDAI_KONA_HEV, CAR.HYUNDAI_KONA_EV_2022):
      ret.flags |= HyundaiFlags.ALT_LIMITS.value
      ret.safetyConfigs[-1].safetyParam |= Panda.FLAG_HYUNDAI_ALT_LIMITS

    # Dashcam cars are missing a test route, or otherwise need validation
    # TODO: Optima Hybrid 2017 uses a different SCC12 checksum
    ret.dashcamOnly = candidate in {CAR.KIA_OPTIMA_H, }

    return ret

  @staticmethod
  def init(CP, can_recv, can_send):
    if CP.openpilotLongitudinalControl and not (CP.flags & HyundaiFlags.CANFD_CAMERA_SCC.value):
      addr, bus = 0x7d0, 0
      if CP.flags & HyundaiFlags.CANFD_HDA2.value:
        addr, bus = 0x730, CanBus(CP).ECAN
      disable_ecu(can_recv, can_send, bus=bus, addr=addr, com_cont_req=b'\x28\x83\x01')

    # for blinkers
    if CP.flags & HyundaiFlags.ENABLE_BLINKERS:
      disable_ecu(can_recv, can_send, bus=CanBus(CP).ECAN, addr=0x7B1, com_cont_req=b'\x28\x83\x01')<|MERGE_RESOLUTION|>--- conflicted
+++ resolved
@@ -18,24 +18,9 @@
   def _get_params(ret: structs.CarParams, candidate, fingerprint, car_fw, experimental_long, docs) -> structs.CarParams:
     ret.carName = "hyundai"
 
-<<<<<<< HEAD
-    # Check if the ADAS Driving ECU is present in the firmware response.
-    # If not found, check the CAM CAN bus fingerprint for known HDA2 steering messages (0x50 or 0x110),
-    # that indicate an HDA2 car even without a direct ADAS Driving ECU response.
-    if Ecu.adas in [fw.ecu for fw in car_fw]:
-      hda2 = True
-    else:
-      # Some HDA2 cars do not respond ADAS Driving ECU if the known HDA2 steering messages are present.
-      # The hda2 flag to initialize CanBus is not critical here since we only care about CAM bus steering messages.
-      cam_can = CanBus(None, False, fingerprint).CAM
-      hda2 = 0x50 in fingerprint[cam_can] or 0x110 in fingerprint[cam_can]
-
-    CAN = CanBus(None, hda2, fingerprint)
-=======
     cam_can = CanBus(None, fingerprint).CAM
     hda2 = 0x50 in fingerprint[cam_can] or 0x110 in fingerprint[cam_can]
     CAN = CanBus(None, fingerprint, hda2)
->>>>>>> d332152a
 
     if candidate in CANFD_CAR:
       # Shared configuration for CAN-FD cars
@@ -56,23 +41,6 @@
           ret.flags |= HyundaiFlags.CANFD_ALT_BUTTONS.value
         if candidate not in CANFD_RADAR_SCC_CAR:
           ret.flags |= HyundaiFlags.CANFD_CAMERA_SCC.value
-<<<<<<< HEAD
-
-      # Some HDA2 cars have alternative messages for gear checks
-      # ICE cars do not have 0x130; GEARS message on 0x40 or 0x70 instead
-      if 0x130 not in fingerprint[CAN.ECAN]:
-        if 0x40 not in fingerprint[CAN.ECAN]:
-          ret.flags |= HyundaiFlags.CANFD_ALT_GEARS_2.value
-        else:
-          ret.flags |= HyundaiFlags.CANFD_ALT_GEARS.value
-    else:
-      # TODO: detect EV and hybrid
-      if candidate in HYBRID_CAR:
-        ret.flags |= HyundaiFlags.HYBRID.value
-      elif candidate in EV_CAR:
-        ret.flags |= HyundaiFlags.EV.value
-=======
->>>>>>> d332152a
 
       # Some HDA2 cars have alternative messages for gear checks
       # ICE cars do not have 0x130; GEARS message on 0x40 or 0x70 instead
