--- conflicted
+++ resolved
@@ -188,16 +188,14 @@
       stock_cp.pcmCruise = True
       ret.safetyParam |= HyundaiSafetyFlagsSP.NON_SCC
 
-<<<<<<< HEAD
-    # These cars have a custom star button on the steering wheel
-    if 0x448 in fingerprint[CAN.ECAN]:
-      ret.flags |= HyundaiFlagsSP.HAS_CUSTOM_BUTTON.value
-=======
     # untested non-SCC platforms, need user validations
     if stock_cp.carFingerprint in (CAR.HYUNDAI_BAYON_1ST_GEN_NON_SCC, CAR.KIA_FORTE_2019_NON_SCC, CAR.KIA_FORTE_2021_NON_SCC,
                                    CAR.KIA_SELTOS_2023_NON_SCC, CAR.GENESIS_G70_2021_NON_SCC):
       stock_cp.dashcamOnly = True
->>>>>>> dec00740
+
+    # These cars have a custom star button on the steering wheel
+    if 0x448 in fingerprint[CAN.ECAN]:
+      ret.flags |= HyundaiFlagsSP.HAS_CUSTOM_BUTTON.value
 
     return ret
 
