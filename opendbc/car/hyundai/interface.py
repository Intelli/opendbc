--- conflicted
+++ resolved
@@ -1,15 +1,9 @@
 from panda import Panda
 from opendbc.car import get_safety_config, structs
 from opendbc.car.hyundai.hyundaicanfd import CanBus
-<<<<<<< HEAD
-from opendbc.car.hyundai.values import HyundaiFlags, CAR, DBC, CANFD_CAR, CAMERA_SCC_CAR, CANFD_RADAR_SCC_CAR, \
-                                                   CANFD_UNSUPPORTED_LONGITUDINAL_CAR, EV_CAR, HYBRID_CAR, LEGACY_SAFETY_MODE_CAR, \
-                                                   UNSUPPORTED_LONGITUDINAL_CAR, Buttons, HyundaiFlagsSP
-=======
 from opendbc.car.hyundai.values import HyundaiFlags, CAR, DBC, CAMERA_SCC_CAR, CANFD_RADAR_SCC_CAR, \
                                                    CANFD_UNSUPPORTED_LONGITUDINAL_CAR, \
-                                                   UNSUPPORTED_LONGITUDINAL_CAR, Buttons
->>>>>>> 173ab904
+                                                   UNSUPPORTED_LONGITUDINAL_CAR, Buttons, HyundaiFlagsSP
 from opendbc.car.hyundai.radar_interface import RADAR_START_ADDR
 from opendbc.car.interfaces import CarInterfaceBase
 from opendbc.car.disable_ecu import disable_ecu
@@ -92,11 +86,10 @@
       if ret.flags & HyundaiFlags.CAMERA_SCC:
         ret.safetyConfigs[0].safetyParam |= Panda.FLAG_HYUNDAI_CAMERA_SCC
 
-<<<<<<< HEAD
       if 0x391 in fingerprint[0]:
-        ret.safetyConfigs[-1].spFlags |= HyundaiFlagsSP.CAN_LFA_BUTTON.value
+        ret.safetyConfigs[-1].spFlags |= HyundaiFlagsSP.HAS_LFA_BUTTON.value
         ret.safetyConfigs[-1].safetyParam |= Panda.FLAG_HYUNDAI_LFA_BUTTON
-=======
+
     # Common lateral control setup
 
     ret.centerToFront = ret.wheelbase * 0.4
@@ -117,7 +110,6 @@
     ret.vEgoStarting = 0.1
     ret.startAccel = 1.0
     ret.longitudinalActuatorDelay = 0.5
->>>>>>> 173ab904
 
     if ret.openpilotLongitudinalControl:
       ret.safetyConfigs[-1].safetyParam |= Panda.FLAG_HYUNDAI_LONG
