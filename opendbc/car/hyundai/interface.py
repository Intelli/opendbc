--- conflicted
+++ resolved
@@ -31,15 +31,6 @@
 
       ret.enableBsm = 0x1e5 in fingerprint[CAN.ECAN]
 
-<<<<<<< HEAD
-    if not hda2 and 0x12a in fingerprint[CAN.ACAN]:
-      hda2 = True
-      CAN = CanBus(None, hda2, fingerprint)
-
-    if candidate in CANFD_CAR:
-      # detect if car is hybrid
-=======
->>>>>>> a040333d
       if 0x105 in fingerprint[CAN.ECAN]:
         ret.flags |= HyundaiFlags.HYBRID.value
 
@@ -52,24 +43,16 @@
         # no LKA steering
         if 0x1cf not in fingerprint[CAN.ECAN]:
           ret.flags |= HyundaiFlags.CANFD_ALT_BUTTONS.value
-<<<<<<< HEAD
-        if candidate not in CANFD_RADAR_SCC_CAR:
-          ret.flags |= HyundaiFlags.CANFD_CAMERA_SCC.value
-
-=======
         if not ret.flags & HyundaiFlags.RADAR_SCC:
           ret.flags |= HyundaiFlags.CANFD_CAMERA_SCC.value
 
       # Some LKA steering cars have alternative messages for gear checks
->>>>>>> a040333d
       # ICE cars do not have 0x130; GEARS message on 0x40 or 0x70 instead
       if 0x130 not in fingerprint[CAN.ECAN]:
         if 0x40 not in fingerprint[CAN.ECAN]:
           ret.flags |= HyundaiFlags.CANFD_ALT_GEARS_2.value
         else:
           ret.flags |= HyundaiFlags.CANFD_ALT_GEARS.value
-<<<<<<< HEAD
-=======
 
       cfgs = [get_safety_config(structs.CarParams.SafetyModel.hyundaiCanfd), ]
       if CAN.ECAN >= 4:
@@ -85,7 +68,6 @@
       if ret.flags & HyundaiFlags.CANFD_CAMERA_SCC:
         ret.safetyConfigs[-1].safetyParam |= HyundaiSafetyFlags.CAMERA_SCC.value
 
->>>>>>> a040333d
     else:
       # Shared configuration for non CAN-FD cars
       ret.experimentalLongitudinalAvailable = candidate not in UNSUPPORTED_LONGITUDINAL_CAR
