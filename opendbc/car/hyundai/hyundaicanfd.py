--- conflicted
+++ resolved
@@ -35,11 +35,7 @@
     return self._cam
 
 
-<<<<<<< HEAD
-def create_steering_messages(packer, CP, CAN, enabled, lat_active, apply_torque, lkas_icon):
-=======
-def create_steering_messages(packer, CP, CAN, enabled, lat_active, apply_torque, apply_angle, angle_max_torque):
->>>>>>> 163b5cd1
+def create_steering_messages(packer, CP, CAN, enabled, lat_active, apply_torque, apply_angle, angle_max_torque, lkas_icon):
   common_values = {
     "LKA_MODE": 2,
     "LKA_ICON": lkas_icon,
