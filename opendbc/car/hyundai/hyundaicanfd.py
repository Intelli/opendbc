--- conflicted
+++ resolved
@@ -35,43 +35,7 @@
     return self._cam
 
 
-<<<<<<< HEAD
 def create_steering_messages(packer, CP, CAN, enabled, lat_active, apply_torque, apply_angle, angle_max_torque):
-
-  ret = []
-
-  # For cars with an ADAS ECU (commonly HDA2), by sending LKAS actuation messages we're
-  # telling the ADAS ECU to forward our steering and disable stock LFA lane centering.
-  if CP.flags & HyundaiFlags.CANFD_ANGLE_STEERING:
-    values = {
-      "LKA_MODE": 0,  # always 0
-      "LKA_ICON": 2 if enabled else 1,  # correct
-      "TORQUE_REQUEST": 0,  # never used
-      "LKA_ASSIST": 0,  # always 0
-      "STEER_REQ": 0,  # always 0
-      "STEER_MODE": 0,  # always 0
-      "HAS_LANE_SAFETY": 0,  # hide LKAS settings TODO: never used
-      # TODO: this goes 0 when LFA lane changes, 3 when LKA_ICON is >=green
-      "LKA_AVAILABLE": 3 if lat_active else 0,
-      "NEW_SIGNAL_2": 0,  # always 0
-      "LKAS_ANGLE_CMD": apply_angle,
-      "LKAS_ANGLE_ACTIVE": 2 if lat_active else 1,
-      "LKAS_ANGLE_MAX_TORQUE": angle_max_torque if lat_active else 0,
-    }
-  else:
-    values = {
-      "LKA_MODE": 2,
-      "LKA_ICON": 2 if enabled else 1,
-      "TORQUE_REQUEST": apply_torque,
-      "LKA_ASSIST": 0,
-      "STEER_REQ": 1 if lat_active else 0,
-      "STEER_MODE": 0,
-      "HAS_LANE_SAFETY": 0,  # hide LKAS settings
-      "NEW_SIGNAL_1": 0,
-      "NEW_SIGNAL_2": 0,
-    }
-=======
-def create_steering_messages(packer, CP, CAN, enabled, lat_active, apply_torque):
   common_values = {
     "LKA_MODE": 2,
     "LKA_ICON": 2 if enabled else 1,
@@ -82,14 +46,29 @@
     "HAS_LANE_SAFETY": 0,  # hide LKAS settings
     "NEW_SIGNAL_2": 0,
   }
->>>>>>> e0cacf2c
 
   lkas_values = copy.copy(common_values)
   lkas_values["LKA_AVAILABLE"] = 0
 
+  # Angle control doesn't support using LFA yet
+  if CP.flags & HyundaiFlags.CANFD_ANGLE_STEERING:
+    # TODO: HAS_LANE_SAFETY isn't used by the stock system
+    lkas_values |= {
+      "LKA_MODE": 0,  # TODO: not used by the stock system
+      "TORQUE_REQUEST": 0,  # we don't use torque
+      "STEER_REQ": 0,  # we don't use torque
+      # this goes 0 when LFA lane changes, 3 when LKA_ICON is >=green
+      "LKA_AVAILABLE": 3 if lat_active else 0,
+      "LKAS_ANGLE_CMD": apply_angle,
+      "LKAS_ANGLE_ACTIVE": 2 if lat_active else 1,
+      "LKAS_ANGLE_MAX_TORQUE": angle_max_torque if lat_active else 0,
+    }
+
   lfa_values = copy.copy(common_values)
   lfa_values["NEW_SIGNAL_1"] = 0
 
+  # For cars with an ADAS ECU (commonly HDA2), by sending LKAS actuation messages we're
+  # telling the ADAS ECU to forward our steering and disable stock LFA lane centering.
   ret = []
   if CP.flags & HyundaiFlags.CANFD_LKA_STEERING:
     lkas_msg = "LKAS_ALT" if CP.flags & HyundaiFlags.CANFD_LKA_STEERING_ALT else "LKAS"
