--- conflicted
+++ resolved
@@ -57,17 +57,10 @@
   if CP.flags & HyundaiFlags.CANFD_LKA_STEERING:
     lkas_msg = "LKAS_ALT" if CP.flags & HyundaiFlags.CANFD_LKA_STEERING_ALT else "LKAS"
     if CP.openpilotLongitudinalControl:
-<<<<<<< HEAD
-      ret.append(packer.make_can_msg("LFA", CAN.MAIN, values))
-    ret.append(packer.make_can_msg(lkas_msg, CAN.ALT, values))
+      ret.append(packer.make_can_msg("LFA", CAN.MAIN, lfa_values))
+    ret.append(packer.make_can_msg(lkas_msg, CAN.ALT, lkas_values))
   else:
-    ret.append(packer.make_can_msg("LFA", CAN.MAIN, values))
-=======
-      ret.append(packer.make_can_msg("LFA", CAN.ECAN, lfa_values))
-    ret.append(packer.make_can_msg(lkas_msg, CAN.ACAN, lkas_values))
-  else:
-    ret.append(packer.make_can_msg("LFA", CAN.ECAN, lfa_values))
->>>>>>> 10fd5b70
+    ret.append(packer.make_can_msg("LFA", CAN.MAIN, lfa_values))
 
   return ret
 
