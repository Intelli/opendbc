import copy
import numpy as np
from opendbc.car import CanBusBase
from opendbc.car.hyundai.values import HyundaiFlags


class CanBus(CanBusBase):
  def __init__(self, CP, fingerprint=None, lka_steering=None) -> None:
    super().__init__(CP, fingerprint)

    if lka_steering is None:
      lka_steering = CP.flags & HyundaiFlags.CANFD_LKA_STEERING.value if CP is not None else False

    # On the CAN-FD platforms, the LKAS camera is on both A-CAN and E-CAN. LKA steering cars
    # have a different harness than the LFA steering variants in order to split
    # a different bus, since the steering is done by different ECUs.
    self._a, self._e = 1, 0
    if lka_steering:
      self._a, self._e = 0, 1

    self._a += self.offset
    self._e += self.offset
    self._cam = 2 + self.offset

  @property
  def ECAN(self):
    return self._e

  @property
  def ACAN(self):
    return self._a

  @property
  def CAM(self):
    return self._cam


def create_steering_messages(packer, CP, CAN, enabled, lat_active, apply_torque, lkas_icon):
  common_values = {
    "LKA_MODE": 2,
    "LKA_ICON": lkas_icon,
    "TORQUE_REQUEST": apply_torque,
    "LKA_ASSIST": 0,
    "STEER_REQ": 1 if lat_active else 0,
    "STEER_MODE": 0,
    "HAS_LANE_SAFETY": 0,  # hide LKAS settings
    "NEW_SIGNAL_2": 0,
  }

  lkas_values = copy.copy(common_values)
  lkas_values["LKA_AVAILABLE"] = 0

  lfa_values = copy.copy(common_values)
  lfa_values["NEW_SIGNAL_1"] = 0

  ret = []
  if CP.flags & HyundaiFlags.CANFD_LKA_STEERING:
    lkas_msg = "LKAS_ALT" if CP.flags & HyundaiFlags.CANFD_LKA_STEERING_ALT else "LKAS"
    if CP.openpilotLongitudinalControl:
      ret.append(packer.make_can_msg("LFA", CAN.ECAN, lfa_values))
    ret.append(packer.make_can_msg(lkas_msg, CAN.ACAN, lkas_values))
  else:
    ret.append(packer.make_can_msg("LFA", CAN.ECAN, lfa_values))

  return ret

def create_suppress_lfa(packer, CAN, lfa_block_msg, lka_steering_alt):
  suppress_msg = "CAM_0x362" if lka_steering_alt else "CAM_0x2a4"
  msg_bytes = 32 if lka_steering_alt else 24

  values = {f"BYTE{i}": lfa_block_msg[f"BYTE{i}"] for i in range(3, msg_bytes) if i != 7}
  values["COUNTER"] = lfa_block_msg["COUNTER"]
  values["SET_ME_0"] = 0
  values["SET_ME_0_2"] = 0
  values["LEFT_LANE_LINE"] = 0
  values["RIGHT_LANE_LINE"] = 0
  return packer.make_can_msg(suppress_msg, CAN.ACAN, values)

def create_buttons(packer, CP, CAN, cnt, btn):
  values = {
    "COUNTER": cnt,
    "SET_ME_1": 1,
    "CRUISE_BUTTONS": btn,
  }

  bus = CAN.ECAN if CP.flags & HyundaiFlags.CANFD_LKA_STEERING else CAN.CAM
  return packer.make_can_msg("CRUISE_BUTTONS", bus, values)

def create_acc_cancel(packer, CP, CAN, cruise_info_copy):
  # TODO: why do we copy different values here?
  if CP.flags & HyundaiFlags.CANFD_CAMERA_SCC.value:
    values = {s: cruise_info_copy[s] for s in [
      "COUNTER",
      "CHECKSUM",
      "NEW_SIGNAL_1",
      "MainMode_ACC",
      "ACCMode",
      "ZEROS_9",
      "CRUISE_STANDSTILL",
      "ZEROS_5",
      "DISTANCE_SETTING",
      "VSetDis",
    ]}
  else:
    values = {s: cruise_info_copy[s] for s in [
      "COUNTER",
      "CHECKSUM",
      "ACCMode",
      "VSetDis",
      "CRUISE_STANDSTILL",
    ]}
  values.update({
    "ACCMode": 4,
    "aReqRaw": 0.0,
    "aReqValue": 0.0,
  })
  return packer.make_can_msg("SCC_CONTROL", CAN.ECAN, values)

def create_lfahda_cluster(packer, CAN, enabled, lfa_icon):
  values = {
    "HDA_ICON": 1 if enabled else 0,
    "LFA_ICON": lfa_icon,
  }
  return packer.make_can_msg("LFAHDA_CLUSTER", CAN.ECAN, values)


def create_acc_control(packer, CAN, enabled, accel_last, accel, stopping, gas_override, set_speed, hud_control,
<<<<<<< HEAD
                       hyundaicanfd_ext, main_cruise_enabled):
=======
                       main_cruise_enabled, tuning):
>>>>>>> 72e5c827
  jerk = 5
  jn = jerk / 50
  if not enabled or gas_override:
    a_val, a_raw = 0, 0
  else:
    a_raw = accel  # noqa: F841
    a_val = np.clip(accel, accel_last - jn, accel_last + jn)  # noqa: F841

  values = {
    "ACCMode": 0 if not enabled else (2 if gas_override else 1),
    "MainMode_ACC": 1 if main_cruise_enabled else 0,
    "StopReq": 1 if tuning.stopping else 0,
    "aReqValue": tuning.actual_accel,
    "aReqRaw": tuning.actual_accel,
    "VSetDis": set_speed,
    "JerkLowerLimit": tuning.jerk_lower,
    "JerkUpperLimit": tuning.jerk_upper,

    "ACC_ObjDist": int(hyundaicanfd_ext.leadDistance),
    "ACC_ObjRelSpd": hyundaicanfd_ext.leadRelSpeed,
    "ObjValid": int(hyundaicanfd_ext.leadVisible),
    "OBJ_STATUS": hyundaicanfd_ext.objectStatus,
    "SET_ME_2": 0x4,
    "SET_ME_3": 0x3,
    "SET_ME_TMP_64": 0x64,
    "DISTANCE_SETTING": hud_control.leadDistanceBars,
  }

  return packer.make_can_msg("SCC_CONTROL", CAN.ECAN, values)


def create_spas_messages(packer, CAN, left_blink, right_blink):
  ret = []

  values = {
  }
  ret.append(packer.make_can_msg("SPAS1", CAN.ECAN, values))

  blink = 0
  if left_blink:
    blink = 3
  elif right_blink:
    blink = 4
  values = {
    "BLINKER_CONTROL": blink,
  }
  ret.append(packer.make_can_msg("SPAS2", CAN.ECAN, values))

  return ret


def create_fca_warning_light(packer, CAN, frame):
  ret = []

  if frame % 2 == 0:
    values = {
      'AEB_SETTING': 0x1,  # show AEB disabled icon
      'SET_ME_2': 0x2,
      'SET_ME_FF': 0xff,
      'SET_ME_FC': 0xfc,
      'SET_ME_9': 0x9,
    }
    ret.append(packer.make_can_msg("ADRV_0x160", CAN.ECAN, values))
  return ret


def create_adrv_messages(packer, CAN, frame):
  # messages needed to car happy after disabling
  # the ADAS Driving ECU to do longitudinal control

  ret = []

  values = {
  }
  ret.append(packer.make_can_msg("ADRV_0x51", CAN.ACAN, values))

  ret.extend(create_fca_warning_light(packer, CAN, frame))

  if frame % 5 == 0:
    values = {
      'SET_ME_1C': 0x1c,
      'SET_ME_FF': 0xff,
      'SET_ME_TMP_F': 0xf,
      'SET_ME_TMP_F_2': 0xf,
    }
    ret.append(packer.make_can_msg("ADRV_0x1ea", CAN.ECAN, values))

    values = {
      'SET_ME_E1': 0xe1,
      'SET_ME_3A': 0x3a,
    }
    ret.append(packer.make_can_msg("ADRV_0x200", CAN.ECAN, values))

  if frame % 20 == 0:
    values = {
      'SET_ME_15': 0x15,
    }
    ret.append(packer.make_can_msg("ADRV_0x345", CAN.ECAN, values))

  if frame % 100 == 0:
    values = {
      'SET_ME_22': 0x22,
      'SET_ME_41': 0x41,
    }
    ret.append(packer.make_can_msg("ADRV_0x1da", CAN.ECAN, values))

  return ret<|MERGE_RESOLUTION|>--- conflicted
+++ resolved
@@ -125,11 +125,7 @@
 
 
 def create_acc_control(packer, CAN, enabled, accel_last, accel, stopping, gas_override, set_speed, hud_control,
-<<<<<<< HEAD
-                       hyundaicanfd_ext, main_cruise_enabled):
-=======
                        main_cruise_enabled, tuning):
->>>>>>> 72e5c827
   jerk = 5
   jn = jerk / 50
   if not enabled or gas_override:
@@ -148,10 +144,9 @@
     "JerkLowerLimit": tuning.jerk_lower,
     "JerkUpperLimit": tuning.jerk_upper,
 
-    "ACC_ObjDist": int(hyundaicanfd_ext.leadDistance),
-    "ACC_ObjRelSpd": hyundaicanfd_ext.leadRelSpeed,
-    "ObjValid": int(hyundaicanfd_ext.leadVisible),
-    "OBJ_STATUS": hyundaicanfd_ext.objectStatus,
+    "ACC_ObjDist": 1,
+    "ObjValid": 0,
+    "OBJ_STATUS": 2,
     "SET_ME_2": 0x4,
     "SET_ME_3": 0x3,
     "SET_ME_TMP_64": 0x64,
