import numpy as np
from collections import defaultdict

from opendbc.can import CANDefine, CANParser
from opendbc.car import Bus, create_button_events, structs
from opendbc.car.common.conversions import Conversions as CV
from opendbc.car.honda.hondacan import CanBus
from opendbc.car.honda.values import CAR, DBC, STEER_THRESHOLD, HONDA_BOSCH, HONDA_BOSCH_CANFD, \
                                                 HONDA_NIDEC_ALT_SCM_MESSAGES, HONDA_BOSCH_RADARLESS, \
                                                 HondaFlags, CruiseButtons, CruiseSettings, GearShifter
from opendbc.car.interfaces import CarStateBase

TransmissionType = structs.CarParams.TransmissionType
ButtonType = structs.CarState.ButtonEvent.Type

BUTTONS_DICT = {CruiseButtons.RES_ACCEL: ButtonType.accelCruise, CruiseButtons.DECEL_SET: ButtonType.decelCruise,
                CruiseButtons.MAIN: ButtonType.mainCruise, CruiseButtons.CANCEL: ButtonType.cancel}
SETTINGS_BUTTONS_DICT = {CruiseSettings.DISTANCE: ButtonType.gapAdjustCruise, CruiseSettings.LKAS: ButtonType.lkas}


class CarState(CarStateBase):
  def __init__(self, CP, CP_SP):
    super().__init__(CP, CP_SP)
    can_define = CANDefine(DBC[CP.carFingerprint][Bus.pt])

    if CP.transmissionType != TransmissionType.manual:
      self.gearbox_msg = "GEARBOX_AUTO"
      if CP.transmissionType == TransmissionType.cvt:
        self.gearbox_msg = "GEARBOX_CVT"
      self.shifter_values = can_define.dv[self.gearbox_msg]["GEAR_SHIFTER"]

    self.main_on_sig_msg = "SCM_FEEDBACK"
    if CP.carFingerprint in HONDA_NIDEC_ALT_SCM_MESSAGES:
      self.main_on_sig_msg = "SCM_BUTTONS"

    self.steer_status_values = defaultdict(lambda: "UNKNOWN", can_define.dv["STEER_STATUS"]["STEER_STATUS"])

    self.brake_switch_prev = False
    self.brake_switch_active = False

    self.dynamic_v_cruise_units = self.CP.carFingerprint in (HONDA_BOSCH_RADARLESS | HONDA_BOSCH_CANFD)
    self.cruise_setting = 0
    self.v_cruise_pcm_prev = 0

    # When available we use cp.vl["CAR_SPEED"]["ROUGH_CAR_SPEED_2"] to populate vEgoCluster
    # However, on cars without a digital speedometer this is not always present (HRV, FIT, CRV 2016, ILX and RDX)
    self.dash_speed_seen = False

  def update(self, can_parsers) -> tuple[structs.CarState, structs.CarStateSP]:
    cp = can_parsers[Bus.pt]
    cp_cam = can_parsers[Bus.cam]
    if self.CP.enableBsm:
      cp_body = can_parsers[Bus.body]

    ret = structs.CarState()
    ret_sp = structs.CarStateSP()

    # car params
    v_weight_v = [0., 1.]  # don't trust smooth speed at low values to avoid premature zero snapping
    v_weight_bp = [1., 6.]   # smooth blending, below ~0.6m/s the smooth speed snaps to zero

    # update prevs, update must run once per loop
    prev_cruise_buttons = self.cruise_buttons
    prev_cruise_setting = self.cruise_setting
    self.cruise_setting = cp.vl["SCM_BUTTONS"]["CRUISE_SETTING"]
    self.cruise_buttons = cp.vl["SCM_BUTTONS"]["CRUISE_BUTTONS"]

    # used for car hud message
    self.is_metric = not cp.vl["CAR_SPEED"]["IMPERIAL_UNIT"]
    self.v_cruise_factor = CV.MPH_TO_MS if self.dynamic_v_cruise_units and not self.is_metric else CV.KPH_TO_MS

    # ******************* parse out can *******************
    # STANDSTILL->WHEELS_MOVING bit can be noisy around zero, so use XMISSION_SPEED
    # panda checks if the signal is non-zero
    ret.standstill = cp.vl["ENGINE_DATA"]["XMISSION_SPEED"] < 1e-5

    # doorOpen is true if we can find any door open, but signal locations vary, and we may only see the driver's door
    # TODO: Test the eight Nidec cars without SCM signals for driver's door state, may be able to consolidate further
    if self.CP.flags & HondaFlags.HAS_ALL_DOOR_STATES:
      ret.doorOpen = any([cp.vl["DOORS_STATUS"]["DOOR_OPEN_FL"], cp.vl["DOORS_STATUS"]["DOOR_OPEN_FR"],
                          cp.vl["DOORS_STATUS"]["DOOR_OPEN_RL"], cp.vl["DOORS_STATUS"]["DOOR_OPEN_RR"]])
    elif "DRIVERS_DOOR_OPEN" in cp.vl["SCM_BUTTONS"]:
      ret.doorOpen = bool(cp.vl["SCM_BUTTONS"]["DRIVERS_DOOR_OPEN"])
    else:
      ret.doorOpen = bool(cp.vl["SCM_FEEDBACK"]["DRIVERS_DOOR_OPEN"])

    ret.seatbeltUnlatched = bool(cp.vl["SEATBELT_STATUS"]["SEATBELT_DRIVER_LAMP"] or not cp.vl["SEATBELT_STATUS"]["SEATBELT_DRIVER_LATCHED"])

    steer_status = self.steer_status_values[cp.vl["STEER_STATUS"]["STEER_STATUS"]]
    ret.steerFaultPermanent = steer_status not in ("NORMAL", "NO_TORQUE_ALERT_1", "NO_TORQUE_ALERT_2", "LOW_SPEED_LOCKOUT", "TMP_FAULT")
    # LOW_SPEED_LOCKOUT is not worth a warning
    # NO_TORQUE_ALERT_2 can be caused by bump or steering nudge from driver
    ret.steerFaultTemporary = steer_status not in ("NORMAL", "LOW_SPEED_LOCKOUT", "NO_TORQUE_ALERT_2")

    if self.CP.carFingerprint in HONDA_BOSCH_RADARLESS:
      ret.accFaulted = bool(cp.vl["CRUISE_FAULT_STATUS"]["CRUISE_FAULT"])
    else:
      # On some cars, these two signals are always 1, this flag is masking a bug in release
      # FIXME: find and set the ACC faulted signals on more platforms
      if self.CP.openpilotLongitudinalControl:
        ret.accFaulted = bool(cp.vl["STANDSTILL"]["BRAKE_ERROR_1"] or cp.vl["STANDSTILL"]["BRAKE_ERROR_2"])

      # Log non-critical stock ACC/LKAS faults if Nidec (camera)
      if self.CP.carFingerprint not in HONDA_BOSCH:
        ret.carFaultedNonCritical = bool(cp_cam.vl["ACC_HUD"]["ACC_PROBLEM"] or cp_cam.vl["LKAS_HUD"]["LKAS_PROBLEM"])

    ret.espDisabled = cp.vl["VSA_STATUS"]["ESP_DISABLED"] != 0

    # blend in transmission speed at low speed, since it has more low speed accuracy
    v_wheel = sum([cp.vl["WHEEL_SPEEDS"][f"WHEEL_SPEED_{s}"] for s in ("FL", "FR", "RL", "RR")]) / 4.0 * CV.KPH_TO_MS
    v_weight = float(np.interp(v_wheel, v_weight_bp, v_weight_v))
    ret.vEgoRaw = (1. - v_weight) * cp.vl["ENGINE_DATA"]["XMISSION_SPEED"] * CV.KPH_TO_MS * self.CP.wheelSpeedFactor + v_weight * v_wheel
    ret.vEgo, ret.aEgo = self.update_speed_kf(ret.vEgoRaw)

    self.dash_speed_seen = self.dash_speed_seen or cp.vl["CAR_SPEED"]["ROUGH_CAR_SPEED_2"] > 1e-3
    if self.dash_speed_seen:
      conversion = CV.KPH_TO_MS if self.is_metric else CV.MPH_TO_MS
      ret.vEgoCluster = cp.vl["CAR_SPEED"]["ROUGH_CAR_SPEED_2"] * conversion

    ret.steeringAngleDeg = cp.vl["STEERING_SENSORS"]["STEER_ANGLE"]
    ret.steeringRateDeg = cp.vl["STEERING_SENSORS"]["STEER_ANGLE_RATE"]

    ret.leftBlinker, ret.rightBlinker = self.update_blinker_from_stalk(
      250, cp.vl["SCM_FEEDBACK"]["LEFT_BLINKER"], cp.vl["SCM_FEEDBACK"]["RIGHT_BLINKER"])
    ret.brakeHoldActive = cp.vl["VSA_STATUS"]["BRAKE_HOLD_ACTIVE"] == 1

    if self.CP.flags & HondaFlags.HAS_EPB:
      ret.parkingBrake = cp.vl["EPB_STATUS"]["EPB_STATE"] != 0

    if self.CP.transmissionType == TransmissionType.manual:
      ret.gearShifter = GearShifter.reverse if bool(cp.vl["SCM_FEEDBACK"]["REVERSE_LIGHT"]) else GearShifter.drive
    else:
      gear_position = self.shifter_values.get(cp.vl[self.gearbox_msg]["GEAR_SHIFTER"], None)
      ret.gearShifter = self.parse_gear_shifter(gear_position)

    ret.gasPressed = cp.vl["POWERTRAIN_DATA"]["PEDAL_GAS"] > 1e-5

    ret.steeringTorque = cp.vl["STEER_STATUS"]["STEER_TORQUE_SENSOR"]
    ret.steeringPressed = abs(ret.steeringTorque) > STEER_THRESHOLD.get(self.CP.carFingerprint, 1200)

    if self.CP.carFingerprint in HONDA_BOSCH:
      # The PCM always manages its own cruise control state, but doesn't publish it
      if self.CP.carFingerprint in HONDA_BOSCH_RADARLESS:
        ret.cruiseState.nonAdaptive = cp_cam.vl["ACC_HUD"]["CRUISE_CONTROL_LABEL"] != 0

      if not self.CP.openpilotLongitudinalControl:
        # ACC_HUD is on camera bus on radarless cars
        acc_hud = cp_cam.vl["ACC_HUD"] if self.CP.carFingerprint in HONDA_BOSCH_RADARLESS else cp.vl["ACC_HUD"]
        ret.cruiseState.nonAdaptive = acc_hud["CRUISE_CONTROL_LABEL"] != 0
        ret.cruiseState.standstill = acc_hud["CRUISE_SPEED"] == 252.

        # On set, cruise set speed pulses between 254~255 and the set speed prev is set to avoid this.
        ret.cruiseState.speed = self.v_cruise_pcm_prev if acc_hud["CRUISE_SPEED"] > 160.0 else acc_hud["CRUISE_SPEED"] * self.v_cruise_factor
        self.v_cruise_pcm_prev = ret.cruiseState.speed
    else:
      ret.cruiseState.speed = cp.vl["CRUISE"]["CRUISE_SPEED_PCM"] * CV.KPH_TO_MS

    if self.CP.flags & HondaFlags.BOSCH_ALT_BRAKE:
      ret.brakePressed = cp.vl["BRAKE_MODULE"]["BRAKE_PRESSED"] != 0
    else:
      # brake switch has shown some single time step noise, so only considered when
      # switch is on for at least 2 consecutive CAN samples
      # brake switch rises earlier than brake pressed but is never 1 when in park
      brake_switch_vals = cp.vl_all["POWERTRAIN_DATA"]["BRAKE_SWITCH"]
      if len(brake_switch_vals):
        brake_switch = cp.vl["POWERTRAIN_DATA"]["BRAKE_SWITCH"] != 0
        if len(brake_switch_vals) > 1:
          self.brake_switch_prev = brake_switch_vals[-2] != 0
        self.brake_switch_active = brake_switch and self.brake_switch_prev
        self.brake_switch_prev = brake_switch
      ret.brakePressed = (cp.vl["POWERTRAIN_DATA"]["BRAKE_PRESSED"] != 0) or self.brake_switch_active

    ret.brake = cp.vl["VSA_STATUS"]["USER_BRAKE"]
    ret.cruiseState.enabled = cp.vl["POWERTRAIN_DATA"]["ACC_STATUS"] != 0
    ret.cruiseState.available = bool(cp.vl[self.main_on_sig_msg]["MAIN_ON"])

    # Gets rid of Pedal Grinding noise when brake is pressed at slow speeds for some models
    if self.CP.carFingerprint in (CAR.HONDA_PILOT, CAR.HONDA_RIDGELINE):
      if ret.brake > 0.1:
        ret.brakePressed = True

    if self.CP.carFingerprint in HONDA_BOSCH:
      # TODO: find the radarless AEB_STATUS bit and make sure ACCEL_COMMAND is correct to enable AEB alerts
      if self.CP.carFingerprint not in HONDA_BOSCH_RADARLESS:
        ret.stockAeb = (not self.CP.openpilotLongitudinalControl) and bool(cp.vl["ACC_CONTROL"]["AEB_STATUS"] and cp.vl["ACC_CONTROL"]["ACCEL_COMMAND"] < -1e-5)
    else:
      ret.stockAeb = bool(cp_cam.vl["BRAKE_COMMAND"]["AEB_REQ_1"] and cp_cam.vl["BRAKE_COMMAND"]["COMPUTER_BRAKE"] > 1e-5)

    self.acc_hud = False
    self.lkas_hud = False
    if self.CP.carFingerprint not in HONDA_BOSCH:
      ret.stockFcw = cp_cam.vl["BRAKE_COMMAND"]["FCW"] != 0
      self.acc_hud = cp_cam.vl["ACC_HUD"]
      self.stock_brake = cp_cam.vl["BRAKE_COMMAND"]
    if self.CP.carFingerprint in HONDA_BOSCH_RADARLESS:
      self.lkas_hud = cp_cam.vl["LKAS_HUD"]

    if self.CP.enableBsm:
      # BSM messages are on B-CAN, requires a panda forwarding B-CAN messages to CAN 0
      # more info here: https://github.com/commaai/openpilot/pull/1867
      ret.leftBlindspot = cp_body.vl["BSM_STATUS_LEFT"]["BSM_ALERT"] == 1
      ret.rightBlindspot = cp_body.vl["BSM_STATUS_RIGHT"]["BSM_ALERT"] == 1

    ret.buttonEvents = [
      *create_button_events(self.cruise_buttons, prev_cruise_buttons, BUTTONS_DICT),
      *create_button_events(self.cruise_setting, prev_cruise_setting, SETTINGS_BUTTONS_DICT),
    ]

    return ret, ret_sp

<<<<<<< HEAD
  def get_can_parsers(self, CP, CP_SP):
    pt_messages = get_can_messages(CP, self.gearbox_msg)

    cam_messages = [
      ("STEERING_CONTROL", 100),
    ]

    if CP.carFingerprint in HONDA_BOSCH_RADARLESS:
      cam_messages += [
        ("ACC_HUD", 10),
        ("LKAS_HUD", 10),
      ]

    elif CP.carFingerprint not in HONDA_BOSCH:
      cam_messages += [
        ("ACC_HUD", 10),
        ("LKAS_HUD", 10),
        ("BRAKE_COMMAND", 50),
      ]

    body_messages = [
      ("BSM_STATUS_LEFT", 3),
      ("BSM_STATUS_RIGHT", 3),
    ]

=======
  def get_can_parsers(self, CP):
>>>>>>> 87580630
    parsers = {
      Bus.pt: CANParser(DBC[CP.carFingerprint][Bus.pt], [], CanBus(CP).pt),
      Bus.cam: CANParser(DBC[CP.carFingerprint][Bus.pt], [], CanBus(CP).camera),
    }
    if CP.enableBsm:
      parsers[Bus.body] = CANParser(DBC[CP.carFingerprint][Bus.body], [], CanBus(CP).radar)

    return parsers<|MERGE_RESOLUTION|>--- conflicted
+++ resolved
@@ -208,35 +208,7 @@
 
     return ret, ret_sp
 
-<<<<<<< HEAD
   def get_can_parsers(self, CP, CP_SP):
-    pt_messages = get_can_messages(CP, self.gearbox_msg)
-
-    cam_messages = [
-      ("STEERING_CONTROL", 100),
-    ]
-
-    if CP.carFingerprint in HONDA_BOSCH_RADARLESS:
-      cam_messages += [
-        ("ACC_HUD", 10),
-        ("LKAS_HUD", 10),
-      ]
-
-    elif CP.carFingerprint not in HONDA_BOSCH:
-      cam_messages += [
-        ("ACC_HUD", 10),
-        ("LKAS_HUD", 10),
-        ("BRAKE_COMMAND", 50),
-      ]
-
-    body_messages = [
-      ("BSM_STATUS_LEFT", 3),
-      ("BSM_STATUS_RIGHT", 3),
-    ]
-
-=======
-  def get_can_parsers(self, CP):
->>>>>>> 87580630
     parsers = {
       Bus.pt: CANParser(DBC[CP.carFingerprint][Bus.pt], [], CanBus(CP).pt),
       Bus.cam: CANParser(DBC[CP.carFingerprint][Bus.pt], [], CanBus(CP).camera),
