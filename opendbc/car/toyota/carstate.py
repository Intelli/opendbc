import copy

from opendbc.can.can_define import CANDefine
from opendbc.can.parser import CANParser
from opendbc.car import Bus, DT_CTRL, create_button_events, structs
from opendbc.car.common.conversions import Conversions as CV
from opendbc.car.common.filter_simple import FirstOrderFilter
from opendbc.car.common.numpy_fast import mean
from opendbc.car.interfaces import CarStateBase
from opendbc.car.toyota.values import ToyotaFlags, CAR, DBC, STEER_THRESHOLD, NO_STOP_TIMER_CAR, \
                                                  TSS2_CAR, RADAR_ACC_CAR, EPS_SCALE, UNSUPPORTED_DSU_CAR, SECOC_CAR

from opendbc.sunnypilot.car.toyota.mads import MadsCarState

ButtonType = structs.CarState.ButtonEvent.Type
SteerControlType = structs.CarParams.SteerControlType

# These steering fault definitions seem to be common across LKA (torque) and LTA (angle):
# - high steer rate fault: goes to 21 or 25 for 1 frame, then 9 for 2 seconds
# - lka/lta msg drop out: goes to 9 then 11 for a combined total of 2 seconds, then 3.
#     if using the other control command, goes directly to 3 after 1.5 seconds
# - initializing: LTA can report 0 as long as STEER_TORQUE_SENSOR->STEER_ANGLE_INITIALIZING is 1,
#     and is a catch-all for LKA
TEMP_STEER_FAULTS = (0, 9, 11, 21, 25)
# - lka/lta msg drop out: 3 (recoverable)
# - prolonged high driver torque: 17 (permanent)
PERM_STEER_FAULTS = (3, 17)


class CarState(CarStateBase, MadsCarState):
  def __init__(self, CP):
<<<<<<< HEAD
    CarStateBase.__init__(self, CP)
    MadsCarState.__init__(self)
    can_define = CANDefine(DBC[CP.carFingerprint]["pt"])
=======
    super().__init__(CP)
    can_define = CANDefine(DBC[CP.carFingerprint][Bus.pt])
>>>>>>> 7185479f
    self.eps_torque_scale = EPS_SCALE[CP.carFingerprint] / 100.
    self.cluster_speed_hyst_gap = CV.KPH_TO_MS / 2.
    self.cluster_min_speed = CV.KPH_TO_MS / 2.

    if CP.flags & ToyotaFlags.SECOC.value:
      self.shifter_values = can_define.dv["GEAR_PACKET_HYBRID"]["GEAR"]
    else:
      self.shifter_values = can_define.dv["GEAR_PACKET"]["GEAR"]

    # On cars with cp.vl["STEER_TORQUE_SENSOR"]["STEER_ANGLE"]
    # the signal is zeroed to where the steering angle is at start.
    # Need to apply an offset as soon as the steering angle measurements are both received
    self.accurate_steer_angle_seen = False
    self.angle_offset = FirstOrderFilter(None, 60.0, DT_CTRL, initialized=False)

    self.distance_button = 0

    self.pcm_follow_distance = 0

    self.acc_type = 1
    self.lkas_hud = {}
    self.pcm_accel_net = 0.0
    self.secoc_synchronization = None

  def update(self, can_parsers) -> structs.CarState:
    cp = can_parsers[Bus.pt]
    cp_cam = can_parsers[Bus.cam]

    ret = structs.CarState()
    cp_acc = cp_cam if self.CP.carFingerprint in (TSS2_CAR - RADAR_ACC_CAR) else cp

    # Describes the acceleration request from the PCM if on flat ground, may be higher or lower if pitched
    # CLUTCH->ACCEL_NET is only accurate for gas, PCM_CRUISE->ACCEL_NET is only accurate for brake
    # These signals only have meaning when ACC is active
    if "CLUTCH" in cp.vl:
      self.pcm_accel_net = max(cp.vl["CLUTCH"]["ACCEL_NET"], 0.0)

      # Sometimes ACC_BRAKING can be 1 while showing we're applying gas already
      if cp.vl["PCM_CRUISE"]["ACC_BRAKING"]:
        self.pcm_accel_net += min(cp.vl["PCM_CRUISE"]["ACCEL_NET"], 0.0)

        # add creeping force at low speeds only for braking, CLUTCH->ACCEL_NET already shows this
        neutral_accel = max(cp.vl["PCM_CRUISE"]["NEUTRAL_FORCE"] / self.CP.mass, 0.0)
        self.pcm_accel_net += neutral_accel

    ret.doorOpen = any([cp.vl["BODY_CONTROL_STATE"]["DOOR_OPEN_FL"], cp.vl["BODY_CONTROL_STATE"]["DOOR_OPEN_FR"],
                        cp.vl["BODY_CONTROL_STATE"]["DOOR_OPEN_RL"], cp.vl["BODY_CONTROL_STATE"]["DOOR_OPEN_RR"]])
    ret.seatbeltUnlatched = cp.vl["BODY_CONTROL_STATE"]["SEATBELT_DRIVER_UNLATCHED"] != 0
    ret.parkingBrake = cp.vl["BODY_CONTROL_STATE"]["PARKING_BRAKE"] == 1

    ret.brakePressed = cp.vl["BRAKE_MODULE"]["BRAKE_PRESSED"] != 0
    ret.brakeHoldActive = cp.vl["ESP_CONTROL"]["BRAKE_HOLD_ACTIVE"] == 1

    if self.CP.flags & ToyotaFlags.SECOC.value:
      self.secoc_synchronization = copy.copy(cp.vl["SECOC_SYNCHRONIZATION"])
      ret.gas = cp.vl["GAS_PEDAL"]["GAS_PEDAL_USER"]
      ret.gasPressed = cp.vl["GAS_PEDAL"]["GAS_PEDAL_USER"] > 0
      can_gear = int(cp.vl["GEAR_PACKET_HYBRID"]["GEAR"])
    else:
      ret.gasPressed = cp.vl["PCM_CRUISE"]["GAS_RELEASED"] == 0  # TODO: these also have GAS_PEDAL, come back and unify
      can_gear = int(cp.vl["GEAR_PACKET"]["GEAR"])
      if not self.CP.enableDsu and not self.CP.flags & ToyotaFlags.DISABLE_RADAR.value:
        ret.stockAeb = bool(cp_acc.vl["PRE_COLLISION"]["PRECOLLISION_ACTIVE"] and cp_acc.vl["PRE_COLLISION"]["FORCE"] < -1e-5)
      if self.CP.carFingerprint != CAR.TOYOTA_MIRAI:
        ret.engineRpm = cp.vl["ENGINE_RPM"]["RPM"]

    ret.wheelSpeeds = self.get_wheel_speeds(
      cp.vl["WHEEL_SPEEDS"]["WHEEL_SPEED_FL"],
      cp.vl["WHEEL_SPEEDS"]["WHEEL_SPEED_FR"],
      cp.vl["WHEEL_SPEEDS"]["WHEEL_SPEED_RL"],
      cp.vl["WHEEL_SPEEDS"]["WHEEL_SPEED_RR"],
    )
    ret.vEgoRaw = mean([ret.wheelSpeeds.fl, ret.wheelSpeeds.fr, ret.wheelSpeeds.rl, ret.wheelSpeeds.rr])
    ret.vEgo, ret.aEgo = self.update_speed_kf(ret.vEgoRaw)
    ret.vEgoCluster = ret.vEgo * 1.015  # minimum of all the cars

    ret.standstill = abs(ret.vEgoRaw) < 1e-3

    ret.steeringAngleDeg = cp.vl["STEER_ANGLE_SENSOR"]["STEER_ANGLE"] + cp.vl["STEER_ANGLE_SENSOR"]["STEER_FRACTION"]
    ret.steeringRateDeg = cp.vl["STEER_ANGLE_SENSOR"]["STEER_RATE"]
    torque_sensor_angle_deg = cp.vl["STEER_TORQUE_SENSOR"]["STEER_ANGLE"]

    # On some cars, the angle measurement is non-zero while initializing
    if abs(torque_sensor_angle_deg) > 1e-3 and not bool(cp.vl["STEER_TORQUE_SENSOR"]["STEER_ANGLE_INITIALIZING"]):
      self.accurate_steer_angle_seen = True

    if self.accurate_steer_angle_seen:
      # Offset seems to be invalid for large steering angles and high angle rates
      if abs(ret.steeringAngleDeg) < 90 and abs(ret.steeringRateDeg) < 100 and cp.can_valid:
        self.angle_offset.update(torque_sensor_angle_deg - ret.steeringAngleDeg)

      if self.angle_offset.initialized:
        ret.steeringAngleOffsetDeg = self.angle_offset.x
        ret.steeringAngleDeg = torque_sensor_angle_deg - self.angle_offset.x

    ret.gearShifter = self.parse_gear_shifter(self.shifter_values.get(can_gear, None))
    ret.leftBlinker = cp.vl["BLINKERS_STATE"]["TURN_SIGNALS"] == 1
    ret.rightBlinker = cp.vl["BLINKERS_STATE"]["TURN_SIGNALS"] == 2

    ret.steeringTorque = cp.vl["STEER_TORQUE_SENSOR"]["STEER_TORQUE_DRIVER"]
    ret.steeringTorqueEps = cp.vl["STEER_TORQUE_SENSOR"]["STEER_TORQUE_EPS"] * self.eps_torque_scale
    # we could use the override bit from dbc, but it's triggered at too high torque values
    ret.steeringPressed = abs(ret.steeringTorque) > STEER_THRESHOLD

    # Check EPS LKA/LTA fault status
    ret.steerFaultTemporary = cp.vl["EPS_STATUS"]["LKA_STATE"] in TEMP_STEER_FAULTS
    ret.steerFaultPermanent = cp.vl["EPS_STATUS"]["LKA_STATE"] in PERM_STEER_FAULTS

    if self.CP.steerControlType == SteerControlType.angle:
      ret.steerFaultTemporary = ret.steerFaultTemporary or cp.vl["EPS_STATUS"]["LTA_STATE"] in TEMP_STEER_FAULTS
      ret.steerFaultPermanent = ret.steerFaultPermanent or cp.vl["EPS_STATUS"]["LTA_STATE"] in PERM_STEER_FAULTS

      # Lane Tracing Assist control is unavailable (EPS_STATUS->LTA_STATE=0) until
      # the more accurate angle sensor signal is initialized
      ret.vehicleSensorsInvalid = not self.accurate_steer_angle_seen

    if self.CP.carFingerprint in UNSUPPORTED_DSU_CAR:
      # TODO: find the bit likely in DSU_CRUISE that describes an ACC fault. one may also exist in CLUTCH
      ret.cruiseState.available = cp.vl["DSU_CRUISE"]["MAIN_ON"] != 0
      ret.cruiseState.speed = cp.vl["DSU_CRUISE"]["SET_SPEED"] * CV.KPH_TO_MS
      cluster_set_speed = cp.vl["PCM_CRUISE_ALT"]["UI_SET_SPEED"]
    else:
      ret.accFaulted = cp.vl["PCM_CRUISE_2"]["ACC_FAULTED"] != 0
      ret.cruiseState.available = cp.vl["PCM_CRUISE_2"]["MAIN_ON"] != 0
      ret.cruiseState.speed = cp.vl["PCM_CRUISE_2"]["SET_SPEED"] * CV.KPH_TO_MS
      cluster_set_speed = cp.vl["PCM_CRUISE_SM"]["UI_SET_SPEED"]

    # UI_SET_SPEED is always non-zero when main is on, hide until first enable
    if ret.cruiseState.speed != 0:
      is_metric = cp.vl["BODY_CONTROL_STATE_2"]["UNITS"] in (1, 2)
      conversion_factor = CV.KPH_TO_MS if is_metric else CV.MPH_TO_MS
      ret.cruiseState.speedCluster = cluster_set_speed * conversion_factor

    if self.CP.carFingerprint in TSS2_CAR and not self.CP.flags & ToyotaFlags.DISABLE_RADAR.value:
      self.acc_type = cp_acc.vl["ACC_CONTROL"]["ACC_TYPE"]
      ret.stockFcw = bool(cp_acc.vl["PCS_HUD"]["FCW"])

    # some TSS2 cars have low speed lockout permanently set, so ignore on those cars
    # these cars are identified by an ACC_TYPE value of 2.
    # TODO: it is possible to avoid the lockout and gain stop and go if you
    # send your own ACC_CONTROL msg on startup with ACC_TYPE set to 1
    if (self.CP.carFingerprint not in TSS2_CAR and self.CP.carFingerprint not in UNSUPPORTED_DSU_CAR) or \
       (self.CP.carFingerprint in TSS2_CAR and self.acc_type == 1):
      ret.accFaulted = ret.accFaulted or cp.vl["PCM_CRUISE_2"]["LOW_SPEED_LOCKOUT"] == 2

    self.pcm_acc_status = cp.vl["PCM_CRUISE"]["CRUISE_STATE"]
    if self.CP.carFingerprint not in (NO_STOP_TIMER_CAR - TSS2_CAR):
      # ignore standstill state in certain vehicles, since pcm allows to restart with just an acceleration request
      ret.cruiseState.standstill = self.pcm_acc_status == 7
    ret.cruiseState.enabled = bool(cp.vl["PCM_CRUISE"]["CRUISE_ACTIVE"])
    ret.cruiseState.nonAdaptive = self.pcm_acc_status in (1, 2, 3, 4, 5, 6)

    ret.genericToggle = bool(cp.vl["LIGHT_STALK"]["AUTO_HIGH_BEAM"])
    ret.espDisabled = cp.vl["ESP_CONTROL"]["TC_DISABLED"] != 0

    if self.CP.enableBsm:
      ret.leftBlindspot = (cp.vl["BSM"]["L_ADJACENT"] == 1) or (cp.vl["BSM"]["L_APPROACHING"] == 1)
      ret.rightBlindspot = (cp.vl["BSM"]["R_ADJACENT"] == 1) or (cp.vl["BSM"]["R_APPROACHING"] == 1)

    if self.CP.carFingerprint != CAR.TOYOTA_PRIUS_V:
      self.lkas_hud = copy.copy(cp_cam.vl["LKAS_HUD"])

    if self.CP.carFingerprint not in UNSUPPORTED_DSU_CAR:
      self.pcm_follow_distance = cp.vl["PCM_CRUISE_2"]["PCM_FOLLOW_DISTANCE"]

    if self.CP.carFingerprint in (TSS2_CAR - RADAR_ACC_CAR):
      # distance button is wired to the ACC module (camera or radar)
      prev_distance_button = self.distance_button
      self.distance_button = cp_acc.vl["ACC_CONTROL"]["DISTANCE"]

      self.distance_button_events = create_button_events(self.distance_button, prev_distance_button, {1: ButtonType.gapAdjustCruise})

    if self.CP.carFingerprint != CAR.TOYOTA_PRIUS_V:
      prev_lkas_button = self.lkas_button
      self.lkas_button = self.get_lkas_button(cp_cam)

      self.lkas_button_events = self.create_lkas_button_events(self.lkas_button, prev_lkas_button, {1: ButtonType.lkas})

    ret.buttonEvents = [
      *self.distance_button_events,
      *self.lkas_button_events,
    ]

    return ret

  @staticmethod
  def get_can_parsers(CP):
    pt_messages = [
      ("LIGHT_STALK", 1),
      ("BLINKERS_STATE", 0.15),
      ("BODY_CONTROL_STATE", 3),
      ("BODY_CONTROL_STATE_2", 2),
      ("ESP_CONTROL", 3),
      ("EPS_STATUS", 25),
      ("BRAKE_MODULE", 40),
      ("WHEEL_SPEEDS", 80),
      ("STEER_ANGLE_SENSOR", 80),
      ("PCM_CRUISE", 33),
      ("PCM_CRUISE_SM", 1),
      ("STEER_TORQUE_SENSOR", 50),
    ]

    if CP.flags & ToyotaFlags.SECOC.value:
      pt_messages += [
        ("GEAR_PACKET_HYBRID", 60),
        ("SECOC_SYNCHRONIZATION", 10),
        ("GAS_PEDAL", 42),
      ]
    else:
      if CP.carFingerprint not in [CAR.TOYOTA_MIRAI]:
        pt_messages.append(("ENGINE_RPM", 42))

      pt_messages += [
        ("GEAR_PACKET", 1),
      ]

    if CP.carFingerprint in (TSS2_CAR - SECOC_CAR - {CAR.LEXUS_NX_TSS2, CAR.TOYOTA_ALPHARD_TSS2, CAR.LEXUS_IS_TSS2}):
      pt_messages.append(("CLUTCH", 15))

    if CP.carFingerprint in UNSUPPORTED_DSU_CAR:
      pt_messages.append(("DSU_CRUISE", 5))
      pt_messages.append(("PCM_CRUISE_ALT", 1))
    else:
      pt_messages.append(("PCM_CRUISE_2", 33))

    if CP.enableBsm:
      pt_messages.append(("BSM", 1))

    if CP.carFingerprint in RADAR_ACC_CAR and not CP.flags & ToyotaFlags.DISABLE_RADAR.value:
      pt_messages += [
        ("PCS_HUD", 1),
        ("ACC_CONTROL", 33),
      ]

    if CP.carFingerprint not in (TSS2_CAR - RADAR_ACC_CAR) and not CP.enableDsu and not CP.flags & ToyotaFlags.DISABLE_RADAR.value:
      pt_messages += [
        ("PRE_COLLISION", 33),
      ]

    cam_messages = []
    if CP.carFingerprint != CAR.TOYOTA_PRIUS_V:
      cam_messages += [
        ("LKAS_HUD", 1),
      ]

    if CP.carFingerprint in (TSS2_CAR - RADAR_ACC_CAR):
      cam_messages += [
        ("ACC_CONTROL", 33),
        ("PCS_HUD", 1),
      ]

      # TODO: Figure out new layout of the PRE_COLLISION message
      if not CP.flags & ToyotaFlags.SECOC.value:
        cam_messages += [
          ("PRE_COLLISION", 33),
        ]

    return {
      Bus.pt: CANParser(DBC[CP.carFingerprint][Bus.pt], pt_messages, 0),
      Bus.cam: CANParser(DBC[CP.carFingerprint][Bus.pt], cam_messages, 2),
    }<|MERGE_RESOLUTION|>--- conflicted
+++ resolved
@@ -29,14 +29,9 @@
 
 class CarState(CarStateBase, MadsCarState):
   def __init__(self, CP):
-<<<<<<< HEAD
     CarStateBase.__init__(self, CP)
     MadsCarState.__init__(self)
-    can_define = CANDefine(DBC[CP.carFingerprint]["pt"])
-=======
-    super().__init__(CP)
     can_define = CANDefine(DBC[CP.carFingerprint][Bus.pt])
->>>>>>> 7185479f
     self.eps_torque_scale = EPS_SCALE[CP.carFingerprint] / 100.
     self.cluster_speed_hyst_gap = CV.KPH_TO_MS / 2.
     self.cluster_min_speed = CV.KPH_TO_MS / 2.
