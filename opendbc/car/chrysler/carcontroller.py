--- conflicted
+++ resolved
@@ -6,17 +6,11 @@
 
 from opendbc.sunnypilot.car.chrysler.mads import MadsCarController
 
-<<<<<<< HEAD
 
 class CarController(CarControllerBase, MadsCarController):
-  def __init__(self, dbc_name, CP):
-    CarControllerBase.__init__(self, dbc_name, CP)
+  def __init__(self, dbc_names, CP):
+    CarControllerBase.__init__(self, dbc_names, CP)
     MadsCarController.__init__(self)
-=======
-class CarController(CarControllerBase):
-  def __init__(self, dbc_names, CP):
-    super().__init__(dbc_names, CP)
->>>>>>> 7185479f
     self.apply_steer_last = 0
 
     self.hud_count = 0
