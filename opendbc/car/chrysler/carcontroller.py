--- conflicted
+++ resolved
@@ -50,13 +50,8 @@
     # HUD alerts
     if self.frame % 25 == 0:
       if CS.lkas_car_model != -1:
-<<<<<<< HEAD
-        can_sends.append(chryslercan.create_lkas_hud(self.packer, self.CP, lkas_active, CC.hudControl.visualAlert,
+        can_sends.extend(chryslercan.create_lkas_hud(self.packer, self.CP, lkas_active, CC.hudControl.visualAlert,
                                                      self.hud_count, CS.lkas_car_model, CS.auto_high_beam, self.mads))
-=======
-        can_sends.extend(chryslercan.create_lkas_hud(self.packer, self.CP, lkas_active, CC.hudControl.visualAlert,
-                                                     self.hud_count, CS.lkas_car_model, CS.auto_high_beam))
->>>>>>> 67da959b
         self.hud_count += 1
 
     # steering
