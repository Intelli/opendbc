--- conflicted
+++ resolved
@@ -76,26 +76,16 @@
   # Ram
   RAM_1500_5TH_GEN = ChryslerPlatformConfig(
     [ChryslerCarDocs("Ram 1500 2019-24", car_parts=CarParts.common([CarHarness.ram]))],
-<<<<<<< HEAD
-    ChryslerCarSpecs(mass=2493., wheelbase=3.88, steerRatio=16.3, minSteerSpeed=14.5),
+    ChryslerCarSpecs(mass=2493., wheelbase=3.88, steerRatio=16.3, minSteerSpeed=0.5, minEnableSpeed=14.5),
     {Bus.pt: 'chrysler_ram_dt_generated'},
-=======
-    ChryslerCarSpecs(mass=2493., wheelbase=3.88, steerRatio=16.3, minSteerSpeed=0.5, minEnableSpeed=14.5),
-    dbc_dict('chrysler_ram_dt_generated', None),
->>>>>>> 67da959b
   )
   RAM_HD_5TH_GEN = ChryslerPlatformConfig(
     [
       ChryslerCarDocs("Ram 2500 2020-24", car_parts=CarParts.common([CarHarness.ram])),
       ChryslerCarDocs("Ram 3500 2019-22", car_parts=CarParts.common([CarHarness.ram])),
     ],
-<<<<<<< HEAD
-    ChryslerCarSpecs(mass=3405., wheelbase=3.785, steerRatio=15.61, minSteerSpeed=16.),
+    ChryslerCarSpecs(mass=3405., wheelbase=3.785, steerRatio=15.61, minSteerSpeed=15.5, minEnableSpeed=16),
     {Bus.pt: 'chrysler_ram_hd_generated'},
-=======
-    ChryslerCarSpecs(mass=3405., wheelbase=3.785, steerRatio=15.61, minSteerSpeed=15.5, minEnableSpeed=16),
-    dbc_dict('chrysler_ram_hd_generated', None),
->>>>>>> 67da959b
   )
 
 
