legend = ["LAT_ACCEL_FACTOR", "MAX_LAT_ACCEL_MEASURED", "FRICTION"]
### angle control
# Nissan appears to have torque
"NISSAN_XTRAIL" = [nan, 1.5, nan]
"NISSAN_ALTIMA" = [nan, 1.5, nan]
"NISSAN_LEAF_IC" = [nan, 1.5, nan]
"NISSAN_LEAF" = [nan, 1.5, nan]
"NISSAN_ROGUE" = [nan, 1.5, nan]

# New subarus angle based controllers
"SUBARU_FORESTER_2022" = [nan, 3.0, nan]
"SUBARU_OUTBACK_2023" = [nan, 3.0, nan]
"SUBARU_ASCENT_2023" = [nan, 3.0, nan]

# Toyota LTA also has torque
"TOYOTA_RAV4_TSS2_2023" = [nan, 3.0, nan]

# Tesla angle based controllers
"TESLA_MODEL_3" = [nan, 2.5, nan]
"TESLA_MODEL_Y" = [nan, 2.5, nan]

# Guess
"FORD_BRONCO_SPORT_MK1" = [nan, 1.5, nan]
"FORD_ESCAPE_MK4" = [nan, 1.5, nan]
"FORD_EXPLORER_MK6" = [nan, 1.5, nan]
"FORD_F_150_MK14" = [nan, 1.5, nan]
"FORD_FOCUS_MK4" = [nan, 1.5, nan]
"FORD_MAVERICK_MK1" = [nan, 1.5, nan]
"FORD_F_150_LIGHTNING_MK1" = [nan, 1.5, nan]
"FORD_MUSTANG_MACH_E_MK1" = [nan, 1.5, nan]
"FORD_RANGER_MK2" = [nan, 1.5, nan]
###

# No steering wheel
"COMMA_BODY" = [nan, 1000, nan]

# Totally new cars
"RAM_1500_5TH_GEN" = [2.0, 2.0, 0.05]
"RAM_HD_5TH_GEN" = [1.4, 1.4, 0.05]
"SUBARU_OUTBACK" = [2.0, 1.5, 0.2]
"CADILLAC_ESCALADE" = [1.899999976158142, 1.842270016670227, 0.1120000034570694]
"CADILLAC_ESCALADE_ESV_2019" = [1.15, 1.3, 0.2]
"CADILLAC_XT4" = [1.45, 1.6, 0.2]
"CHEVROLET_BOLT_EUV" = [1.0, 2.0, 0.175]
"CHEVROLET_SILVERADO" = [1.9, 1.9, 0.112]
"CHEVROLET_TRAILBLAZER" = [1.33, 1.9, 0.16]
"CHEVROLET_TRAVERSE" = [1.33, 1.33, 0.18]
"CHEVROLET_EQUINOX" = [2.5, 2.5, 0.05]
"CHEVROLET_VOLT_2019" = [1.4, 1.4, 0.16]
"VOLKSWAGEN_CADDY_MK3" = [1.2, 1.2, 0.1]
"VOLKSWAGEN_PASSAT_NMS" = [2.5, 2.5, 0.1]
"VOLKSWAGEN_SHARAN_MK2" = [2.5, 2.5, 0.1]
"HYUNDAI_SANTA_CRUZ_1ST_GEN" = [2.7, 2.7, 0.1]
"KIA_SPORTAGE_5TH_GEN" = [2.6, 2.6, 0.1]
"GENESIS_GV70_1ST_GEN" = [2.42, 2.42, 0.1]
"GENESIS_GV60_EV_1ST_GEN" = [2.5, 2.5, 0.1]
"GMC_YUKON" = [1.2, 2.5, 0.26]
"KIA_SORENTO_4TH_GEN" = [2.5, 2.5, 0.1]
"KIA_SORENTO_HEV_4TH_GEN" = [2.5, 2.5, 0.1]
"KIA_NIRO_HEV_2ND_GEN" = [2.42, 2.5, 0.12]
"KIA_NIRO_EV_2ND_GEN" = [2.05, 2.5, 0.14]
"GENESIS_GV80" = [2.5, 2.5, 0.1]
"KIA_CARNIVAL_4TH_GEN" = [1.75, 1.75, 0.15]
"GMC_ACADIA" = [1.6, 1.6, 0.2]
"LEXUS_IS_TSS2" = [2.0, 2.0, 0.1]
"HYUNDAI_KONA_EV_2ND_GEN" = [2.5, 2.5, 0.1]
"HYUNDAI_IONIQ_6" = [2.5, 2.5, 0.005]
"HYUNDAI_AZERA_6TH_GEN" = [1.8, 1.8, 0.1]
"HYUNDAI_AZERA_HEV_6TH_GEN" = [1.8, 1.8, 0.1]
"KIA_K8_HEV_1ST_GEN" = [2.5, 2.5, 0.1]
"HYUNDAI_CUSTIN_1ST_GEN" = [2.5, 2.5, 0.1]
"LEXUS_GS_F" = [2.5, 2.5, 0.08]
"HYUNDAI_STARIA_4TH_GEN" = [1.8, 2.0, 0.15]
"GENESIS_GV70_ELECTRIFIED_1ST_GEN" = [1.9, 1.9, 0.09]
"GENESIS_G80_2ND_GEN_FL" = [2.5819356441497803, 2.5, 0.11244568973779678]
# Note that some Rivians achieve significantly less lateral acceleration than this
"RIVIAN_R1_GEN1" = [2.8, 2.5, 0.07]
"HYUNDAI_NEXO_1ST_GEN" = [2.5, 2.5, 0.1]

# Dashcam or fallback configured as ideal car
"MOCK" = [10.0, 10, 0.0]

# Manually checked
"HONDA_CIVIC_2022" = [2.5, 1.2, 0.15]
"HONDA_HRV_3G" = [2.5, 1.2, 0.2]
<<<<<<< HEAD

# Hyundai/Kia/Genesis angle control
"HYUNDAI_IONIQ_5_PE" = [nan, 2.36, nan]
"GENESIS_GV80_2025" = [nan, 2.5, nan]
=======
"HONDA_PILOT_4G" = [1.0, 1.0, 0.2]
>>>>>>> 63fbea04
<|MERGE_RESOLUTION|>--- conflicted
+++ resolved
@@ -83,11 +83,8 @@
 # Manually checked
 "HONDA_CIVIC_2022" = [2.5, 1.2, 0.15]
 "HONDA_HRV_3G" = [2.5, 1.2, 0.2]
-<<<<<<< HEAD
+"HONDA_PILOT_4G" = [1.0, 1.0, 0.2]
 
 # Hyundai/Kia/Genesis angle control
 "HYUNDAI_IONIQ_5_PE" = [nan, 2.36, nan]
-"GENESIS_GV80_2025" = [nan, 2.5, nan]
-=======
-"HONDA_PILOT_4G" = [1.0, 1.0, 0.2]
->>>>>>> 63fbea04
+"GENESIS_GV80_2025" = [nan, 2.5, nan]