--- conflicted
+++ resolved
@@ -93,9 +93,7 @@
 
 # Manually checked
 "HONDA_CIVIC_2022" = [2.5, 1.2, 0.15]
-<<<<<<< HEAD
 "HONDA_HRV_3G" = [2.5, 1.2, 0.2]
-"HONDA_PILOT_4G" = [1.0, 1.0, 0.2]
 
 # Hyundai/Kia/Genesis angle control
 "HYUNDAI_IONIQ_5_PE" = [3.172929, 3.5, 0.096019]
@@ -103,7 +101,4 @@
 "HYUNDAI_SANTA_FE_HEV_5TH_GEN" = [2.5, 2.5, 0.1]
 "KIA_EV6_2025" = [3.2, 2.093457, 0.005]
 "KIA_EV9" = [3.2, 2.093457, 0.005]
-"GENESIS_GV70_ELECTRIFIED_2ND_GEN" = [1.9, 1.9, 0.09]
-=======
-"HONDA_HRV_3G" = [2.5, 1.2, 0.2]
->>>>>>> aa0aa1b7
+"GENESIS_GV70_ELECTRIFIED_2ND_GEN" = [1.9, 1.9, 0.09]