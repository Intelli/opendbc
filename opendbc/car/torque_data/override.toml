legend = ["LAT_ACCEL_FACTOR", "MAX_LAT_ACCEL_MEASURED", "FRICTION"]
### angle control
# Nissan appears to have torque
"NISSAN_XTRAIL" = [nan, 1.5, nan]
"NISSAN_ALTIMA" = [nan, 1.5, nan]
"NISSAN_LEAF_IC" = [nan, 1.5, nan]
"NISSAN_LEAF" = [nan, 1.5, nan]
"NISSAN_ROGUE" = [nan, 1.5, nan]

# New subarus angle based controllers
"SUBARU_FORESTER_2022" = [nan, 3.0, nan]
"SUBARU_OUTBACK_2023" = [nan, 3.0, nan]
"SUBARU_ASCENT_2023" = [nan, 3.0, nan]

# Toyota LTA also has torque
"TOYOTA_RAV4_TSS2_2023" = [nan, 3.0, nan]

# Tesla angle based controllers
"TESLA_MODEL_3" = [nan, 2.5, nan]
"TESLA_MODEL_Y" = [nan, 2.5, nan]

# Guess
"FORD_BRONCO_SPORT_MK1" = [nan, 1.5, nan]
"FORD_ESCAPE_MK4" = [nan, 1.5, nan]
"FORD_EXPLORER_MK6" = [nan, 1.5, nan]
"FORD_F_150_MK14" = [nan, 1.5, nan]
"FORD_FOCUS_MK4" = [nan, 1.5, nan]
"FORD_MAVERICK_MK1" = [nan, 1.5, nan]
"FORD_F_150_LIGHTNING_MK1" = [nan, 1.5, nan]
"FORD_MUSTANG_MACH_E_MK1" = [nan, 1.5, nan]
"FORD_RANGER_MK2" = [nan, 1.5, nan]
###

# No steering wheel
"COMMA_BODY" = [nan, 1000, nan]

# Totally new cars
"RAM_1500_5TH_GEN" = [2.0, 2.0, 0.05]
"RAM_HD_5TH_GEN" = [1.4, 1.4, 0.05]
"SUBARU_OUTBACK" = [2.0, 1.5, 0.2]
"CADILLAC_ESCALADE" = [1.899999976158142, 1.842270016670227, 0.1120000034570694]
"CADILLAC_ESCALADE_ESV_2019" = [1.15, 1.3, 0.2]
"CADILLAC_XT4" = [1.45, 1.6, 0.2]
"CHEVROLET_BOLT_EUV" = [2.0, 2.0, 0.05]
"CHEVROLET_SILVERADO" = [1.9, 1.9, 0.112]
"CHEVROLET_TRAILBLAZER" = [1.33, 1.9, 0.16]
"CHEVROLET_TRAVERSE" = [1.33, 1.33, 0.18]
"CHEVROLET_EQUINOX" = [2.5, 2.5, 0.05]
"CHEVROLET_VOLT_2019" = [1.4, 1.4, 0.16]
"VOLKSWAGEN_CADDY_MK3" = [1.2, 1.2, 0.1]
"VOLKSWAGEN_PASSAT_NMS" = [2.5, 2.5, 0.1]
"VOLKSWAGEN_SHARAN_MK2" = [2.5, 2.5, 0.1]
"HYUNDAI_SANTA_CRUZ_1ST_GEN" = [2.7, 2.7, 0.1]
"KIA_SPORTAGE_5TH_GEN" = [2.6, 2.6, 0.1]
"GENESIS_GV70_1ST_GEN" = [2.42, 2.42, 0.1]
"GENESIS_GV60_EV_1ST_GEN" = [2.5, 2.5, 0.1]
"GMC_YUKON" = [1.2, 2.5, 0.26]
"KIA_SORENTO_4TH_GEN" = [2.5, 2.5, 0.1]
"KIA_SORENTO_HEV_4TH_GEN" = [2.5, 2.5, 0.1]
"KIA_NIRO_HEV_2ND_GEN" = [2.42, 2.5, 0.12]
"KIA_NIRO_EV_2ND_GEN" = [2.05, 2.5, 0.14]
"GENESIS_GV80" = [2.5, 2.5, 0.1]
"KIA_CARNIVAL_4TH_GEN" = [1.75, 1.75, 0.15]
"GMC_ACADIA" = [1.6, 1.6, 0.2]
"LEXUS_IS_TSS2" = [2.0, 2.0, 0.1]
"HYUNDAI_KONA_EV_2ND_GEN" = [2.5, 2.5, 0.1]
"HYUNDAI_IONIQ_6" = [2.5, 2.5, 0.005]
"HYUNDAI_AZERA_6TH_GEN" = [1.8, 1.8, 0.1]
"HYUNDAI_AZERA_HEV_6TH_GEN" = [1.8, 1.8, 0.1]
"KIA_K8_HEV_1ST_GEN" = [2.5, 2.5, 0.1]
"HYUNDAI_CUSTIN_1ST_GEN" = [2.5, 2.5, 0.1]
"LEXUS_GS_F" = [2.5, 2.5, 0.08]
"HYUNDAI_STARIA_4TH_GEN" = [1.8, 2.0, 0.15]
"GENESIS_GV70_ELECTRIFIED_1ST_GEN" = [1.9, 1.9, 0.09]
"GENESIS_G80_2ND_GEN_FL" = [2.5819356441497803, 2.5, 0.11244568973779678]
<<<<<<< HEAD
"HYUNDAI_PALISADE_2023" = [2.32, 2.32, 0.05]
=======
"RIVIAN_R1_GEN1" = [3.3, 2.5, 0.07]
"HYUNDAI_NEXO_1ST_GEN" = [2.5, 2.5, 0.1]
>>>>>>> ed83248e

# Dashcam or fallback configured as ideal car
"MOCK" = [10.0, 10, 0.0]

# Manually checked
"HONDA_CIVIC_2022" = [2.5, 1.2, 0.15]
"HONDA_HRV_3G" = [2.5, 1.2, 0.2]<|MERGE_RESOLUTION|>--- conflicted
+++ resolved
@@ -73,12 +73,9 @@
 "HYUNDAI_STARIA_4TH_GEN" = [1.8, 2.0, 0.15]
 "GENESIS_GV70_ELECTRIFIED_1ST_GEN" = [1.9, 1.9, 0.09]
 "GENESIS_G80_2ND_GEN_FL" = [2.5819356441497803, 2.5, 0.11244568973779678]
-<<<<<<< HEAD
-"HYUNDAI_PALISADE_2023" = [2.32, 2.32, 0.05]
-=======
 "RIVIAN_R1_GEN1" = [3.3, 2.5, 0.07]
 "HYUNDAI_NEXO_1ST_GEN" = [2.5, 2.5, 0.1]
->>>>>>> ed83248e
+"HYUNDAI_PALISADE_2023" = [2.32, 2.32, 0.05]
 
 # Dashcam or fallback configured as ideal car
 "MOCK" = [10.0, 10, 0.0]
