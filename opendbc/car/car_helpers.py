--- conflicted
+++ resolved
@@ -152,12 +152,8 @@
 
 
 def get_car(can_recv: CanRecvCallable, can_send: CanSendCallable, set_obd_multiplexing: ObdCallback, alpha_long_allowed: bool,
-<<<<<<< HEAD
-            num_pandas: int = 1, cached_params: CarParamsT | None = None,
+            is_release: bool, num_pandas: int = 1, cached_params: CarParamsT | None = None,
             fixed_fingerprint: str | None = None, init_params_list_sp: list[dict[str, str]] = None):
-=======
-            is_release: bool, num_pandas: int = 1, cached_params: CarParamsT | None = None, fixed_fingerprint: str | None = None):
->>>>>>> c87940a6
   candidate, fingerprints, vin, car_fw, source, exact_match = fingerprint(can_recv, can_send, set_obd_multiplexing, num_pandas, cached_params,
                                                                           fixed_fingerprint)
 
