--- conflicted
+++ resolved
@@ -4,10 +4,10 @@
 from opendbc.car.interfaces import CarControllerBase
 from opendbc.car.tesla.teslacan import TeslaCAN
 from opendbc.car.tesla.values import CarControllerParams
+
 from opendbc.sunnypilot.car.tesla.mads import MadsCarController
 
 
-<<<<<<< HEAD
 def torque_blended_angle(apply_angle, torsion_bar_torque):
   deadzone = CarControllerParams.TORQUE_TO_ANGLE_DEADZONE
   if abs(torsion_bar_torque) < deadzone:
@@ -25,10 +25,7 @@
   return apply_angle + np.clip(torque, -limit, limit) * strength
 
 
-class CarController(CarControllerBase):
-=======
 class CarController(CarControllerBase, MadsCarController):
->>>>>>> 5db6b93b
   def __init__(self, dbc_names, CP, CP_SP):
     CarControllerBase.__init__(self, dbc_names, CP, CP_SP)
     MadsCarController.__init__(self)
@@ -41,17 +38,6 @@
     MadsCarController.update(self, CC, CC_SP)
     actuators = CC.actuators
     can_sends = []
-
-<<<<<<< HEAD
-    # Disengage and allow for user override on high torque inputs
-    # TODO: move this to a generic disengageRequested carState field and set CC.cruiseControl.cancel based on it
-    cruise_cancel = CC.cruiseControl.cancel
-=======
-    # Tesla EPS enforces disabling steering on heavy lateral override force.
-    # When enabling in a tight curve, we wait until user reduces steering force to start steering.
-    # Canceling is done on rising edge and is handled generically with CC.cruiseControl.cancel
-    lat_active = CC.latActive and CS.hands_on_level < 3
->>>>>>> 5db6b93b
 
     if self.frame % 2 == 0:
       # Detect a user override of the steering wheel when...
@@ -76,13 +62,8 @@
       apply_torque_blended_angle = torque_blended_angle(actuators.steeringAngleDeg, CS.out.steeringTorque)
 
       # Angular rate limit based on speed
-<<<<<<< HEAD
       self.apply_angle_last = apply_std_steer_angle_limits(apply_torque_blended_angle, self.apply_angle_last, CS.out.vEgo,
                                                            CS.out.steeringAngleDeg, CC.latActive, CarControllerParams.ANGLE_LIMITS)
-=======
-      self.apply_angle_last = apply_std_steer_angle_limits(actuators.steeringAngleDeg, self.apply_angle_last, CS.out.vEgo,
-                                                           CS.out.steeringAngleDeg, lat_active, CarControllerParams.ANGLE_LIMITS)
->>>>>>> 5db6b93b
 
       can_sends.append(self.tesla_can.create_steering_control(self.apply_angle_last, lat_active, (self.frame // 2) % 16,
                                                               self.mads.control_type))
