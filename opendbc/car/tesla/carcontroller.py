--- conflicted
+++ resolved
@@ -45,14 +45,8 @@
       lat_active, apply_angle = self.update_torque_blending(CS, CC, lat_active, actuators.steeringAngleDeg)
 
       # Angular rate limit based on speed
-<<<<<<< HEAD
-      self.apply_angle_last = apply_tesla_steer_angle_limits(apply_angle, self.apply_angle_last, CS.out.vEgoRaw,
-                                                             CS.out.steeringAngleDeg, lat_active,
-                                                             CarControllerParams.ANGLE_LIMITS, self.VM)
-=======
-      self.apply_angle_last = apply_steer_angle_limits_vm(actuators.steeringAngleDeg, self.apply_angle_last, CS.out.vEgoRaw, CS.out.steeringAngleDeg,
+      self.apply_angle_last = apply_steer_angle_limits_vm(apply_angle, self.apply_angle_last, CS.out.vEgoRaw, CS.out.steeringAngleDeg,
                                                           lat_active, CarControllerParams, self.VM)
->>>>>>> 5da91a7a
 
       can_sends.append(self.tesla_can.create_steering_control(self.apply_angle_last, lat_active, self.mads.control_type))
 
