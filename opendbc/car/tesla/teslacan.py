from opendbc.car.common.conversions import Conversions as CV
from opendbc.car.interfaces import V_CRUISE_MAX
from opendbc.car.tesla.values import CANBUS, CarControllerParams


class TeslaCAN:
  def __init__(self, packer):
    self.packer = packer

<<<<<<< HEAD
  @staticmethod
  def checksum(msg_id, dat):
    ret = (msg_id & 0xFF) + ((msg_id >> 8) & 0xFF)
    ret += sum(dat)
    return ret & 0xFF

  def create_steering_control(self, angle, enabled, counter, control_type):
    values = {
      "DAS_steeringAngleRequest": -angle,
      "DAS_steeringHapticRequest": 0,
      "DAS_steeringControlType": control_type if enabled else 0,
      "DAS_steeringControlCounter": counter,
=======
  def create_steering_control(self, angle, enabled):
    values = {
      "DAS_steeringAngleRequest": -angle,
      "DAS_steeringHapticRequest": 0,
      "DAS_steeringControlType": 1 if enabled else 0,
>>>>>>> 3ae4dc13
    }

    return self.packer.make_can_msg("DAS_steeringControl", CANBUS.party, values)

  def create_longitudinal_command(self, acc_state, accel, counter, v_ego, active):
    set_speed = max(v_ego * CV.MS_TO_KPH, 0)
    if active:
      # TODO: this causes jerking after gas override when above set speed
      set_speed = 0 if accel < 0 else V_CRUISE_MAX

    values = {
      "DAS_setSpeed": set_speed,
      "DAS_accState": acc_state,
      "DAS_aebEvent": 0,
      "DAS_jerkMin": CarControllerParams.JERK_LIMIT_MIN,
      "DAS_jerkMax": CarControllerParams.JERK_LIMIT_MAX,
      "DAS_accelMin": accel,
      "DAS_accelMax": max(accel, 0),
      "DAS_controlCounter": counter,
    }
    return self.packer.make_can_msg("DAS_control", CANBUS.party, values)

  def create_steering_allowed(self):
    values = {
      "APS_eacAllow": 1,
    }

    return self.packer.make_can_msg("APS_eacMonitor", CANBUS.party, values)<|MERGE_RESOLUTION|>--- conflicted
+++ resolved
@@ -7,26 +7,11 @@
   def __init__(self, packer):
     self.packer = packer
 
-<<<<<<< HEAD
-  @staticmethod
-  def checksum(msg_id, dat):
-    ret = (msg_id & 0xFF) + ((msg_id >> 8) & 0xFF)
-    ret += sum(dat)
-    return ret & 0xFF
-
-  def create_steering_control(self, angle, enabled, counter, control_type):
+  def create_steering_control(self, angle, enabled, control_type):
     values = {
       "DAS_steeringAngleRequest": -angle,
       "DAS_steeringHapticRequest": 0,
       "DAS_steeringControlType": control_type if enabled else 0,
-      "DAS_steeringControlCounter": counter,
-=======
-  def create_steering_control(self, angle, enabled):
-    values = {
-      "DAS_steeringAngleRequest": -angle,
-      "DAS_steeringHapticRequest": 0,
-      "DAS_steeringControlType": 1 if enabled else 0,
->>>>>>> 3ae4dc13
     }
 
     return self.packer.make_can_msg("DAS_steeringControl", CANBUS.party, values)
