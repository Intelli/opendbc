#pragma once

#include "safety_declarations.h"
#include "safety_hyundai_common.h"

#define HYUNDAI_LIMITS(steer, rate_up, rate_down, drv_trq_allowance) { \
  .max_steer = (steer), \
  .max_rate_up = (rate_up), \
  .max_rate_down = (rate_down), \
  .max_rt_delta = 112, \
  .max_rt_interval = 250000, \
  .driver_torque_allowance = (drv_trq_allowance), \
  .driver_torque_factor = 2, \
  .type = TorqueDriverLimited, \
   /* the EPS faults when the steering angle is above a certain threshold for too long. to prevent this, */ \
   /* we allow setting CF_Lkas_ActToi bit to 0 while maintaining the requested torque value for two consecutive frames */ \
  .min_valid_request_frames = 89, \
  .max_invalid_request_frames = 2, \
  .min_valid_request_rt_interval = 810000,  /* 810ms; a ~10% buffer on cutting every 90 frames */ \
  .has_steer_req_tolerance = true, \
}

extern const LongitudinalLimits HYUNDAI_LONG_LIMITS;
const LongitudinalLimits HYUNDAI_LONG_LIMITS = {
  .max_accel = 200,   // 1/100 m/s2
  .min_accel = -350,  // 1/100 m/s2
};

#define HYUNDAI_COMMON_TX_MSGS(can_canfd_blended) \
  {0x340, 0,                          8},        \
  {0x4F1, 0,                          4},        \
  {0x485, 0, (can_canfd_blended) ? 8 : 4},        \

static const CanMsg HYUNDAI_TX_MSGS[] = {
  HYUNDAI_COMMON_TX_MSGS(false)
};

#define HYUNDAI_COMMON_RX_CHECKS(legacy)                                                                                      \
  {.msg = {{0x260, 0, 8, .check_checksum = true, .max_counter = 3U, .frequency = 100U},                                       \
           {0x371, 0, 8, .frequency = 100U},                                                                                  \
           {0x91,  0, 8, .frequency = 100U}}},                                                                                \
  {.msg = {{0x386, 0, 8, .check_checksum = !(legacy), .max_counter = (legacy) ? 0U : 15U, .frequency = 100U}, { 0 }, { 0 }}}, \
  {.msg = {{0x394, 0, 8, .check_checksum = !(legacy), .max_counter = (legacy) ? 0U : 7U, .frequency = 100U}, { 0 }, { 0 }}},  \

#define HYUNDAI_SCC12_ADDR_CHECK(scc_bus, can_canfd_blended)                                                                                     \
  {.msg = {{0x421, (scc_bus), 8, .check_checksum = !(can_canfd_blended), .max_counter = 15U, .frequency = 50U}, { 0 }, { 0 }}},               \

static bool hyundai_legacy = false;

static uint8_t hyundai_get_counter(const CANPacket_t *to_push) {
  int addr = GET_ADDR(to_push);

  uint8_t cnt = 0;
  if (addr == 0x260) {
    cnt = (GET_BYTE(to_push, 7) >> 4) & 0x3U;
  } else if (addr == 0x386) {
    cnt = ((GET_BYTE(to_push, 3) >> 6) << 2) | (GET_BYTE(to_push, 1) >> 6);
  } else if (addr == 0x394) {
    cnt = (GET_BYTE(to_push, 1) >> 5) & 0x7U;
  } else if (addr == 0x421) {
    uint8_t byte_421 = hyundai_can_canfd_blended ? (GET_BYTE(to_push, 1) >> 4) : GET_BYTE(to_push, 7);
    cnt = byte_421 & 0xFU;
  } else if (addr == 0x4F1) {
    cnt = (GET_BYTE(to_push, 3) >> 4) & 0xFU;
  } else {
  }
  return cnt;
}

static uint32_t hyundai_get_checksum(const CANPacket_t *to_push) {
  int addr = GET_ADDR(to_push);

  uint8_t chksum = 0;
  if (addr == 0x260) {
    chksum = GET_BYTE(to_push, 7) & 0xFU;
  } else if (addr == 0x386) {
    chksum = ((GET_BYTE(to_push, 7) >> 6) << 2) | (GET_BYTE(to_push, 5) >> 6);
  } else if (addr == 0x394) {
    chksum = GET_BYTE(to_push, 6) & 0xFU;
  } else if (addr == 0x421) {
    chksum = hyundai_can_canfd_blended ? GET_BYTE(to_push, 0) : GET_BYTE(to_push, 7) >> 4;
  } else {
  }
  return chksum;
}

static uint32_t hyundai_compute_checksum(const CANPacket_t *to_push) {
  int addr = GET_ADDR(to_push);

  uint8_t chksum = 0;
  if (addr == 0x386) {
    // count the bits
    for (int i = 0; i < 8; i++) {
      uint8_t b = GET_BYTE(to_push, i);
      for (int j = 0; j < 8; j++) {
        uint8_t bit = 0;
        // exclude checksum and counter
        if (((i != 1) || (j < 6)) && ((i != 3) || (j < 6)) && ((i != 5) || (j < 6)) && ((i != 7) || (j < 6))) {
          bit = (b >> (uint8_t)j) & 1U;
        }
        chksum += bit;
      }
    }
    chksum = (chksum ^ 9U) & 15U;
  } else {
    // sum of nibbles
    for (int i = 0; i < 8; i++) {
      if ((addr == 0x394) && (i == 7)) {
        continue; // exclude
      }
      uint8_t b = GET_BYTE(to_push, i);
      if (((addr == 0x260) && (i == 7)) || ((addr == 0x394) && (i == 6)) || ((addr == 0x421) && (i == 7))) {
        b &= (addr == 0x421) ? 0x0FU : 0xF0U; // remove checksum
      }
      chksum += (b % 16U) + (b / 16U);
    }
    chksum = (16U - (chksum % 16U)) % 16U;
  }

  return chksum;
}

static void hyundai_rx_hook(const CANPacket_t *to_push) {
  int bus = GET_BUS(to_push);
  int addr = GET_ADDR(to_push);

  // SCC12 is on bus 2 for camera-based SCC cars, bus 0 on all others
  if ((addr == 0x421) && (((bus == 0) && !hyundai_camera_scc) || ((bus == 2) && hyundai_camera_scc))) {
    uint8_t cruise_byte = hyundai_can_canfd_blended ? (GET_BYTE(to_push, 3) >> 4) : (GET_BYTES(to_push, 0, 4) >> 13);
    bool cruise_engaged = (cruise_byte & 0x3U) != 0U;
    hyundai_common_cruise_state_check(cruise_engaged);
  }

  if (bus == 0) {
    if (addr == 0x251) {
      int torque_driver_new = (GET_BYTES(to_push, 0, 2) & 0x7ffU) - 1024U;
      // update array of samples
      update_sample(&torque_driver, torque_driver_new);
    }

    // ACC steering wheel buttons
    if (addr == 0x4F1) {
      int cruise_button = GET_BYTE(to_push, 0) & 0x7U;
      bool main_button = GET_BIT(to_push, 3U);
      hyundai_common_cruise_buttons_check(cruise_button, main_button);
    }

    // gas press, different for EV, hybrid, and ICE models
    if ((addr == 0x371) && hyundai_ev_gas_signal) {
      gas_pressed = (((GET_BYTE(to_push, 4) & 0x7FU) << 1) | GET_BYTE(to_push, 3) >> 7) != 0U;
    } else if ((addr == 0x371) && hyundai_hybrid_gas_signal) {
      gas_pressed = GET_BYTE(to_push, 7) != 0U;
    } else if ((addr == 0x91) && hyundai_fcev_gas_signal) {
      gas_pressed = GET_BYTE(to_push, 6) != 0U;
    } else if ((addr == 0x260) && !hyundai_ev_gas_signal && !hyundai_hybrid_gas_signal) {
      gas_pressed = (GET_BYTE(to_push, 7) >> 6) != 0U;
    } else {
    }

    // sample wheel speed, averaging opposite corners
    if (addr == 0x386) {
      uint32_t front_left_speed = GET_BYTES(to_push, 0, 2) & 0x3FFFU;
      uint32_t rear_right_speed = GET_BYTES(to_push, 6, 2) & 0x3FFFU;
      vehicle_moving = (front_left_speed > HYUNDAI_STANDSTILL_THRSLD) || (rear_right_speed > HYUNDAI_STANDSTILL_THRSLD);
    }

    if (addr == 0x394) {
      brake_pressed = ((GET_BYTE(to_push, 5) >> 5U) & 0x3U) == 0x2U;
    }

    bool stock_ecu_detected = (addr == 0x340);

    // If openpilot is controlling longitudinal we need to ensure the radar is turned off
    // Enforce by checking we don't see SCC12
    if (hyundai_longitudinal && (addr == 0x421)) {
      stock_ecu_detected = true;
    }
    generic_rx_checks(stock_ecu_detected);
  }
}

static bool hyundai_tx_hook(const CANPacket_t *to_send) {
<<<<<<< HEAD
  const SteeringLimits HYUNDAI_STEERING_LIMITS = HYUNDAI_LIMITS(384, 3, 7, 50);
  const SteeringLimits HYUNDAI_STEERING_LIMITS_ALT = HYUNDAI_LIMITS(270, 2, 3, 50);
  const SteeringLimits HYUNDAI_STEERING_LIMITS_CAN_CANFD_BLENDED = HYUNDAI_LIMITS(384, 2, 3, 250);
=======
  const SteeringLimits HYUNDAI_STEERING_LIMITS = HYUNDAI_LIMITS(384, 3, 7);
  const SteeringLimits HYUNDAI_STEERING_LIMITS_ALT = HYUNDAI_LIMITS(270, 2, 3);
  const SteeringLimits HYUNDAI_STEERING_LIMITS_ALT_2 = HYUNDAI_LIMITS(170, 2, 3);
>>>>>>> 6b4a0a55

  bool tx = true;
  int addr = GET_ADDR(to_send);

  // FCA11: Block any potential actuation
  if (addr == 0x38D) {
    int CR_VSM_DecCmd = GET_BYTE(to_send, 1);
    bool FCA_CmdAct = GET_BIT(to_send, 20U);
    bool CF_VSM_DecCmdAct = GET_BIT(to_send, 31U);

    if ((CR_VSM_DecCmd != 0) || FCA_CmdAct || CF_VSM_DecCmdAct) {
      tx = false;
    }
  }

  // ACCEL: safety check
  if (addr == 0x421) {
    int desired_accel_raw = (((GET_BYTE(to_send, 4) & 0x7U) << 8) | GET_BYTE(to_send, 3)) - 1023U;
    int desired_accel_val = ((GET_BYTE(to_send, 5) << 3) | (GET_BYTE(to_send, 4) >> 5)) - 1023U;

    int aeb_decel_cmd = GET_BYTE(to_send, 2);
    bool aeb_req = GET_BIT(to_send, 54U);

    bool violation = false;

    violation |= longitudinal_accel_checks(desired_accel_raw, HYUNDAI_LONG_LIMITS);
    violation |= longitudinal_accel_checks(desired_accel_val, HYUNDAI_LONG_LIMITS);
    violation |= (aeb_decel_cmd != 0);
    violation |= aeb_req;

    if (violation) {
      tx = false;
    }
  }

  // LKA STEER: safety check
  if (addr == 0x340) {
    int desired_torque = ((GET_BYTES(to_send, 0, 4) >> 16) & 0x7ffU) - 1024U;
    bool steer_req = GET_BIT(to_send, 27U);

<<<<<<< HEAD
    const SteeringLimits limits = hyundai_can_canfd_blended ? HYUNDAI_STEERING_LIMITS_CAN_CANFD_BLENDED : \
                                                             (hyundai_alt_limits ? HYUNDAI_STEERING_LIMITS_ALT : HYUNDAI_STEERING_LIMITS);
=======
    const SteeringLimits limits = hyundai_alt_limits_2 ? HYUNDAI_STEERING_LIMITS_ALT_2 :
                                  hyundai_alt_limits ? HYUNDAI_STEERING_LIMITS_ALT : HYUNDAI_STEERING_LIMITS;

>>>>>>> 6b4a0a55
    if (steer_torque_cmd_checks(desired_torque, steer_req, limits)) {
      tx = false;
    }
  }

  // UDS: Only tester present ("\x02\x3E\x80\x00\x00\x00\x00\x00") allowed on diagnostics address
  if (addr == 0x7D0) {
    if ((GET_BYTES(to_send, 0, 4) != 0x00803E02U) || (GET_BYTES(to_send, 4, 4) != 0x0U)) {
      tx = false;
    }
  }

  // BUTTONS: used for resume spamming and cruise cancellation
  if ((addr == 0x4F1) && !hyundai_longitudinal) {
    int button = GET_BYTE(to_send, 0) & 0x7U;

    bool allowed_resume = (button == 1) && controls_allowed;
    bool allowed_cancel = (button == 4) && cruise_engaged_prev;
    if (!(allowed_resume || allowed_cancel)) {
      tx = false;
    }
  }

  return tx;
}

static int hyundai_fwd_hook(int bus_num, int addr) {

  int bus_fwd = -1;

  // forward cam to ccan and viceversa, except lkas cmd
  if (bus_num == 0) {
    bus_fwd = 2;
  }

  if (bus_num == 2) {
    // Stock LKAS11 messages
    bool is_lkas_11 = (addr == 0x340);
    // LFA and HDA cluster icons
    bool is_lfahda_mfc = (addr == 0x485);

    bool block_msg = is_lkas_11 || is_lfahda_mfc;
    if (!block_msg) {
      bus_fwd = 0;
    }
  }

  return bus_fwd;
}

static safety_config hyundai_init(uint16_t param) {
  static const CanMsg HYUNDAI_LONG_TX_MSGS[] = {
    {0x340, 0, 8}, // LKAS11 Bus 0
    {0x4F1, 0, 4}, // CLU11 Bus 0
    {0x485, 0, 4}, // LFAHDA_MFC Bus 0
    {0x420, 0, 8}, // SCC11 Bus 0
    {0x421, 0, 8}, // SCC12 Bus 0
    {0x50A, 0, 8}, // SCC13 Bus 0
    {0x389, 0, 8}, // SCC14 Bus 0
    {0x4A2, 0, 2}, // FRT_RADAR11 Bus 0
    {0x38D, 0, 8}, // FCA11 Bus 0
    {0x483, 0, 8}, // FCA12 Bus 0
    {0x7D0, 0, 8}, // radar UDS TX addr Bus 0 (for radar disable)
  };

  static const CanMsg HYUNDAI_CAMERA_SCC_TX_MSGS[] = {
    {0x340, 0, 8}, // LKAS11 Bus 0
    {0x4F1, 2, 4}, // CLU11 Bus 2
    {0x485, 0, 4}, // LFAHDA_MFC Bus 0
  };

  static const CanMsg HYUNDAI_CAN_CANFD_BLENDED_TX_MSGS[] = {
    HYUNDAI_COMMON_TX_MSGS(true)
  };

  hyundai_common_init(param);
  hyundai_legacy = false;

  if (hyundai_camera_scc || hyundai_can_canfd_blended) {
    hyundai_longitudinal = false;
  }

  safety_config ret;
  if (hyundai_longitudinal) {
    static RxCheck hyundai_long_rx_checks[] = {
      HYUNDAI_COMMON_RX_CHECKS(false)
      // Use CLU11 (buttons) to manage controls allowed instead of SCC cruise state
      {.msg = {{0x4F1, 0, 4, .check_checksum = false, .max_counter = 15U, .frequency = 50U}, { 0 }, { 0 }}},
    };

    ret = BUILD_SAFETY_CFG(hyundai_long_rx_checks, HYUNDAI_LONG_TX_MSGS);
  } else if (hyundai_camera_scc) {
    static RxCheck hyundai_cam_scc_rx_checks[] = {
      HYUNDAI_COMMON_RX_CHECKS(false)
      HYUNDAI_SCC12_ADDR_CHECK(2, false)
    };

    ret = BUILD_SAFETY_CFG(hyundai_cam_scc_rx_checks, HYUNDAI_CAMERA_SCC_TX_MSGS);
  } else if (hyundai_can_canfd_blended) {
    static RxCheck hyundai_can_canfd_blended_rx_checks[] = {
      HYUNDAI_COMMON_RX_CHECKS(false)
      HYUNDAI_SCC12_ADDR_CHECK(0, true)
    };

    ret = BUILD_SAFETY_CFG(hyundai_can_canfd_blended_rx_checks, HYUNDAI_CAN_CANFD_BLENDED_TX_MSGS);
  } else {
    static RxCheck hyundai_rx_checks[] = {
       HYUNDAI_COMMON_RX_CHECKS(false)
       HYUNDAI_SCC12_ADDR_CHECK(0, false)
    };

    ret = BUILD_SAFETY_CFG(hyundai_rx_checks, HYUNDAI_TX_MSGS);
  }
  return ret;
}

static safety_config hyundai_legacy_init(uint16_t param) {
  // older hyundai models have less checks due to missing counters and checksums
  static RxCheck hyundai_legacy_rx_checks[] = {
    HYUNDAI_COMMON_RX_CHECKS(true)
    HYUNDAI_SCC12_ADDR_CHECK(0, false)
  };

  hyundai_common_init(param);
  hyundai_legacy = true;
  hyundai_longitudinal = false;
  hyundai_camera_scc = false;
  return BUILD_SAFETY_CFG(hyundai_legacy_rx_checks, HYUNDAI_TX_MSGS);
}

const safety_hooks hyundai_hooks = {
  .init = hyundai_init,
  .rx = hyundai_rx_hook,
  .tx = hyundai_tx_hook,
  .fwd = hyundai_fwd_hook,
  .get_counter = hyundai_get_counter,
  .get_checksum = hyundai_get_checksum,
  .compute_checksum = hyundai_compute_checksum,
};

const safety_hooks hyundai_legacy_hooks = {
  .init = hyundai_legacy_init,
  .rx = hyundai_rx_hook,
  .tx = hyundai_tx_hook,
  .fwd = hyundai_fwd_hook,
  .get_counter = hyundai_get_counter,
  .get_checksum = hyundai_get_checksum,
  .compute_checksum = hyundai_compute_checksum,
};<|MERGE_RESOLUTION|>--- conflicted
+++ resolved
@@ -180,15 +180,10 @@
 }
 
 static bool hyundai_tx_hook(const CANPacket_t *to_send) {
-<<<<<<< HEAD
-  const SteeringLimits HYUNDAI_STEERING_LIMITS = HYUNDAI_LIMITS(384, 3, 7, 50);
-  const SteeringLimits HYUNDAI_STEERING_LIMITS_ALT = HYUNDAI_LIMITS(270, 2, 3, 50);
-  const SteeringLimits HYUNDAI_STEERING_LIMITS_CAN_CANFD_BLENDED = HYUNDAI_LIMITS(384, 2, 3, 250);
-=======
   const SteeringLimits HYUNDAI_STEERING_LIMITS = HYUNDAI_LIMITS(384, 3, 7);
   const SteeringLimits HYUNDAI_STEERING_LIMITS_ALT = HYUNDAI_LIMITS(270, 2, 3);
   const SteeringLimits HYUNDAI_STEERING_LIMITS_ALT_2 = HYUNDAI_LIMITS(170, 2, 3);
->>>>>>> 6b4a0a55
+  const SteeringLimits HYUNDAI_STEERING_LIMITS_CAN_CANFD_BLENDED = HYUNDAI_LIMITS(384, 2, 3, 250);
 
   bool tx = true;
   int addr = GET_ADDR(to_send);
@@ -229,14 +224,10 @@
     int desired_torque = ((GET_BYTES(to_send, 0, 4) >> 16) & 0x7ffU) - 1024U;
     bool steer_req = GET_BIT(to_send, 27U);
 
-<<<<<<< HEAD
-    const SteeringLimits limits = hyundai_can_canfd_blended ? HYUNDAI_STEERING_LIMITS_CAN_CANFD_BLENDED : \
-                                                             (hyundai_alt_limits ? HYUNDAI_STEERING_LIMITS_ALT : HYUNDAI_STEERING_LIMITS);
-=======
-    const SteeringLimits limits = hyundai_alt_limits_2 ? HYUNDAI_STEERING_LIMITS_ALT_2 :
+    const SteeringLimits limits = hyundai_can_canfd_blended ? HYUNDAI_STEERING_LIMITS_CAN_CANFD_BLENDED :
+                                  hyundai_alt_limits_2 ? HYUNDAI_STEERING_LIMITS_ALT_2 :
                                   hyundai_alt_limits ? HYUNDAI_STEERING_LIMITS_ALT : HYUNDAI_STEERING_LIMITS;
 
->>>>>>> 6b4a0a55
     if (steer_torque_cmd_checks(desired_torque, steer_req, limits)) {
       tx = false;
     }
