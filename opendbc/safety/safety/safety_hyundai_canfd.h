--- conflicted
+++ resolved
@@ -118,27 +118,15 @@
 
     // vehicle moving
     if (addr == 0xa0) {
-<<<<<<< HEAD
-      const uint32_t fl = ((GET_BYTE(to_push, 9) & 0x3FU) << 8) | GET_BYTE(to_push, 8);
-      const uint32_t fr = ((GET_BYTE(to_push, 11) & 0x3FU) << 8) | GET_BYTE(to_push, 10);
-      const uint32_t rl = ((GET_BYTE(to_push, 13) & 0x3FU) << 8) | GET_BYTE(to_push, 12);
-      const uint32_t rr = ((GET_BYTE(to_push, 15) & 0x3FU) << 8) | GET_BYTE(to_push, 14);
-
-=======
-      uint32_t fl = (GET_BYTES(to_push, 8, 2)) & 0x3FFFU;
-      uint32_t fr = (GET_BYTES(to_push, 10, 2)) & 0x3FFFU;
-      uint32_t rl = (GET_BYTES(to_push, 12, 2)) & 0x3FFFU;
-      uint32_t rr = (GET_BYTES(to_push, 14, 2)) & 0x3FFFU;
->>>>>>> 8289d1e0
+      const uint32_t fl = (GET_BYTES(to_push, 8, 2)) & 0x3FFFU;
+      const uint32_t fr = (GET_BYTES(to_push, 10, 2)) & 0x3FFFU;
+      const uint32_t rl = (GET_BYTES(to_push, 12, 2)) & 0x3FFFU;
+      const uint32_t rr = (GET_BYTES(to_push, 14, 2)) & 0x3FFFU;
       vehicle_moving = (fl > HYUNDAI_STANDSTILL_THRSLD) || (fr > HYUNDAI_STANDSTILL_THRSLD) ||
                        (rl > HYUNDAI_STANDSTILL_THRSLD) || (rr > HYUNDAI_STANDSTILL_THRSLD);
 
       // average of all 4 wheel speeds. Conversion: raw * 0.03125 / 3.6 = m/s
-<<<<<<< HEAD
-      UPDATE_VEHICLE_SPEED((fr + rr + rl + fl) / 4. * 0.03125 / 3.6);
-=======
       UPDATE_VEHICLE_SPEED((fr + rr + rl + fl) / 4.0 * 0.03125 / 3.6);
->>>>>>> 8289d1e0
     }
   }
 
