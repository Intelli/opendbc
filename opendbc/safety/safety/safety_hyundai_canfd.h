#pragma once

#include "safety_declarations.h"
#include "safety_hyundai_common.h"

#define HYUNDAI_CANFD_CRUISE_BUTTON_TX_MSGS(bus) \
  {0x1CF, bus, 8, false},  /* CRUISE_BUTTON */   \

#define HYUNDAI_CANFD_LKA_STEERING_COMMON_TX_MSGS(a_can, e_can) \
  HYUNDAI_CANFD_CRUISE_BUTTON_TX_MSGS(e_can)                    \
  {0x50,  a_can, 16, (a_can) == 0},  /* LKAS */                 \
  {0x2A4, a_can, 24, false},         /* CAM_0x2A4 */            \

#define HYUNDAI_CANFD_LKA_STEERING_ALT_COMMON_TX_MSGS(a_can, e_can) \
  HYUNDAI_CANFD_CRUISE_BUTTON_TX_MSGS(e_can)                        \
  {0x110, a_can, 32, (a_can) == 0},  /* LKAS_ALT */                 \
  {0x362, a_can, 32, false},         /* CAM_0x362 */                \

#define HYUNDAI_CANFD_LFA_STEERING_COMMON_TX_MSGS(e_can)  \
  {0x12A, e_can, 16, (e_can) == 0},  /* LFA */            \
  {0x1E0, e_can, 16, false},         /* LFAHDA_CLUSTER */ \

#define HYUNDAI_CANFD_SCC_CONTROL_COMMON_TX_MSGS(e_can, longitudinal)   \
  {0x1A0, e_can, 32, (longitudinal)},  /* SCC_CONTROL */                \

// *** Addresses checked in rx hook ***
// EV, ICE, HYBRID: ACCELERATOR (0x35), ACCELERATOR_BRAKE_ALT (0x100), ACCELERATOR_ALT (0x105)
<<<<<<< HEAD
#define HYUNDAI_CANFD_COMMON_RX_CHECKS(pt_bus)                                                                       \
  {.msg = {{0x35, (pt_bus), 32, .check_checksum = true, .max_counter = 0xffU, .frequency = 100U},                    \
           {0x100, (pt_bus), 32, .check_checksum = true, .max_counter = 0xffU, .frequency = 100U},                   \
           {0x105, (pt_bus), 32, .check_checksum = true, .max_counter = 0xffU, .frequency = 100U}}},                 \
  {.msg = {{0x175, (pt_bus), 24, .check_checksum = true, .max_counter = 0xffU, .frequency = 50U}, { 0 }, { 0 }}},    \
  {.msg = {{0xa0, (pt_bus), 24, .check_checksum = true, .max_counter = 0xffU, .frequency = 100U}, { 0 }, { 0 }}},    \
  {.msg = {{0xea, (pt_bus), 24, .check_checksum = true, .max_counter = 0xffU, .frequency = 100U}, { 0 }, { 0 }}},    \
  {.msg = {{0x1cf, (pt_bus), 8, .check_checksum = false, .max_counter = 0xfU, .frequency = 50U},                     \
           {0x1aa, (pt_bus), 16, .check_checksum = false, .max_counter = 0xffU, .frequency = 50U}, { 0 }}},          \
  {.msg = {{0x125, (pt_bus), 16, .check_checksum = false, .max_counter = 0xffU, .frequency = 100U}, { 0 }, { 0 }}},  \
=======
#define HYUNDAI_CANFD_COMMON_RX_CHECKS(pt_bus)                                                               \
  {.msg = {{0x35, (pt_bus), 32, .max_counter = 0xffU, .frequency = 100U},                                    \
           {0x100, (pt_bus), 32, .max_counter = 0xffU, .frequency = 100U},                                   \
           {0x105, (pt_bus), 32, .max_counter = 0xffU, .frequency = 100U}}},                                 \
  {.msg = {{0x175, (pt_bus), 24, .max_counter = 0xffU, .frequency = 50U}, { 0 }, { 0 }}},                    \
  {.msg = {{0xa0, (pt_bus), 24, .max_counter = 0xffU, .frequency = 100U}, { 0 }, { 0 }}},                    \
  {.msg = {{0xea, (pt_bus), 24, .max_counter = 0xffU, .frequency = 100U}, { 0 }, { 0 }}},                    \

#define HYUNDAI_CANFD_STD_BUTTONS_RX_CHECKS(pt_bus)                                                               \
  HYUNDAI_CANFD_COMMON_RX_CHECKS(pt_bus)                                                                          \
  {.msg = {{0x1cf, (pt_bus), 8, .ignore_checksum = true, .max_counter = 0xfU, .frequency = 50U}, { 0 }, { 0 }}},  \

#define HYUNDAI_CANFD_ALT_BUTTONS_RX_CHECKS(pt_bus)                                                                 \
  HYUNDAI_CANFD_COMMON_RX_CHECKS(pt_bus)                                                                            \
  {.msg = {{0x1aa, (pt_bus), 16, .ignore_checksum = true, .max_counter = 0xffU, .frequency = 50U}, { 0 }, { 0 }}},  \
>>>>>>> 3db676c5

// SCC_CONTROL (from ADAS unit or camera)
#define HYUNDAI_CANFD_SCC_ADDR_CHECK(scc_bus)                                               \
  {.msg = {{0x1a0, (scc_bus), 32, .max_counter = 0xffU, .frequency = 50U}, { 0 }, { 0 }}},  \

static bool hyundai_canfd_alt_buttons = false;
static bool hyundai_canfd_lka_steering_alt = false;
static bool hyundai_canfd_angle_steering = false;

static int hyundai_canfd_get_lka_addr(void) {
  return hyundai_canfd_lka_steering_alt ? 0x110 : 0x50;
}

static uint8_t hyundai_canfd_get_counter(const CANPacket_t *to_push) {
  uint8_t ret = 0;
  if (GET_LEN(to_push) == 8U) {
    ret = GET_BYTE(to_push, 1) >> 4;
  } else {
    ret = GET_BYTE(to_push, 2);
  }
  return ret;
}

static uint32_t hyundai_canfd_get_checksum(const CANPacket_t *to_push) {
  uint32_t chksum = GET_BYTE(to_push, 0) | (GET_BYTE(to_push, 1) << 8);
  return chksum;
}

static void hyundai_canfd_rx_hook(const CANPacket_t *to_push) {
  int bus = GET_BUS(to_push);
  int addr = GET_ADDR(to_push);

  const int pt_bus = hyundai_canfd_lka_steering ? 1 : 0;
  const int scc_bus = hyundai_camera_scc ? 2 : pt_bus;

  if (bus == pt_bus) {
    // driver torque
    if (addr == 0xea) {
      int torque_driver_new = ((GET_BYTE(to_push, 11) & 0x1fU) << 8U) | GET_BYTE(to_push, 10);
      torque_driver_new -= 4095;
      update_sample(&torque_driver, torque_driver_new);
    }

    // steering angle
    if (addr == 0x125) {
      int angle_meas_new = (GET_BYTE(to_push, 4) << 8) | GET_BYTE(to_push, 3);
      angle_meas_new = to_signed(angle_meas_new, 16);
      update_sample(&angle_meas, angle_meas_new);
    }

    // cruise buttons
    const int button_addr = hyundai_canfd_alt_buttons ? 0x1aa : 0x1cf;
    if (addr == button_addr) {
      bool main_button = false;
      int cruise_button = 0;
      if (addr == 0x1cf) {
        cruise_button = GET_BYTE(to_push, 2) & 0x7U;
        main_button = GET_BIT(to_push, 19U);
      } else {
        cruise_button = (GET_BYTE(to_push, 4) >> 4) & 0x7U;
        main_button = GET_BIT(to_push, 34U);
      }
      hyundai_common_cruise_buttons_check(cruise_button, main_button);
    }

    // gas press, different for EV, hybrid, and ICE models
    if ((addr == 0x35) && hyundai_ev_gas_signal) {
      gas_pressed = GET_BYTE(to_push, 5) != 0U;
    } else if ((addr == 0x105) && hyundai_hybrid_gas_signal) {
      gas_pressed = GET_BIT(to_push, 103U) || (GET_BYTE(to_push, 13) != 0U) || GET_BIT(to_push, 112U);
    } else if ((addr == 0x100) && !hyundai_ev_gas_signal && !hyundai_hybrid_gas_signal) {
      gas_pressed = GET_BIT(to_push, 176U);
    } else {
    }

    // brake press
    if (addr == 0x175) {
      brake_pressed = GET_BIT(to_push, 81U);
    }

    // vehicle moving
    if (addr == 0xa0) {
      const uint32_t fl = (GET_BYTES(to_push, 8, 2)) & 0x3FFFU;
      const uint32_t fr = (GET_BYTES(to_push, 10, 2)) & 0x3FFFU;
      const uint32_t rl = (GET_BYTES(to_push, 12, 2)) & 0x3FFFU;
      const uint32_t rr = (GET_BYTES(to_push, 14, 2)) & 0x3FFFU;
      vehicle_moving = (fl > HYUNDAI_STANDSTILL_THRSLD) || (fr > HYUNDAI_STANDSTILL_THRSLD) ||
                       (rl > HYUNDAI_STANDSTILL_THRSLD) || (rr > HYUNDAI_STANDSTILL_THRSLD);

      // average of all 4 wheel speeds. Conversion: raw * 0.03125 / 3.6 = m/s
      UPDATE_VEHICLE_SPEED((fr + rr + rl + fl) / 4.0 * 0.03125 / 3.6);
    }
  }

  if (bus == scc_bus) {
    // cruise state
    if ((addr == 0x1a0) && !hyundai_longitudinal) {
      // 1=enabled, 2=driver override
      int cruise_status = ((GET_BYTE(to_push, 8) >> 4) & 0x7U);
      bool cruise_engaged = (cruise_status == 1) || (cruise_status == 2);
      hyundai_common_cruise_state_check(cruise_engaged);
    }
  }
}

static bool hyundai_canfd_tx_hook(const CANPacket_t *to_send) {
  const TorqueSteeringLimits HYUNDAI_CANFD_TORQUE_STEERING_LIMITS = {
    .max_steer = 270,
    .max_rt_delta = 112,
    .max_rt_interval = 250000,
    .max_rate_up = 2,
    .max_rate_down = 3,
    .driver_torque_allowance = 250,
    .driver_torque_multiplier = 2,
    .type = TorqueDriverLimited,

    // the EPS faults when the steering angle is above a certain threshold for too long. to prevent this,
    // we allow setting torque actuation bit to 0 while maintaining the requested torque value for two consecutive frames
    .min_valid_request_frames = 89,
    .max_invalid_request_frames = 2,
    .min_valid_request_rt_interval = 810000,  // 810ms; a ~10% buffer on cutting every 90 frames
    .has_steer_req_tolerance = true,
  };

  const AngleSteeringLimits HYUNDAI_CANFD_ANGLE_STEERING_LIMITS = {
    .max_angle = 1800,
    .angle_deg_to_can = 10,
    .angle_rate_up_lookup = {
      {5., 25., 25.},
      {0.3, 0.15, 0.15}
    },
    .angle_rate_down_lookup = {
      {5., 25., 25.},
      {0.36, 0.26, 0.26}
    },
  };

  bool tx = true;
  int addr = GET_ADDR(to_send);

  // steering
  const int steer_addr = (hyundai_canfd_lka_steering && !hyundai_longitudinal) ? hyundai_canfd_get_lka_addr() : 0x12a;
  if (addr == steer_addr) {
    if (hyundai_canfd_angle_steering) {
      const int lkas_angle_active = (GET_BYTE(to_send, 9) >> 4) & 0x3U;
      const bool steer_angle_req = lkas_angle_active != 1;

      int desired_angle = (GET_BYTE(to_send, 11) << 6) | (GET_BYTE(to_send, 10) >> 2);
      desired_angle = to_signed(desired_angle, 14);

      if (steer_angle_cmd_checks(desired_angle, steer_angle_req, HYUNDAI_CANFD_ANGLE_STEERING_LIMITS)) {
        tx = false;
      }
    } else {
      int desired_torque = (((GET_BYTE(to_send, 6) & 0xFU) << 7U) | (GET_BYTE(to_send, 5) >> 1U)) - 1024U;
      bool steer_req = GET_BIT(to_send, 52U);

      if (steer_torque_cmd_checks(desired_torque, steer_req, HYUNDAI_CANFD_TORQUE_STEERING_LIMITS)) {
        tx = false;
      }
    }
  }

  // cruise buttons check
  if (addr == 0x1cf) {
    int button = GET_BYTE(to_send, 2) & 0x7U;
    bool is_cancel = (button == HYUNDAI_BTN_CANCEL);
    bool is_resume = (button == HYUNDAI_BTN_RESUME);

    bool allowed = (is_cancel && cruise_engaged_prev) || (is_resume && controls_allowed);
    if (!allowed) {
      tx = false;
    }
  }

  // UDS: only tester present ("\x02\x3E\x80\x00\x00\x00\x00\x00") allowed on diagnostics address
  if (((addr == 0x730) && hyundai_canfd_lka_steering) || ((addr == 0x7D0) && !hyundai_camera_scc)) {
    if ((GET_BYTES(to_send, 0, 4) != 0x00803E02U) || (GET_BYTES(to_send, 4, 4) != 0x0U)) {
      tx = false;
    }
  }

  // ACCEL: safety check
  if (addr == 0x1a0) {
    int desired_accel_raw = (((GET_BYTE(to_send, 17) & 0x7U) << 8) | GET_BYTE(to_send, 16)) - 1023U;
    int desired_accel_val = ((GET_BYTE(to_send, 18) << 4) | (GET_BYTE(to_send, 17) >> 4)) - 1023U;

    bool violation = false;

    if (hyundai_longitudinal) {
      violation |= longitudinal_accel_checks(desired_accel_raw, HYUNDAI_LONG_LIMITS);
      violation |= longitudinal_accel_checks(desired_accel_val, HYUNDAI_LONG_LIMITS);
    } else {
      // only used to cancel on here
      const int acc_mode = (GET_BYTE(to_send, 8) >> 4) & 0x7U;
      if (acc_mode != 4) {
        violation = true;
      }

      if ((desired_accel_raw != 0) || (desired_accel_val != 0)) {
        violation = true;
      }
    }

    if (violation) {
      tx = false;
    }
  }

  return tx;
}

static bool hyundai_canfd_fwd_hook(int bus_num, int addr) {
  bool block_msg = false;

  if (bus_num == 2) {
    // LKAS for cars with LKAS and LFA messages, LFA for cars with no LKAS messages
    int lfa_block_addr = hyundai_canfd_lka_steering_alt ? 0x362 : 0x2a4;
    bool is_lka_msg = ((addr == hyundai_canfd_get_lka_addr()) || (addr == lfa_block_addr)) && hyundai_canfd_lka_steering;
    bool is_lfa_msg = ((addr == 0x12a) && !hyundai_canfd_lka_steering);

    // HUD icons
    bool is_lfahda_msg = ((addr == 0x1e0) && !hyundai_canfd_lka_steering);

    // SCC_CONTROL and ADRV_0x160 for camera SCC cars, we send our own longitudinal commands and to show FCA light
    bool is_scc_msg = (((addr == 0x1a0) || (addr == 0x160)) && hyundai_longitudinal && !hyundai_canfd_lka_steering);

    block_msg = is_lka_msg || is_lfa_msg || is_lfahda_msg || is_scc_msg;
  }

  return block_msg;
}

static safety_config hyundai_canfd_init(uint16_t param) {
  const int HYUNDAI_PARAM_CANFD_LKA_STEERING_ALT = 128;
  const int HYUNDAI_PARAM_CANFD_ALT_BUTTONS = 32;
  const int HYUNDAI_PARAM_CANFD_ANGLE_STEERING = 1024;

  static const CanMsg HYUNDAI_CANFD_LKA_STEERING_TX_MSGS[] = {
    HYUNDAI_CANFD_LKA_STEERING_COMMON_TX_MSGS(0, 1)
  };

  static const CanMsg HYUNDAI_CANFD_LKA_STEERING_ALT_TX_MSGS[] = {
    HYUNDAI_CANFD_LKA_STEERING_ALT_COMMON_TX_MSGS(0, 1)
  };

  static const CanMsg HYUNDAI_CANFD_LKA_STEERING_LONG_TX_MSGS[] = {
    HYUNDAI_CANFD_LKA_STEERING_COMMON_TX_MSGS(0, 1)
    HYUNDAI_CANFD_LFA_STEERING_COMMON_TX_MSGS(1)
    HYUNDAI_CANFD_SCC_CONTROL_COMMON_TX_MSGS(1, true)
    {0x51,  0, 32, false},  // ADRV_0x51
    {0x730, 1,  8, false},  // tester present for ADAS ECU disable
    {0x160, 1, 16, false},  // ADRV_0x160
    {0x1EA, 1, 32, false},  // ADRV_0x1ea
    {0x200, 1,  8, false},  // ADRV_0x200
    {0x345, 1,  8, false},  // ADRV_0x345
    {0x1DA, 1, 32, false},  // ADRV_0x1da
  };

  static const CanMsg HYUNDAI_CANFD_LFA_STEERING_TX_MSGS[] = {
    HYUNDAI_CANFD_CRUISE_BUTTON_TX_MSGS(2)
    HYUNDAI_CANFD_LFA_STEERING_COMMON_TX_MSGS(0)
    HYUNDAI_CANFD_SCC_CONTROL_COMMON_TX_MSGS(0, false)
  };

  static const CanMsg HYUNDAI_CANFD_LFA_STEERING_LONG_TX_MSGS[] = {
    HYUNDAI_CANFD_CRUISE_BUTTON_TX_MSGS(2)
    HYUNDAI_CANFD_LFA_STEERING_COMMON_TX_MSGS(0)
    HYUNDAI_CANFD_SCC_CONTROL_COMMON_TX_MSGS(0, true)
    {0x160, 0, 16, false}, // ADRV_0x160
    {0x7D0, 0, 8, false},  // tester present for radar ECU disable
  };

#define HYUNDAI_CANFD_LFA_STEERING_CAMERA_SCC_TX_MSGS(longitudinal) \
    HYUNDAI_CANFD_CRUISE_BUTTON_TX_MSGS(2) \
    HYUNDAI_CANFD_LFA_STEERING_COMMON_TX_MSGS(0) \
    HYUNDAI_CANFD_SCC_CONTROL_COMMON_TX_MSGS(0, (longitudinal)) \
    {0x160, 0, 16, false}, /* ADRV_0x160 */ \

  hyundai_common_init(param);

  gen_crc_lookup_table_16(0x1021, hyundai_canfd_crc_lut);
  hyundai_canfd_alt_buttons = GET_FLAG(param, HYUNDAI_PARAM_CANFD_ALT_BUTTONS);
  hyundai_canfd_angle_steering = GET_FLAG(param, HYUNDAI_PARAM_CANFD_ANGLE_STEERING);
  // TODO: test this restriction
  hyundai_canfd_lka_steering_alt = GET_FLAG(param, HYUNDAI_PARAM_CANFD_LKA_STEERING_ALT) || hyundai_canfd_angle_steering;

  safety_config ret;
  if (hyundai_longitudinal) {
    if (hyundai_canfd_lka_steering) {
      static RxCheck hyundai_canfd_lka_steering_long_rx_checks[] = {
        HYUNDAI_CANFD_STD_BUTTONS_RX_CHECKS(1)
      };

      ret = BUILD_SAFETY_CFG(hyundai_canfd_lka_steering_long_rx_checks, HYUNDAI_CANFD_LKA_STEERING_LONG_TX_MSGS);

    } else {
      // Longitudinal checks for LFA steering
      static RxCheck hyundai_canfd_long_rx_checks[] = {
        HYUNDAI_CANFD_STD_BUTTONS_RX_CHECKS(0)
      };

      static RxCheck hyundai_canfd_alt_buttons_long_rx_checks[] = {
        HYUNDAI_CANFD_ALT_BUTTONS_RX_CHECKS(0)
      };

      static CanMsg hyundai_canfd_lfa_steering_camera_scc_tx_msgs[] = {
        HYUNDAI_CANFD_LFA_STEERING_CAMERA_SCC_TX_MSGS(true)
      };

      if (hyundai_canfd_alt_buttons) {
        SET_RX_CHECKS(hyundai_canfd_alt_buttons_long_rx_checks, ret);
      } else {
        SET_RX_CHECKS(hyundai_canfd_long_rx_checks, ret);
      }

      if (hyundai_camera_scc) {
        SET_TX_MSGS(hyundai_canfd_lfa_steering_camera_scc_tx_msgs, ret);
      } else {
        SET_TX_MSGS(HYUNDAI_CANFD_LFA_STEERING_LONG_TX_MSGS, ret);
      }
    }

  } else {
    if (hyundai_canfd_lka_steering) {
      // *** LKA steering checks ***
      // E-CAN is on bus 1, SCC messages are sent on cars with ADRV ECU.
      // Does not use the alt buttons message
      static RxCheck hyundai_canfd_lka_steering_rx_checks[] = {
        HYUNDAI_CANFD_STD_BUTTONS_RX_CHECKS(1)
        HYUNDAI_CANFD_SCC_ADDR_CHECK(1)
      };

      SET_RX_CHECKS(hyundai_canfd_lka_steering_rx_checks, ret);
      if (hyundai_canfd_lka_steering_alt) {
        SET_TX_MSGS(HYUNDAI_CANFD_LKA_STEERING_ALT_TX_MSGS, ret);
      } else {
        SET_TX_MSGS(HYUNDAI_CANFD_LKA_STEERING_TX_MSGS, ret);
      }

    } else if (!hyundai_camera_scc) {
      // Radar sends SCC messages on these cars instead of camera
      static RxCheck hyundai_canfd_radar_scc_rx_checks[] = {
        HYUNDAI_CANFD_STD_BUTTONS_RX_CHECKS(0)
        HYUNDAI_CANFD_SCC_ADDR_CHECK(0)
      };

      static RxCheck hyundai_canfd_alt_buttons_radar_scc_rx_checks[] = {
        HYUNDAI_CANFD_ALT_BUTTONS_RX_CHECKS(0)
        HYUNDAI_CANFD_SCC_ADDR_CHECK(0)
      };

      SET_TX_MSGS(HYUNDAI_CANFD_LFA_STEERING_TX_MSGS, ret);

      if (hyundai_canfd_alt_buttons) {
        SET_RX_CHECKS(hyundai_canfd_alt_buttons_radar_scc_rx_checks, ret);
      } else {
        SET_RX_CHECKS(hyundai_canfd_radar_scc_rx_checks, ret);
      }

    } else {
      // *** LFA steering checks ***
      // Camera sends SCC messages on LFA steering cars.
      // Both button messages exist on some platforms, so we ensure we track the correct one using flag
      static RxCheck hyundai_canfd_rx_checks[] = {
        HYUNDAI_CANFD_STD_BUTTONS_RX_CHECKS(0)
        HYUNDAI_CANFD_SCC_ADDR_CHECK(2)
      };

      static RxCheck hyundai_canfd_alt_buttons_rx_checks[] = {
        HYUNDAI_CANFD_ALT_BUTTONS_RX_CHECKS(0)
        HYUNDAI_CANFD_SCC_ADDR_CHECK(2)
      };

      static CanMsg hyundai_canfd_lfa_steering_camera_scc_tx_msgs[] = {
        HYUNDAI_CANFD_LFA_STEERING_CAMERA_SCC_TX_MSGS(false)
      };

      SET_TX_MSGS(hyundai_canfd_lfa_steering_camera_scc_tx_msgs, ret);

      if (hyundai_canfd_alt_buttons) {
        SET_RX_CHECKS(hyundai_canfd_alt_buttons_rx_checks, ret);
      } else {
        SET_RX_CHECKS(hyundai_canfd_rx_checks, ret);
      }
    }
  }

  return ret;
}

const safety_hooks hyundai_canfd_hooks = {
  .init = hyundai_canfd_init,
  .rx = hyundai_canfd_rx_hook,
  .tx = hyundai_canfd_tx_hook,
  .fwd = hyundai_canfd_fwd_hook,
  .get_counter = hyundai_canfd_get_counter,
  .get_checksum = hyundai_canfd_get_checksum,
  .compute_checksum = hyundai_common_canfd_compute_checksum,
};<|MERGE_RESOLUTION|>--- conflicted
+++ resolved
@@ -25,25 +25,14 @@
 
 // *** Addresses checked in rx hook ***
 // EV, ICE, HYBRID: ACCELERATOR (0x35), ACCELERATOR_BRAKE_ALT (0x100), ACCELERATOR_ALT (0x105)
-<<<<<<< HEAD
 #define HYUNDAI_CANFD_COMMON_RX_CHECKS(pt_bus)                                                                       \
-  {.msg = {{0x35, (pt_bus), 32, .check_checksum = true, .max_counter = 0xffU, .frequency = 100U},                    \
-           {0x100, (pt_bus), 32, .check_checksum = true, .max_counter = 0xffU, .frequency = 100U},                   \
-           {0x105, (pt_bus), 32, .check_checksum = true, .max_counter = 0xffU, .frequency = 100U}}},                 \
-  {.msg = {{0x175, (pt_bus), 24, .check_checksum = true, .max_counter = 0xffU, .frequency = 50U}, { 0 }, { 0 }}},    \
-  {.msg = {{0xa0, (pt_bus), 24, .check_checksum = true, .max_counter = 0xffU, .frequency = 100U}, { 0 }, { 0 }}},    \
-  {.msg = {{0xea, (pt_bus), 24, .check_checksum = true, .max_counter = 0xffU, .frequency = 100U}, { 0 }, { 0 }}},    \
-  {.msg = {{0x1cf, (pt_bus), 8, .check_checksum = false, .max_counter = 0xfU, .frequency = 50U},                     \
-           {0x1aa, (pt_bus), 16, .check_checksum = false, .max_counter = 0xffU, .frequency = 50U}, { 0 }}},          \
-  {.msg = {{0x125, (pt_bus), 16, .check_checksum = false, .max_counter = 0xffU, .frequency = 100U}, { 0 }, { 0 }}},  \
-=======
-#define HYUNDAI_CANFD_COMMON_RX_CHECKS(pt_bus)                                                               \
-  {.msg = {{0x35, (pt_bus), 32, .max_counter = 0xffU, .frequency = 100U},                                    \
-           {0x100, (pt_bus), 32, .max_counter = 0xffU, .frequency = 100U},                                   \
-           {0x105, (pt_bus), 32, .max_counter = 0xffU, .frequency = 100U}}},                                 \
-  {.msg = {{0x175, (pt_bus), 24, .max_counter = 0xffU, .frequency = 50U}, { 0 }, { 0 }}},                    \
-  {.msg = {{0xa0, (pt_bus), 24, .max_counter = 0xffU, .frequency = 100U}, { 0 }, { 0 }}},                    \
-  {.msg = {{0xea, (pt_bus), 24, .max_counter = 0xffU, .frequency = 100U}, { 0 }, { 0 }}},                    \
+  {.msg = {{0x35, (pt_bus), 32, .max_counter = 0xffU, .frequency = 100U},                                            \
+           {0x100, (pt_bus), 32, .max_counter = 0xffU, .frequency = 100U},                                           \
+           {0x105, (pt_bus), 32, .max_counter = 0xffU, .frequency = 100U}}},                                         \
+  {.msg = {{0x175, (pt_bus), 24, .max_counter = 0xffU, .frequency = 50U}, { 0 }, { 0 }}},                            \
+  {.msg = {{0xa0, (pt_bus), 24, .max_counter = 0xffU, .frequency = 100U}, { 0 }, { 0 }}},                            \
+  {.msg = {{0xea, (pt_bus), 24, .max_counter = 0xffU, .frequency = 100U}, { 0 }, { 0 }}},                            \
+  {.msg = {{0x125, (pt_bus), 16, .ignore_checksum = true, .max_counter = 0xffU, .frequency = 100U}, { 0 }, { 0 }}},  \
 
 #define HYUNDAI_CANFD_STD_BUTTONS_RX_CHECKS(pt_bus)                                                               \
   HYUNDAI_CANFD_COMMON_RX_CHECKS(pt_bus)                                                                          \
@@ -52,7 +41,6 @@
 #define HYUNDAI_CANFD_ALT_BUTTONS_RX_CHECKS(pt_bus)                                                                 \
   HYUNDAI_CANFD_COMMON_RX_CHECKS(pt_bus)                                                                            \
   {.msg = {{0x1aa, (pt_bus), 16, .ignore_checksum = true, .max_counter = 0xffU, .frequency = 50U}, { 0 }, { 0 }}},  \
->>>>>>> 3db676c5
 
 // SCC_CONTROL (from ADAS unit or camera)
 #define HYUNDAI_CANFD_SCC_ADDR_CHECK(scc_bus)                                               \
