#pragma once

#include "safety_declarations.h"
#include "safety_hyundai_common.h"

#define HYUNDAI_CANFD_CRUISE_BUTTON_TX_MSGS(bus) \
  {0x1CF, bus, 8, false},  /* CRUISE_BUTTON */   \

#define HYUNDAI_CANFD_LKA_STEERING_COMMON_TX_MSGS(a_can, e_can) \
  HYUNDAI_CANFD_CRUISE_BUTTON_TX_MSGS(e_can)                    \
  {0x50,  a_can, 16, (a_can) == 0},  /* LKAS */                 \
  {0x2A4, a_can, 24, false},         /* CAM_0x2A4 */            \

#define HYUNDAI_CANFD_LKA_STEERING_ALT_COMMON_TX_MSGS(a_can, e_can) \
  HYUNDAI_CANFD_CRUISE_BUTTON_TX_MSGS(e_can)                        \
  {0x110, a_can, 32, (a_can) == 0},  /* LKAS_ALT */                 \
  {0x362, a_can, 32, false},         /* CAM_0x362 */                \

#define HYUNDAI_CANFD_LFA_STEERING_COMMON_TX_MSGS(e_can)  \
  {0x12A, e_can, 16, (e_can) == 0},  /* LFA */            \
  {0x1E0, e_can, 16, false},         /* LFAHDA_CLUSTER */ \

#define HYUNDAI_CANFD_SCC_CONTROL_COMMON_TX_MSGS(e_can, longitudinal)   \
  {0x1A0, e_can, 32, (longitudinal)},  /* SCC_CONTROL */                \

// *** Addresses checked in rx hook ***
// EV, ICE, HYBRID: ACCELERATOR (0x35), ACCELERATOR_BRAKE_ALT (0x100), ACCELERATOR_ALT (0x105)
#define HYUNDAI_CANFD_COMMON_RX_CHECKS(pt_bus)                                                                       \
  {.msg = {{0x35, (pt_bus), 32, .max_counter = 0xffU, .frequency = 100U},                                            \
           {0x100, (pt_bus), 32, .max_counter = 0xffU, .frequency = 100U},                                           \
           {0x105, (pt_bus), 32, .max_counter = 0xffU, .frequency = 100U}}},                                         \
  {.msg = {{0x175, (pt_bus), 24, .max_counter = 0xffU, .frequency = 50U}, { 0 }, { 0 }}},                            \
  {.msg = {{0xa0, (pt_bus), 24, .max_counter = 0xffU, .frequency = 100U}, { 0 }, { 0 }}},                            \
  {.msg = {{0xea, (pt_bus), 24, .max_counter = 0xffU, .frequency = 100U}, { 0 }, { 0 }}},                            \
  {.msg = {{0x125, (pt_bus), 16, .ignore_checksum = true, .max_counter = 0xffU, .frequency = 100U}, { 0 }, { 0 }}},  \

#define HYUNDAI_CANFD_STD_BUTTONS_RX_CHECKS(pt_bus)                                                               \
  HYUNDAI_CANFD_COMMON_RX_CHECKS(pt_bus)                                                                          \
  {.msg = {{0x1cf, (pt_bus), 8, .ignore_checksum = true, .max_counter = 0xfU, .frequency = 50U}, { 0 }, { 0 }}},  \

#define HYUNDAI_CANFD_ALT_BUTTONS_RX_CHECKS(pt_bus)                                                                 \
  HYUNDAI_CANFD_COMMON_RX_CHECKS(pt_bus)                                                                            \
  {.msg = {{0x1aa, (pt_bus), 16, .ignore_checksum = true, .max_counter = 0xffU, .frequency = 50U}, { 0 }, { 0 }}},  \

// SCC_CONTROL (from ADAS unit or camera)
#define HYUNDAI_CANFD_SCC_ADDR_CHECK(scc_bus)                                               \
  {.msg = {{0x1a0, (scc_bus), 32, .max_counter = 0xffU, .frequency = 50U}, { 0 }, { 0 }}},  \

static bool hyundai_canfd_alt_buttons = false;
static bool hyundai_canfd_lka_steering_alt = false;
static bool hyundai_canfd_angle_steering = false;

static int hyundai_canfd_get_lka_addr(void) {
  return hyundai_canfd_lka_steering_alt ? 0x110 : 0x50;
}

static uint8_t hyundai_canfd_get_counter(const CANPacket_t *to_push) {
  uint8_t ret = 0;
  if (GET_LEN(to_push) == 8U) {
    ret = GET_BYTE(to_push, 1) >> 4;
  } else {
    ret = GET_BYTE(to_push, 2);
  }
  return ret;
}

static uint32_t hyundai_canfd_get_checksum(const CANPacket_t *to_push) {
  uint32_t chksum = GET_BYTE(to_push, 0) | (GET_BYTE(to_push, 1) << 8);
  return chksum;
}

static void hyundai_canfd_rx_hook(const CANPacket_t *to_push) {
  int bus = GET_BUS(to_push);
  int addr = GET_ADDR(to_push);

  const int pt_bus = hyundai_canfd_lka_steering ? 1 : 0;
  const int scc_bus = hyundai_camera_scc ? 2 : pt_bus;

  if (bus == pt_bus) {
    // driver torque
    if (addr == 0xea) {
      int torque_driver_new = ((GET_BYTE(to_push, 11) & 0x1fU) << 8U) | GET_BYTE(to_push, 10);
      torque_driver_new -= 4095;
      update_sample(&torque_driver, torque_driver_new);
    }

    // steering angle
    if (addr == 0x125) {
      int angle_meas_new = (GET_BYTE(to_push, 4) << 8) | GET_BYTE(to_push, 3);
      angle_meas_new = to_signed(angle_meas_new, 16);
      update_sample(&angle_meas, angle_meas_new);
    }

    // cruise buttons
    const int button_addr = hyundai_canfd_alt_buttons ? 0x1aa : 0x1cf;
    if (addr == button_addr) {
      bool main_button = false;
      int cruise_button = 0;
      if (addr == 0x1cf) {
        cruise_button = GET_BYTE(to_push, 2) & 0x7U;
        main_button = GET_BIT(to_push, 19U);
        mads_button_press = GET_BIT(to_push, 23U) ? MADS_BUTTON_PRESSED : MADS_BUTTON_NOT_PRESSED;
      } else {
        cruise_button = (GET_BYTE(to_push, 4) >> 4) & 0x7U;
        main_button = GET_BIT(to_push, 34U);
        mads_button_press = GET_BIT(to_push, 39U) ? MADS_BUTTON_PRESSED : MADS_BUTTON_NOT_PRESSED;
      }
      hyundai_common_cruise_buttons_check(cruise_button, main_button);
    }

    // gas press, different for EV, hybrid, and ICE models
    if ((addr == 0x35) && hyundai_ev_gas_signal) {
      gas_pressed = GET_BYTE(to_push, 5) != 0U;
    } else if ((addr == 0x105) && hyundai_hybrid_gas_signal) {
      gas_pressed = GET_BIT(to_push, 103U) || (GET_BYTE(to_push, 13) != 0U) || GET_BIT(to_push, 112U);
    } else if ((addr == 0x100) && !hyundai_ev_gas_signal && !hyundai_hybrid_gas_signal) {
      gas_pressed = GET_BIT(to_push, 176U);
    } else {
    }

    // brake press
    if (addr == 0x175) {
      brake_pressed = GET_BIT(to_push, 81U);
    }

    // vehicle moving
    if (addr == 0xa0) {
      const uint32_t fl = (GET_BYTES(to_push, 8, 2)) & 0x3FFFU;
      const uint32_t fr = (GET_BYTES(to_push, 10, 2)) & 0x3FFFU;
      const uint32_t rl = (GET_BYTES(to_push, 12, 2)) & 0x3FFFU;
      const uint32_t rr = (GET_BYTES(to_push, 14, 2)) & 0x3FFFU;
      vehicle_moving = (fl > HYUNDAI_STANDSTILL_THRSLD) || (fr > HYUNDAI_STANDSTILL_THRSLD) ||
                       (rl > HYUNDAI_STANDSTILL_THRSLD) || (rr > HYUNDAI_STANDSTILL_THRSLD);

      // average of all 4 wheel speeds. Conversion: raw * 0.03125 / 3.6 = m/s
      UPDATE_VEHICLE_SPEED((fr + rr + rl + fl) / 4.0 * 0.03125 / 3.6);
    }
  }

  if (bus == scc_bus) {
    // cruise state
    if ((addr == 0x1a0) && !hyundai_longitudinal) {
      // 1=enabled, 2=driver override
      int cruise_status = ((GET_BYTE(to_push, 8) >> 4) & 0x7U);
      bool cruise_engaged = (cruise_status == 1) || (cruise_status == 2);
      hyundai_common_cruise_state_check(cruise_engaged);
      acc_main_on = GET_BIT(to_push, 66U);
    }
  }

  hyundai_common_reset_acc_main_on_mismatches();
}

static bool hyundai_canfd_tx_hook(const CANPacket_t *to_send) {
<<<<<<< HEAD
  const TorqueSteeringLimits HYUNDAI_CANFD_TORQUE_STEERING_LIMITS = {
    .max_steer = 270,
=======
  const TorqueSteeringLimits HYUNDAI_CANFD_STEERING_LIMITS = {
    .max_torque = 270,
>>>>>>> 2faae4b6
    .max_rt_delta = 112,
    .max_rate_up = 2,
    .max_rate_down = 3,
    .driver_torque_allowance = 250,
    .driver_torque_multiplier = 2,
    .type = TorqueDriverLimited,

    // the EPS faults when the steering angle is above a certain threshold for too long. to prevent this,
    // we allow setting torque actuation bit to 0 while maintaining the requested torque value for two consecutive frames
    .min_valid_request_frames = 89,
    .max_invalid_request_frames = 2,
    .min_valid_request_rt_interval = 810000,  // 810ms; a ~10% buffer on cutting every 90 frames
    .has_steer_req_tolerance = true,
  };

  const AngleSteeringLimits HYUNDAI_CANFD_ANGLE_STEERING_LIMITS = {
    .max_angle = 1800,
    .angle_deg_to_can = 10,
    .angle_rate_up_lookup = {
      {0., 5., 25.},
      {1, 0.6, 0.15}
    },
    .angle_rate_down_lookup = {
      {0., 5., 25.},
      {1.2, 0.7, 0.26}
    },
  };

  bool tx = true;
  int addr = GET_ADDR(to_send);

  // steering
  const int steer_addr = (hyundai_canfd_lka_steering && !hyundai_longitudinal) ? hyundai_canfd_get_lka_addr() : 0x12a;
  if (addr == steer_addr) {
    if (hyundai_canfd_angle_steering) {
      const int lkas_angle_active = (GET_BYTE(to_send, 9) >> 4) & 0x3U;
      const bool steer_angle_req = lkas_angle_active != 1;

      int desired_angle = (GET_BYTE(to_send, 11) << 6) | (GET_BYTE(to_send, 10) >> 2);
      desired_angle = to_signed(desired_angle, 14);

      if (steer_angle_cmd_checks(desired_angle, steer_angle_req, HYUNDAI_CANFD_ANGLE_STEERING_LIMITS)) {
        tx = false;
      }
    } else {
      int desired_torque = (((GET_BYTE(to_send, 6) & 0xFU) << 7U) | (GET_BYTE(to_send, 5) >> 1U)) - 1024U;
      bool steer_req = GET_BIT(to_send, 52U);

      if (steer_torque_cmd_checks(desired_torque, steer_req, HYUNDAI_CANFD_TORQUE_STEERING_LIMITS)) {
        tx = false;
      }
    }
  }

  // cruise buttons check
  if (addr == 0x1cf) {
    int button = GET_BYTE(to_send, 2) & 0x7U;
    bool is_cancel = (button == HYUNDAI_BTN_CANCEL);
    bool is_resume = (button == HYUNDAI_BTN_RESUME);

    bool allowed = (is_cancel && cruise_engaged_prev) || (is_resume && controls_allowed);
    if (!allowed) {
      tx = false;
    }
  }

  // UDS: only tester present ("\x02\x3E\x80\x00\x00\x00\x00\x00") allowed on diagnostics address
  if (((addr == 0x730) && hyundai_canfd_lka_steering) || ((addr == 0x7D0) && !hyundai_camera_scc)) {
    if ((GET_BYTES(to_send, 0, 4) != 0x00803E02U) || (GET_BYTES(to_send, 4, 4) != 0x0U)) {
      tx = false;
    }
  }

  // ACCEL: safety check
  if (addr == 0x1a0) {
    int desired_accel_raw = (((GET_BYTE(to_send, 17) & 0x7U) << 8) | GET_BYTE(to_send, 16)) - 1023U;
    int desired_accel_val = ((GET_BYTE(to_send, 18) << 4) | (GET_BYTE(to_send, 17) >> 4)) - 1023U;

    bool violation = false;

    if (hyundai_longitudinal) {
      violation |= longitudinal_accel_checks(desired_accel_raw, HYUNDAI_LONG_LIMITS);
      violation |= longitudinal_accel_checks(desired_accel_val, HYUNDAI_LONG_LIMITS);
    } else {
      // only used to cancel on here
      const int acc_mode = (GET_BYTE(to_send, 8) >> 4) & 0x7U;
      if (acc_mode != 4) {
        violation = true;
      }

      if ((desired_accel_raw != 0) || (desired_accel_val != 0)) {
        violation = true;
      }
    }

    if (violation) {
      tx = false;
    }

    acc_main_on_tx = GET_BIT(to_send, 66U);
    hyundai_common_acc_main_on_sync();
  }

  return tx;
}

static bool hyundai_canfd_fwd_hook(int bus_num, int addr) {
  bool block_msg = false;

  if (bus_num == 2) {
    // LKAS for cars with LKAS and LFA messages, LFA for cars with no LKAS messages
    int lfa_block_addr = hyundai_canfd_lka_steering_alt ? 0x362 : 0x2a4;
    bool is_lka_msg = ((addr == hyundai_canfd_get_lka_addr()) || (addr == lfa_block_addr)) && hyundai_canfd_lka_steering;
    bool is_lfa_msg = ((addr == 0x12a) && !hyundai_canfd_lka_steering);

    // HUD icons
    bool is_lfahda_msg = ((addr == 0x1e0) && !hyundai_canfd_lka_steering);

    // SCC_CONTROL and ADRV_0x160 for camera SCC cars, we send our own longitudinal commands and to show FCA light
    bool is_scc_msg = (((addr == 0x1a0) || (addr == 0x160)) && hyundai_longitudinal && !hyundai_canfd_lka_steering);

    block_msg = is_lka_msg || is_lfa_msg || is_lfahda_msg || is_scc_msg;
  }

  return block_msg;
}

static safety_config hyundai_canfd_init(uint16_t param) {
  const int HYUNDAI_PARAM_CANFD_LKA_STEERING_ALT = 128;
  const int HYUNDAI_PARAM_CANFD_ALT_BUTTONS = 32;
  const int HYUNDAI_PARAM_CANFD_ANGLE_STEERING = 1024;

  static const CanMsg HYUNDAI_CANFD_LKA_STEERING_TX_MSGS[] = {
    HYUNDAI_CANFD_LKA_STEERING_COMMON_TX_MSGS(0, 1)
  };

  static const CanMsg HYUNDAI_CANFD_LKA_STEERING_ALT_TX_MSGS[] = {
    HYUNDAI_CANFD_LKA_STEERING_ALT_COMMON_TX_MSGS(0, 1)
  };

  static const CanMsg HYUNDAI_CANFD_LKA_STEERING_LONG_TX_MSGS[] = {
    HYUNDAI_CANFD_LKA_STEERING_COMMON_TX_MSGS(0, 1)
    HYUNDAI_CANFD_LFA_STEERING_COMMON_TX_MSGS(1)
    HYUNDAI_CANFD_SCC_CONTROL_COMMON_TX_MSGS(1, true)
    {0x51,  0, 32, false},  // ADRV_0x51
    {0x730, 1,  8, false},  // tester present for ADAS ECU disable
    {0x160, 1, 16, false},  // ADRV_0x160
    {0x1EA, 1, 32, false},  // ADRV_0x1ea
    {0x200, 1,  8, false},  // ADRV_0x200
    {0x345, 1,  8, false},  // ADRV_0x345
    {0x1DA, 1, 32, false},  // ADRV_0x1da
  };

  static const CanMsg HYUNDAI_CANFD_LFA_STEERING_TX_MSGS[] = {
    HYUNDAI_CANFD_CRUISE_BUTTON_TX_MSGS(2)
    HYUNDAI_CANFD_LFA_STEERING_COMMON_TX_MSGS(0)
    HYUNDAI_CANFD_SCC_CONTROL_COMMON_TX_MSGS(0, false)
  };

  static const CanMsg HYUNDAI_CANFD_LFA_STEERING_LONG_TX_MSGS[] = {
    HYUNDAI_CANFD_CRUISE_BUTTON_TX_MSGS(2)
    HYUNDAI_CANFD_LFA_STEERING_COMMON_TX_MSGS(0)
    HYUNDAI_CANFD_SCC_CONTROL_COMMON_TX_MSGS(0, true)
    {0x160, 0, 16, false}, // ADRV_0x160
    {0x7D0, 0, 8, false},  // tester present for radar ECU disable
  };

#define HYUNDAI_CANFD_LFA_STEERING_CAMERA_SCC_TX_MSGS(longitudinal) \
    HYUNDAI_CANFD_CRUISE_BUTTON_TX_MSGS(2) \
    HYUNDAI_CANFD_LFA_STEERING_COMMON_TX_MSGS(0) \
    HYUNDAI_CANFD_SCC_CONTROL_COMMON_TX_MSGS(0, (longitudinal)) \
    {0x160, 0, 16, false}, /* ADRV_0x160 */ \

  hyundai_common_init(param);

  gen_crc_lookup_table_16(0x1021, hyundai_canfd_crc_lut);
  hyundai_canfd_alt_buttons = GET_FLAG(param, HYUNDAI_PARAM_CANFD_ALT_BUTTONS);
  hyundai_canfd_angle_steering = GET_FLAG(param, HYUNDAI_PARAM_CANFD_ANGLE_STEERING);
  // TODO: test this restriction
  hyundai_canfd_lka_steering_alt = GET_FLAG(param, HYUNDAI_PARAM_CANFD_LKA_STEERING_ALT) || hyundai_canfd_angle_steering;

  safety_config ret;
  if (hyundai_longitudinal) {
    if (hyundai_canfd_lka_steering) {
      static RxCheck hyundai_canfd_lka_steering_long_rx_checks[] = {
        HYUNDAI_CANFD_STD_BUTTONS_RX_CHECKS(1)
      };

      ret = BUILD_SAFETY_CFG(hyundai_canfd_lka_steering_long_rx_checks, HYUNDAI_CANFD_LKA_STEERING_LONG_TX_MSGS);

    } else {
      // Longitudinal checks for LFA steering
      static RxCheck hyundai_canfd_long_rx_checks[] = {
        HYUNDAI_CANFD_STD_BUTTONS_RX_CHECKS(0)
      };

      static RxCheck hyundai_canfd_alt_buttons_long_rx_checks[] = {
        HYUNDAI_CANFD_ALT_BUTTONS_RX_CHECKS(0)
      };

      static CanMsg hyundai_canfd_lfa_steering_camera_scc_tx_msgs[] = {
        HYUNDAI_CANFD_LFA_STEERING_CAMERA_SCC_TX_MSGS(true)
      };

      if (hyundai_canfd_alt_buttons) {
        SET_RX_CHECKS(hyundai_canfd_alt_buttons_long_rx_checks, ret);
      } else {
        SET_RX_CHECKS(hyundai_canfd_long_rx_checks, ret);
      }

      if (hyundai_camera_scc) {
        SET_TX_MSGS(hyundai_canfd_lfa_steering_camera_scc_tx_msgs, ret);
      } else {
        SET_TX_MSGS(HYUNDAI_CANFD_LFA_STEERING_LONG_TX_MSGS, ret);
      }
    }

  } else {
    if (hyundai_canfd_lka_steering) {
      // *** LKA steering checks ***
      // E-CAN is on bus 1, SCC messages are sent on cars with ADRV ECU.
      // Does not use the alt buttons message
      static RxCheck hyundai_canfd_lka_steering_rx_checks[] = {
        HYUNDAI_CANFD_STD_BUTTONS_RX_CHECKS(1)
        HYUNDAI_CANFD_SCC_ADDR_CHECK(1)
      };

      SET_RX_CHECKS(hyundai_canfd_lka_steering_rx_checks, ret);
      if (hyundai_canfd_lka_steering_alt) {
        SET_TX_MSGS(HYUNDAI_CANFD_LKA_STEERING_ALT_TX_MSGS, ret);
      } else {
        SET_TX_MSGS(HYUNDAI_CANFD_LKA_STEERING_TX_MSGS, ret);
      }

    } else if (!hyundai_camera_scc) {
      // Radar sends SCC messages on these cars instead of camera
      static RxCheck hyundai_canfd_radar_scc_rx_checks[] = {
        HYUNDAI_CANFD_STD_BUTTONS_RX_CHECKS(0)
        HYUNDAI_CANFD_SCC_ADDR_CHECK(0)
      };

      static RxCheck hyundai_canfd_alt_buttons_radar_scc_rx_checks[] = {
        HYUNDAI_CANFD_ALT_BUTTONS_RX_CHECKS(0)
        HYUNDAI_CANFD_SCC_ADDR_CHECK(0)
      };

      SET_TX_MSGS(HYUNDAI_CANFD_LFA_STEERING_TX_MSGS, ret);

      if (hyundai_canfd_alt_buttons) {
        SET_RX_CHECKS(hyundai_canfd_alt_buttons_radar_scc_rx_checks, ret);
      } else {
        SET_RX_CHECKS(hyundai_canfd_radar_scc_rx_checks, ret);
      }

    } else {
      // *** LFA steering checks ***
      // Camera sends SCC messages on LFA steering cars.
      // Both button messages exist on some platforms, so we ensure we track the correct one using flag
      static RxCheck hyundai_canfd_rx_checks[] = {
        HYUNDAI_CANFD_STD_BUTTONS_RX_CHECKS(0)
        HYUNDAI_CANFD_SCC_ADDR_CHECK(2)
      };

      static RxCheck hyundai_canfd_alt_buttons_rx_checks[] = {
        HYUNDAI_CANFD_ALT_BUTTONS_RX_CHECKS(0)
        HYUNDAI_CANFD_SCC_ADDR_CHECK(2)
      };

      static CanMsg hyundai_canfd_lfa_steering_camera_scc_tx_msgs[] = {
        HYUNDAI_CANFD_LFA_STEERING_CAMERA_SCC_TX_MSGS(false)
      };

      SET_TX_MSGS(hyundai_canfd_lfa_steering_camera_scc_tx_msgs, ret);

      if (hyundai_canfd_alt_buttons) {
        SET_RX_CHECKS(hyundai_canfd_alt_buttons_rx_checks, ret);
      } else {
        SET_RX_CHECKS(hyundai_canfd_rx_checks, ret);
      }
    }
  }

  return ret;
}

const safety_hooks hyundai_canfd_hooks = {
  .init = hyundai_canfd_init,
  .rx = hyundai_canfd_rx_hook,
  .tx = hyundai_canfd_tx_hook,
  .fwd = hyundai_canfd_fwd_hook,
  .get_counter = hyundai_canfd_get_counter,
  .get_checksum = hyundai_canfd_get_checksum,
  .compute_checksum = hyundai_common_canfd_compute_checksum,
};<|MERGE_RESOLUTION|>--- conflicted
+++ resolved
@@ -152,13 +152,8 @@
 }
 
 static bool hyundai_canfd_tx_hook(const CANPacket_t *to_send) {
-<<<<<<< HEAD
   const TorqueSteeringLimits HYUNDAI_CANFD_TORQUE_STEERING_LIMITS = {
-    .max_steer = 270,
-=======
-  const TorqueSteeringLimits HYUNDAI_CANFD_STEERING_LIMITS = {
     .max_torque = 270,
->>>>>>> 2faae4b6
     .max_rt_delta = 112,
     .max_rate_up = 2,
     .max_rate_down = 3,
