--- conflicted
+++ resolved
@@ -28,8 +28,6 @@
   STANDSTILL_THRESHOLD = 0.375 * 0.03125  # kph
   FWD_BLACKLISTED_ADDRS = {2: [0x50, 0x2a4]}
 
-<<<<<<< HEAD
-=======
   MAX_RATE_UP = 2
   MAX_RATE_DOWN = 3
   MAX_TORQUE_LOOKUP = [0], [270]
@@ -43,7 +41,6 @@
   MIN_VALID_STEERING_FRAMES = 89
   MAX_INVALID_STEERING_FRAMES = 2
 
->>>>>>> 2faae4b6
   PT_BUS = 0
   SCC_BUS = 2
   STEER_BUS = 0
