--- conflicted
+++ resolved
@@ -1,9 +1,6 @@
 #!/usr/bin/env python3
-<<<<<<< HEAD
+import random
 from parameterized import parameterized_class
-=======
-import random
->>>>>>> e483ba24
 import unittest
 import numpy as np
 
@@ -14,12 +11,8 @@
 from opendbc.can.can_define import CANDefine
 from opendbc.safety.tests.libsafety import libsafety_py
 import opendbc.safety.tests.common as common
-<<<<<<< HEAD
-from opendbc.safety.tests.common import CANPackerPanda, MAX_WRONG_COUNTERS, away_round, round_speed
+from opendbc.safety.tests.common import CANPackerPanda, MAX_SPEED_DELTA, MAX_WRONG_COUNTERS, away_round, round_speed
 from opendbc.sunnypilot.car.tesla.values import TeslaSafetyFlagsSP
-=======
-from opendbc.safety.tests.common import CANPackerPanda, MAX_SPEED_DELTA, MAX_WRONG_COUNTERS, away_round, round_speed
->>>>>>> e483ba24
 
 MSG_DAS_steeringControl = 0x488
 MSG_APS_eacMonitor = 0x27d
@@ -70,12 +63,10 @@
 
   packer: CANPackerPanda
 
-<<<<<<< HEAD
   SAFETY_PARAM_SP: int = 0
-=======
+
   def _get_steer_cmd_angle_max(self, speed):
     return get_max_angle(max(speed, 1), self.VM)
->>>>>>> e483ba24
 
   def setUp(self):
     self.VM = VehicleModel(get_safety_CP())
