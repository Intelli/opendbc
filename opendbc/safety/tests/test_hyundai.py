--- conflicted
+++ resolved
@@ -20,19 +20,16 @@
 
 # All combinations of non-SCC cars
 _ALL_NON_SCC_COMBOS = [
-<<<<<<< HEAD
+  # Hybrid
+  {"PCM_STATUS_MSG": ("E_CRUISE_CONTROL", "CF_Lvr_CruiseSet"),
+   "ACC_STATE_MSG": ("E_CRUISE_CONTROL", "CRUISE_LAMP_M"),
+   "GAS_MSG": ("E_EMS11", "CR_Vcu_AccPedDep_Pos"),
+   "SAFETY_PARAM": HyundaiSafetyFlags.HYBRID_GAS},
   # EV
   {"PCM_STATUS_MSG": ("LABEL11", "CC_ACT"),
    "ACC_STATE_MSG": ("LABEL11", "CC_React"),
    "GAS_MSG": ("E_EMS11", "Accel_Pedal_Pos"),
    "SAFETY_PARAM": HyundaiSafetyFlags.EV_GAS},
-=======
-  # Hybrid
-  {"PCM_STATUS_MSG": ("E_CRUISE_CONTROL", "CF_Lvr_CruiseSet"),
-   "ACC_STATE_MSG": ("E_CRUISE_CONTROL", "CRUISE_LAMP_M"),
-   "GAS_MSG": ("E_EMS11", "CR_Vcu_AccPedDep_Pos"),
-   "SAFETY_PARAM": HyundaiSafetyFlags.HYBRID_GAS},
->>>>>>> aa2b50a8
 ]
 ALL_NON_SCC_COMBOS = [{**p, **lda} for lda in LDA_BUTTON for p in _ALL_NON_SCC_COMBOS]
 
@@ -485,10 +482,7 @@
 
 @parameterized_class(ALL_NON_SCC_COMBOS)
 class TestHyundaiNonSCCSafety(TestHyundaiSafety):
-<<<<<<< HEAD
-=======
-
->>>>>>> aa2b50a8
+
   PCM_STATUS_MSG = ("", "")
   ACC_STATE_MSG = ("", "")
   GAS_MSG = ("", "")
