--- conflicted
+++ resolved
@@ -1,13 +1,8 @@
 #pragma once
 
-<<<<<<< HEAD
-#include "opendbc/safety/sunnypilot/safety_mads.h"
-
-=======
 #include "opendbc/safety/helpers.h"
 #include "opendbc/safety/lateral.h"
 #include "opendbc/safety/longitudinal.h"
->>>>>>> 0d7fef44
 #include "opendbc/safety/safety_declarations.h"
 #include "opendbc/safety/board/can.h"
 
@@ -98,10 +93,6 @@
 
 static void generic_rx_checks(void);
 static void stock_ecu_check(bool stock_ecu_detected);
-
-bool is_lat_active(void) {
-  return controls_allowed || mads_is_lateral_control_allowed_by_mads();
-}
 
 static bool is_msg_valid(RxCheck addr_list[], int index) {
   bool valid = true;
@@ -533,286 +524,6 @@
   return val + ((val > 0.0) ? 0.5 : -0.5);
 }
 
-<<<<<<< HEAD
-// Safety checks for longitudinal actuation
-bool longitudinal_accel_checks(int desired_accel, const LongitudinalLimits limits) {
-  bool accel_valid = get_longitudinal_allowed() && !max_limit_check(desired_accel, limits.max_accel, limits.min_accel);
-  bool accel_inactive = desired_accel == limits.inactive_accel;
-  return !(accel_valid || accel_inactive);
-}
-
-bool longitudinal_speed_checks(int desired_speed, const LongitudinalLimits limits) {
-  return !get_longitudinal_allowed() && (desired_speed != limits.inactive_speed);
-}
-
-bool longitudinal_transmission_rpm_checks(int desired_transmission_rpm, const LongitudinalLimits limits) {
-  bool transmission_rpm_valid = get_longitudinal_allowed() && !max_limit_check(desired_transmission_rpm, limits.max_transmission_rpm, limits.min_transmission_rpm);
-  bool transmission_rpm_inactive = desired_transmission_rpm == limits.inactive_transmission_rpm;
-  return !(transmission_rpm_valid || transmission_rpm_inactive);
-}
-
-bool longitudinal_gas_checks(int desired_gas, const LongitudinalLimits limits) {
-  bool gas_valid = get_longitudinal_allowed() && !max_limit_check(desired_gas, limits.max_gas, limits.min_gas);
-  bool gas_inactive = desired_gas == limits.inactive_gas;
-  return !(gas_valid || gas_inactive);
-}
-
-bool longitudinal_brake_checks(int desired_brake, const LongitudinalLimits limits) {
-  bool violation = false;
-  violation |= !get_longitudinal_allowed() && (desired_brake != 0);
-  violation |= desired_brake > limits.max_brake;
-  return violation;
-}
-
-// Safety checks for torque-based steering commands
-bool steer_torque_cmd_checks(int desired_torque, int steer_req, const TorqueSteeringLimits limits) {
-  bool violation = false;
-  uint32_t ts = microsecond_timer_get();
-
-  if (is_lat_active()) {
-    // Some safety models support variable torque limit based on vehicle speed
-    int max_torque = limits.max_torque;
-    if (limits.dynamic_max_torque) {
-      const float fudged_speed = (vehicle_speed.min / VEHICLE_SPEED_FACTOR) - 1.;
-      max_torque = interpolate(limits.max_torque_lookup, fudged_speed) + 1;
-      max_torque = CLAMP(max_torque, -limits.max_torque, limits.max_torque);
-    }
-
-    // *** global torque limit check ***
-    violation |= max_limit_check(desired_torque, max_torque, -max_torque);
-
-    // *** torque rate limit check ***
-    if (limits.type == TorqueDriverLimited) {
-      violation |= driver_limit_check(desired_torque, desired_torque_last, &torque_driver,
-                                      max_torque, limits.max_rate_up, limits.max_rate_down,
-                                      limits.driver_torque_allowance, limits.driver_torque_multiplier);
-    } else {
-      violation |= dist_to_meas_check(desired_torque, desired_torque_last, &torque_meas,
-                                      limits.max_rate_up, limits.max_rate_down, limits.max_torque_error);
-    }
-    desired_torque_last = desired_torque;
-
-    // *** torque real time rate limit check ***
-    violation |= rt_rate_limit_check(desired_torque, rt_torque_last, limits.max_rt_delta);
-
-    // every RT_INTERVAL set the new limits
-    uint32_t ts_elapsed = get_ts_elapsed(ts, ts_torque_check_last);
-    if (ts_elapsed > MAX_TORQUE_RT_INTERVAL) {
-      rt_torque_last = desired_torque;
-      ts_torque_check_last = ts;
-    }
-  }
-
-  // no torque if controls is not allowed
-  if (!is_lat_active() && (desired_torque != 0)) {
-    violation = true;
-  }
-
-  // certain safety modes set their steer request bit low for one or more frame at a
-  // predefined max frequency to avoid steering faults in certain situations
-  bool steer_req_mismatch = (steer_req == 0) && (desired_torque != 0);
-  if (!limits.has_steer_req_tolerance) {
-    if (steer_req_mismatch) {
-      violation = true;
-    }
-
-  } else {
-    if (steer_req_mismatch) {
-      if (invalid_steer_req_count == 0) {
-        // disallow torque cut if not enough recent matching steer_req messages
-        if (valid_steer_req_count < limits.min_valid_request_frames) {
-          violation = true;
-        }
-
-        // or we've cut torque too recently in time
-        uint32_t ts_elapsed = get_ts_elapsed(ts, ts_steer_req_mismatch_last);
-        if (ts_elapsed < limits.min_valid_request_rt_interval) {
-          violation = true;
-        }
-      } else {
-        // or we're cutting more frames consecutively than allowed
-        if (invalid_steer_req_count >= limits.max_invalid_request_frames) {
-          violation = true;
-        }
-      }
-
-      valid_steer_req_count = 0;
-      ts_steer_req_mismatch_last = ts;
-      invalid_steer_req_count = MIN(invalid_steer_req_count + 1, limits.max_invalid_request_frames);
-    } else {
-      valid_steer_req_count = MIN(valid_steer_req_count + 1, limits.min_valid_request_frames);
-      invalid_steer_req_count = 0;
-    }
-  }
-
-  // reset to 0 if either controls is not allowed or there's a violation
-  if (violation || !is_lat_active()) {
-    valid_steer_req_count = 0;
-    invalid_steer_req_count = 0;
-    desired_torque_last = 0;
-    rt_torque_last = 0;
-    ts_torque_check_last = ts;
-    ts_steer_req_mismatch_last = ts;
-  }
-
-  return violation;
-}
-
-// Safety checks for angle-based steering commands
-bool steer_angle_cmd_checks(int desired_angle, bool steer_control_enabled, const AngleSteeringLimits limits) {
-  bool violation = false;
-
-  if (is_lat_active() && steer_control_enabled) {
-    // convert floating point angle rate limits to integers in the scale of the desired angle on CAN,
-    // add 1 to not false trigger the violation. also fudge the speed by 1 m/s so rate limits are
-    // always slightly above openpilot's in case we read an updated speed in between angle commands
-    // TODO: this speed fudge can be much lower, look at data to determine the lowest reasonable offset
-    const float fudged_speed = (vehicle_speed.min / VEHICLE_SPEED_FACTOR) - 1.;
-    int delta_angle_up = (interpolate(limits.angle_rate_up_lookup, fudged_speed) * limits.angle_deg_to_can) + 1.;
-    int delta_angle_down = (interpolate(limits.angle_rate_down_lookup, fudged_speed) * limits.angle_deg_to_can) + 1.;
-
-    // allow down limits at zero since small floats from openpilot will be rounded to 0
-    // TODO: openpilot should be cognizant of this and not send small floats
-    int highest_desired_angle = desired_angle_last + ((desired_angle_last > 0) ? delta_angle_up : delta_angle_down);
-    int lowest_desired_angle = desired_angle_last - ((desired_angle_last >= 0) ? delta_angle_down : delta_angle_up);
-
-    // check that commanded angle value isn't too far from measured, used to limit torque for some safety modes
-    // ensure we start moving in direction of meas while respecting relaxed rate limits if error is exceeded
-    if (limits.enforce_angle_error && ((vehicle_speed.values[0] / VEHICLE_SPEED_FACTOR) > limits.angle_error_min_speed)) {
-      // flipped fudge to avoid false positives
-      const float fudged_speed_error = (vehicle_speed.max / VEHICLE_SPEED_FACTOR) + 1.;
-      const int delta_angle_up_relaxed = (interpolate(limits.angle_rate_up_lookup, fudged_speed_error) * limits.angle_deg_to_can) - 1.;
-      const int delta_angle_down_relaxed = (interpolate(limits.angle_rate_down_lookup, fudged_speed_error) * limits.angle_deg_to_can) - 1.;
-
-      // the minimum and maximum angle allowed based on the measured angle
-      const int lowest_desired_angle_error = angle_meas.min - limits.max_angle_error - 1;
-      const int highest_desired_angle_error = angle_meas.max + limits.max_angle_error + 1;
-
-      // the MAX is to allow the desired angle to hit the edge of the bounds and not require going under it
-      if (desired_angle_last > highest_desired_angle_error) {
-        const int delta = (desired_angle_last >= 0) ? delta_angle_down_relaxed : delta_angle_up_relaxed;
-        highest_desired_angle = MAX(desired_angle_last - delta, highest_desired_angle_error);
-
-      } else if (desired_angle_last < lowest_desired_angle_error) {
-        const int delta = (desired_angle_last <= 0) ? delta_angle_down_relaxed : delta_angle_up_relaxed;
-        lowest_desired_angle = MIN(desired_angle_last + delta, lowest_desired_angle_error);
-
-      } else {
-        // already inside error boundary, don't allow commanding outside it
-        highest_desired_angle = MIN(highest_desired_angle, highest_desired_angle_error);
-        lowest_desired_angle = MAX(lowest_desired_angle, lowest_desired_angle_error);
-      }
-
-      // don't enforce above the max steer
-      // TODO: this should always be done
-      lowest_desired_angle = CLAMP(lowest_desired_angle, -limits.max_angle, limits.max_angle);
-      highest_desired_angle = CLAMP(highest_desired_angle, -limits.max_angle, limits.max_angle);
-    }
-
-    // check not above ISO 11270 lateral accel assuming worst case road roll
-    if (limits.angle_is_curvature) {
-
-      // Limit to average banked road since safety doesn't have the roll
-      static const float MAX_LATERAL_ACCEL = ISO_LATERAL_ACCEL - (EARTH_G * AVERAGE_ROAD_ROLL);  // ~2.4 m/s^2
-
-      // Allow small tolerance by using minimum speed and rounding curvature up
-      const float speed_lower = MAX(vehicle_speed.min / VEHICLE_SPEED_FACTOR, 1.0);
-      const float speed_upper = MAX(vehicle_speed.max / VEHICLE_SPEED_FACTOR, 1.0);
-      const int max_curvature_upper = (MAX_LATERAL_ACCEL / (speed_lower * speed_lower) * limits.angle_deg_to_can) + 1.;
-      const int max_curvature_lower = (MAX_LATERAL_ACCEL / (speed_upper * speed_upper) * limits.angle_deg_to_can) - 1.;
-
-      // ensure that the curvature error doesn't try to enforce above this limit
-      if (desired_angle_last > 0) {
-        lowest_desired_angle = CLAMP(lowest_desired_angle, -max_curvature_lower, max_curvature_lower);
-        highest_desired_angle = CLAMP(highest_desired_angle, -max_curvature_upper, max_curvature_upper);
-      } else {
-        lowest_desired_angle = CLAMP(lowest_desired_angle, -max_curvature_upper, max_curvature_upper);
-        highest_desired_angle = CLAMP(highest_desired_angle, -max_curvature_lower, max_curvature_lower);
-      }
-    }
-
-    // check for violation;
-    violation |= max_limit_check(desired_angle, highest_desired_angle, lowest_desired_angle);
-  }
-  desired_angle_last = desired_angle;
-
-  // Angle should either be 0 or same as current angle while not steering
-  if (!steer_control_enabled) {
-    const int max_inactive_angle = CLAMP(angle_meas.max, -limits.max_angle, limits.max_angle) + 1;
-    const int min_inactive_angle = CLAMP(angle_meas.min, -limits.max_angle, limits.max_angle) - 1;
-    violation |= (limits.inactive_angle_is_zero ? (desired_angle != 0) :
-                  max_limit_check(desired_angle, max_inactive_angle, min_inactive_angle));
-  }
-
-  // No angle control allowed when controls are not allowed
-  violation |= !is_lat_active() && steer_control_enabled;
-
-  return violation;
-}
-
-static float get_curvature_factor(const float speed, const AngleSteeringParams params) {
-  return 1. / (1. - (params.slip_factor * (speed * speed))) / params.wheelbase;
-}
-
-bool steer_angle_cmd_checks_vm(int desired_angle, bool steer_control_enabled, const AngleSteeringLimits limits,
-                               const AngleSteeringParams params) {
-  // This check uses a simple vehicle model to allow for true lateral acceleration and jerk limits.
-  // TODO: remove the inaccurate breakpoint angle limiting function above and always use this one
-
-  static const float RAD_TO_DEG = 57.29577951308232;
-
-  // Highway curves are rolled in the direction of the turn, add tolerance to compensate
-  static const float MAX_LATERAL_ACCEL = ISO_LATERAL_ACCEL + (EARTH_G * AVERAGE_ROAD_ROLL);  // ~3.6 m/s^2
-  // Lower than ISO 11270 lateral jerk limit, which is 5.0 m/s^3
-  static const float MAX_LATERAL_JERK = 3.0 + (EARTH_G * AVERAGE_ROAD_ROLL);  // ~3.6 m/s^3
-
-  const float fudged_speed = (vehicle_speed.min / VEHICLE_SPEED_FACTOR) - 1.;
-  const float curvature_factor = get_curvature_factor(fudged_speed, params);
-
-  bool violation = false;
-
-  if (is_lat_active() && steer_control_enabled) {
-    // *** ISO lateral jerk limit ***
-    // calculate maximum angle rate per second
-    const float speed = MAX(fudged_speed, 1.0);
-    const float max_curvature_rate_sec = MAX_LATERAL_JERK / (speed * speed);
-    const float max_angle_rate_sec = max_curvature_rate_sec * params.steer_ratio / curvature_factor * RAD_TO_DEG;
-
-    // finally get max angle delta per frame
-    const float max_angle_delta = max_angle_rate_sec * (0.01f * 2.0f);  // 50 Hz
-    const int max_angle_delta_can = (max_angle_delta * limits.angle_deg_to_can) + 1.;
-
-    // NOTE: symmetric up and down limits
-    const int highest_desired_angle = desired_angle_last + max_angle_delta_can;
-    const int lowest_desired_angle = desired_angle_last - max_angle_delta_can;
-
-    violation |= max_limit_check(desired_angle, highest_desired_angle, lowest_desired_angle);
-
-    // *** ISO lateral accel limit ***
-    const float max_curvature = MAX_LATERAL_ACCEL / (speed * speed);
-    const float max_angle = max_curvature * params.steer_ratio / curvature_factor * RAD_TO_DEG;
-    const int max_angle_can = (max_angle * limits.angle_deg_to_can) + 1.;
-
-    violation |= max_limit_check(desired_angle, max_angle_can, -max_angle_can);
-  }
-  desired_angle_last = desired_angle;
-
-  // Angle should either be 0 or same as current angle while not steering
-  if (!steer_control_enabled) {
-    const int max_inactive_angle = CLAMP(angle_meas.max, -limits.max_angle, limits.max_angle) + 1;
-    const int min_inactive_angle = CLAMP(angle_meas.min, -limits.max_angle, limits.max_angle) - 1;
-    violation |= (limits.inactive_angle_is_zero ? (desired_angle != 0) :
-                  max_limit_check(desired_angle, max_inactive_angle, min_inactive_angle));
-  }
-
-  // No angle control allowed when controls are not allowed
-  violation |= !is_lat_active() && steer_control_enabled;
-
-  return violation;
-}
-
-=======
->>>>>>> 0d7fef44
 void pcm_cruise_check(bool cruise_engaged) {
   // Enter controls on rising edge of stock ACC, exit controls if stock ACC disengages
   if (!cruise_engaged) {
