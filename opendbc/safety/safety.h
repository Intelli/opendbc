--- conflicted
+++ resolved
@@ -94,13 +94,6 @@
 static void generic_rx_checks(void);
 static void stock_ecu_check(bool stock_ecu_detected);
 
-<<<<<<< HEAD
-bool is_lat_active(void) {
-  return controls_allowed || mads_is_lateral_control_allowed_by_mads();
-}
-
-=======
->>>>>>> e483ba24
 static bool is_msg_valid(RxCheck addr_list[], int index) {
   bool valid = true;
   if (index != -1) {
