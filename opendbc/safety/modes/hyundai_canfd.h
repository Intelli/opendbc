#pragma once

#include "opendbc/safety/safety_declarations.h"
#include "opendbc/safety/modes/hyundai_common.h"

#define HYUNDAI_CANFD_CRUISE_BUTTON_TX_MSGS(bus) \
  {0x1CF, bus, 8, .check_relay = false},  /* CRUISE_BUTTON */   \

#define HYUNDAI_CANFD_LKA_STEERING_COMMON_TX_MSGS(a_can, e_can) \
  HYUNDAI_CANFD_CRUISE_BUTTON_TX_MSGS(e_can)                        \
  {0x50,  a_can, 16, .check_relay = (a_can) == 0},  /* LKAS */      \
  {0x2A4, a_can, 24, .check_relay = (a_can) == 0},  /* CAM_0x2A4 */ \

#define HYUNDAI_CANFD_LKA_STEERING_ALT_COMMON_TX_MSGS(a_can, e_can) \
  HYUNDAI_CANFD_CRUISE_BUTTON_TX_MSGS(e_can)                        \
  {0x110, a_can, 32, .check_relay = (a_can) == 0},  /* LKAS_ALT */  \
  {0x362, a_can, 32, .check_relay = (a_can) == 0},  /* CAM_0x362 */ \

#define HYUNDAI_CANFD_LFA_STEERING_COMMON_TX_MSGS(e_can)  \
  {0x12A, e_can, 16, .check_relay = (e_can) == 0},  /* LFA */            \
  {0x1E0, e_can, 16, .check_relay = (e_can) == 0},  /* LFAHDA_CLUSTER */ \

#define HYUNDAI_CANFD_SCC_CONTROL_COMMON_TX_MSGS(e_can, longitudinal) \
  {0x1A0, e_can, 32, .check_relay = (longitudinal)},  /* SCC_CONTROL */ \

// *** Addresses checked in rx hook ***
// EV, ICE, HYBRID: ACCELERATOR (0x35), ACCELERATOR_BRAKE_ALT (0x100), ACCELERATOR_ALT (0x105)
<<<<<<< HEAD
#define HYUNDAI_CANFD_COMMON_RX_CHECKS(pt_bus)                                                                       \
  {.msg = {{0x35, (pt_bus), 32, .max_counter = 0xffU, .ignore_quality_flag = true, .frequency = 100U},                                            \
           {0x100, (pt_bus), 32, .max_counter = 0xffU, .ignore_quality_flag = true, .frequency = 100U},                                           \
           {0x105, (pt_bus), 32, .max_counter = 0xffU, .ignore_quality_flag = true, .frequency = 100U}}},                                         \
  {.msg = {{0x175, (pt_bus), 24, .max_counter = 0xffU, .ignore_quality_flag = true, .frequency = 50U}, { 0 }, { 0 }}},                            \
  {.msg = {{0xa0, (pt_bus), 24, .max_counter = 0xffU, .ignore_quality_flag = true, .frequency = 100U}, { 0 }, { 0 }}},                            \
  {.msg = {{0xea, (pt_bus), 24, .max_counter = 0xffU, .ignore_quality_flag = true, .frequency = 100U}, { 0 }, { 0 }}},                            \
  {.msg = {{0x125, (pt_bus), 16, .ignore_checksum = true, .max_counter = 0xffU, .ignore_quality_flag = true, .frequency = 100U}, { 0 }, { 0 }}},  \
=======
#define HYUNDAI_CANFD_COMMON_RX_CHECKS(pt_bus)                                                                          \
  {.msg = {{0x35, (pt_bus), 32, 100U, .max_counter = 0xffU, .ignore_quality_flag = true},                  \
           {0x100, (pt_bus), 32, 100U, .max_counter = 0xffU, .ignore_quality_flag = true},                 \
           {0x105, (pt_bus), 32, 100U, .max_counter = 0xffU, .ignore_quality_flag = true}}},               \
  {.msg = {{0x175, (pt_bus), 24, 50U, .max_counter = 0xffU, .ignore_quality_flag = true}, { 0 }, { 0 }}},  \
  {.msg = {{0xa0, (pt_bus), 24, 100U, .max_counter = 0xffU, .ignore_quality_flag = true}, { 0 }, { 0 }}},  \
  {.msg = {{0xea, (pt_bus), 24, 100U, .max_counter = 0xffU, .ignore_quality_flag = true}, { 0 }, { 0 }}},  \
>>>>>>> c5b8a646

#define HYUNDAI_CANFD_STD_BUTTONS_RX_CHECKS(pt_bus)                                                                                            \
  HYUNDAI_CANFD_COMMON_RX_CHECKS(pt_bus)                                                                                                       \
  {.msg = {{0x1cf, (pt_bus), 8, 50U, .ignore_checksum = true, .max_counter = 0xfU, .ignore_quality_flag = true}, { 0 }, { 0 }}},  \

#define HYUNDAI_CANFD_ALT_BUTTONS_RX_CHECKS(pt_bus)                                                                                              \
  HYUNDAI_CANFD_COMMON_RX_CHECKS(pt_bus)                                                                                                         \
  {.msg = {{0x1aa, (pt_bus), 16, 50U, .ignore_checksum = true, .max_counter = 0xffU, .ignore_quality_flag = true}, { 0 }, { 0 }}},  \

// SCC_CONTROL (from ADAS unit or camera)
#define HYUNDAI_CANFD_SCC_ADDR_CHECK(scc_bus)                                                                            \
  {.msg = {{0x1a0, (scc_bus), 32, 50U, .max_counter = 0xffU, .ignore_quality_flag = true}, { 0 }, { 0 }}},  \

static bool hyundai_canfd_alt_buttons = false;
static bool hyundai_canfd_lka_steering_alt = false;
static bool hyundai_canfd_angle_steering = false;

static unsigned int hyundai_canfd_get_lka_addr(void) {
  return hyundai_canfd_lka_steering_alt ? 0x110U : 0x50U;
}

static uint8_t hyundai_canfd_get_counter(const CANPacket_t *msg) {
  uint8_t ret = 0;
  if (GET_LEN(msg) == 8U) {
    ret = msg->data[1] >> 4;
  } else {
    ret = msg->data[2];
  }
  return ret;
}

static uint32_t hyundai_canfd_get_checksum(const CANPacket_t *msg) {
  uint32_t chksum = msg->data[0] | (msg->data[1] << 8);
  return chksum;
}

static void hyundai_canfd_rx_hook(const CANPacket_t *msg) {

  const unsigned pt_bus = hyundai_canfd_lka_steering ? 1U : 0U;
  const unsigned int scc_bus = hyundai_camera_scc ? 2U : pt_bus;

  if (msg->bus == pt_bus) {
    // driver torque
    if (msg->addr == 0xeaU) {
      int torque_driver_new = ((msg->data[11] & 0x1fU) << 8U) | msg->data[10];
      torque_driver_new -= 4095;
      update_sample(&torque_driver, torque_driver_new);
    }

    // steering angle
    if (addr == 0x125) {
      int angle_meas_new = (GET_BYTE(to_push, 4) << 8) | GET_BYTE(to_push, 3);
      angle_meas_new = to_signed(angle_meas_new, 16);
      update_sample(&angle_meas, angle_meas_new);
    }

    // cruise buttons
    const unsigned int button_addr = hyundai_canfd_alt_buttons ? 0x1aaU : 0x1cfU;
    if (msg->addr == button_addr) {
      bool main_button = false;
      int cruise_button = 0;
      if (msg->addr == 0x1cfU) {
        cruise_button = msg->data[2] & 0x7U;
        main_button = GET_BIT(msg, 19U);
        mads_button_press = GET_BIT(msg, 23U) ? MADS_BUTTON_PRESSED : MADS_BUTTON_NOT_PRESSED;
      } else {
        cruise_button = (msg->data[4] >> 4) & 0x7U;
        main_button = GET_BIT(msg, 34U);
        mads_button_press = GET_BIT(msg, 39U) ? MADS_BUTTON_PRESSED : MADS_BUTTON_NOT_PRESSED;
      }
      hyundai_common_cruise_buttons_check(cruise_button, main_button);
    }

    // gas press, different for EV, hybrid, and ICE models
    if ((msg->addr == 0x35U) && hyundai_ev_gas_signal) {
      gas_pressed = msg->data[5] != 0U;
    } else if ((msg->addr == 0x105U) && hyundai_hybrid_gas_signal) {
      gas_pressed = GET_BIT(msg, 103U) || (msg->data[13] != 0U) || GET_BIT(msg, 112U);
    } else if ((msg->addr == 0x100U) && !hyundai_ev_gas_signal && !hyundai_hybrid_gas_signal) {
      gas_pressed = GET_BIT(msg, 176U);
    } else {
    }

    // brake press
    if (msg->addr == 0x175U) {
      brake_pressed = GET_BIT(msg, 81U);
    }

    // vehicle moving
<<<<<<< HEAD
    if (addr == 0xa0) {
      const uint32_t fl = (GET_BYTES(to_push, 8, 2)) & 0x3FFFU;
      const uint32_t fr = (GET_BYTES(to_push, 10, 2)) & 0x3FFFU;
      const uint32_t rl = (GET_BYTES(to_push, 12, 2)) & 0x3FFFU;
      const uint32_t rr = (GET_BYTES(to_push, 14, 2)) & 0x3FFFU;
=======
    if (msg->addr == 0xa0U) {
      uint32_t fl = (GET_BYTES(msg, 8, 2)) & 0x3FFFU;
      uint32_t fr = (GET_BYTES(msg, 10, 2)) & 0x3FFFU;
      uint32_t rl = (GET_BYTES(msg, 12, 2)) & 0x3FFFU;
      uint32_t rr = (GET_BYTES(msg, 14, 2)) & 0x3FFFU;
>>>>>>> c5b8a646
      vehicle_moving = (fl > HYUNDAI_STANDSTILL_THRSLD) || (fr > HYUNDAI_STANDSTILL_THRSLD) ||
                       (rl > HYUNDAI_STANDSTILL_THRSLD) || (rr > HYUNDAI_STANDSTILL_THRSLD);

      // average of all 4 wheel speeds. Conversion: raw * 0.03125 / 3.6 = m/s
      UPDATE_VEHICLE_SPEED((fr + rr + rl + fl) / 4.0 * 0.03125 * KPH_TO_MS);
    }
  }

  if (msg->bus == scc_bus) {
    // cruise state
    if ((msg->addr == 0x1a0U) && !hyundai_longitudinal) {
      // 1=enabled, 2=driver override
      int cruise_status = ((msg->data[8] >> 4) & 0x7U);
      bool cruise_engaged = (cruise_status == 1) || (cruise_status == 2);
      hyundai_common_cruise_state_check(cruise_engaged);
      acc_main_on = GET_BIT(msg, 66U);
    }
  }

  hyundai_common_reset_acc_main_on_mismatches();
}

<<<<<<< HEAD
static bool hyundai_canfd_tx_hook(const CANPacket_t *to_send) {
  const TorqueSteeringLimits HYUNDAI_CANFD_TORQUE_STEERING_LIMITS = {
=======
static bool hyundai_canfd_tx_hook(const CANPacket_t *msg) {
  const TorqueSteeringLimits HYUNDAI_CANFD_STEERING_LIMITS = {
>>>>>>> c5b8a646
    .max_torque = 270,
    .max_rt_delta = 112,
    .max_rate_up = 2,
    .max_rate_down = 3,
    .driver_torque_allowance = 250,
    .driver_torque_multiplier = 2,
    .type = TorqueDriverLimited,

    // the EPS faults when the steering angle is above a certain threshold for too long. to prevent this,
    // we allow setting torque actuation bit to 0 while maintaining the requested torque value for two consecutive frames
    .min_valid_request_frames = 89,
    .max_invalid_request_frames = 2,
    .min_valid_request_rt_interval = 810000,  // 810ms; a ~10% buffer on cutting every 90 frames
    .has_steer_req_tolerance = true,
  };

  const AngleSteeringLimits HYUNDAI_CANFD_ANGLE_STEERING_LIMITS = {
    .max_angle = 1800,
    .angle_deg_to_can = 10,
    .frequency = 100U,
  };
  
  // We need to find a middle ground between all the possible params or find a way to properly fingerprint.
  // HYUNDAI_IONIQ_5_PE: -0.0008688329819908074
  // KIA_EV6_2025: -0.000889804937754786
  // KIA_EV9: -0.0005410588125765342
  // GENESIS_GV80_2025: -0.000568570267369187
  //CarSpecs(mass=2258, wheelbase=2.95, steerRatio=14.14), 

  // IONIQ 5 PE values.
  // const AngleSteeringParams HYUNDAI_STEERING_PARAMS = {
  //   .slip_factor = -0.0008688329819908074,  // calc_slip_factor(VM)
  //   .steer_ratio = 14.26,
  //   .wheelbase = 2.97,
  // };

  // // GENESIS_GV80_2025 values. (values can be found on values.py)
  // const AngleSteeringParams HYUNDAI_STEERING_PARAMS = {
  //   .slip_factor = -0.000568570267369187,  // calc_slip_factor(VM)
  //   .steer_ratio = 14.14,
  //   .wheelbase = 2.95,
  // };

  // HYUNDAI_SANTA_FE_HEV_5TH_GEN values. (most conservative for now) (values can be found on values.py)
  const AngleSteeringParams HYUNDAI_STEERING_PARAMS = {
    .slip_factor = -0.0005968976181057176,  // calc_slip_factor(VM)
    .steer_ratio = 13.72,
    .wheelbase = 2.81,
  };

  bool tx = true;

  // steering
<<<<<<< HEAD
  const int steer_addr = (hyundai_canfd_lka_steering && !hyundai_longitudinal) ? hyundai_canfd_get_lka_addr() : 0x12a;
  if (addr == steer_addr) {
    if (hyundai_canfd_angle_steering) {
      const int lkas_angle_active = (GET_BYTE(to_send, 9) >> 4) & 0x3U;
      const bool steer_angle_req = lkas_angle_active != 1;
=======
  const unsigned int steer_addr = (hyundai_canfd_lka_steering && !hyundai_longitudinal) ? hyundai_canfd_get_lka_addr() : 0x12aU;
  if (msg->addr == steer_addr) {
    int desired_torque = (((msg->data[6] & 0xFU) << 7U) | (msg->data[5] >> 1U)) - 1024U;
    bool steer_req = GET_BIT(msg, 52U);
>>>>>>> c5b8a646

      int desired_angle = (GET_BYTE(to_send, 11) << 6) | (GET_BYTE(to_send, 10) >> 2);
      desired_angle = to_signed(desired_angle, 14);

      if (steer_angle_cmd_checks_vm(desired_angle, steer_angle_req, HYUNDAI_CANFD_ANGLE_STEERING_LIMITS, HYUNDAI_STEERING_PARAMS)) {
        tx = false;
      }
    } else {
      int desired_torque = (((GET_BYTE(to_send, 6) & 0xFU) << 7U) | (GET_BYTE(to_send, 5) >> 1U)) - 1024U;
      bool steer_req = GET_BIT(to_send, 52U);

      if (steer_torque_cmd_checks(desired_torque, steer_req, HYUNDAI_CANFD_TORQUE_STEERING_LIMITS)) {
        tx = false;
      }
    }
  }

  // cruise buttons check
  if (msg->addr == 0x1cfU) {
    int button = msg->data[2] & 0x7U;
    bool is_cancel = (button == HYUNDAI_BTN_CANCEL);
    bool is_resume = (button == HYUNDAI_BTN_RESUME);

    bool allowed = (is_cancel && cruise_engaged_prev) || (is_resume && controls_allowed);
    if (!allowed) {
      tx = false;
    }
  }

  // UDS: only tester present ("\x02\x3E\x80\x00\x00\x00\x00\x00") allowed on diagnostics address
  if (((msg->addr == 0x730U) && hyundai_canfd_lka_steering) || ((msg->addr == 0x7D0U) && !hyundai_camera_scc)) {
    if ((GET_BYTES(msg, 0, 4) != 0x00803E02U) || (GET_BYTES(msg, 4, 4) != 0x0U)) {
      tx = false;
    }
  }

  // ACCEL: safety check
  if (msg->addr == 0x1a0U) {
    int desired_accel_raw = (((msg->data[17] & 0x7U) << 8) | msg->data[16]) - 1023U;
    int desired_accel_val = ((msg->data[18] << 4) | (msg->data[17] >> 4)) - 1023U;

    bool violation = false;

    if (hyundai_longitudinal) {
      violation |= longitudinal_accel_checks(desired_accel_raw, HYUNDAI_LONG_LIMITS);
      violation |= longitudinal_accel_checks(desired_accel_val, HYUNDAI_LONG_LIMITS);
    } else {
      // only used to cancel on here
      const int acc_mode = (msg->data[8] >> 4) & 0x7U;
      if (acc_mode != 4) {
        violation = true;
      }

      if ((desired_accel_raw != 0) || (desired_accel_val != 0)) {
        violation = true;
      }
    }

    if (violation) {
      tx = false;
    }

    acc_main_on_tx = GET_BIT(msg, 66U);
    hyundai_common_acc_main_on_sync();
  }

  return tx;
}

static safety_config hyundai_canfd_init(uint16_t param) {
  const int HYUNDAI_PARAM_CANFD_LKA_STEERING_ALT = 128;
  const int HYUNDAI_PARAM_CANFD_ALT_BUTTONS = 32;
  const int HYUNDAI_PARAM_CANFD_ANGLE_STEERING = 1024;

  static const CanMsg HYUNDAI_CANFD_LKA_STEERING_TX_MSGS[] = {
    HYUNDAI_CANFD_LKA_STEERING_COMMON_TX_MSGS(0, 1)
  };

  static const CanMsg HYUNDAI_CANFD_LKA_STEERING_ALT_TX_MSGS[] = {
    HYUNDAI_CANFD_LKA_STEERING_ALT_COMMON_TX_MSGS(0, 1)
  };

  static const CanMsg HYUNDAI_CANFD_LKA_STEERING_LONG_TX_MSGS[] = {
    HYUNDAI_CANFD_LKA_STEERING_COMMON_TX_MSGS(0, 1)
    HYUNDAI_CANFD_LFA_STEERING_COMMON_TX_MSGS(1)
    HYUNDAI_CANFD_SCC_CONTROL_COMMON_TX_MSGS(1, true)
    {0x51,  0, 32, .check_relay = false},  // ADRV_0x51
    {0x730, 1,  8, .check_relay = false},  // tester present for ADAS ECU disable
    {0x160, 1, 16, .check_relay = false},  // ADRV_0x160
    {0x1EA, 1, 32, .check_relay = false},  // ADRV_0x1ea
    {0x200, 1,  8, .check_relay = false},  // ADRV_0x200
    {0x345, 1,  8, .check_relay = false},  // ADRV_0x345
    {0x1DA, 1, 32, .check_relay = false},  // ADRV_0x1da
  };

  static const CanMsg HYUNDAI_CANFD_LFA_STEERING_TX_MSGS[] = {
    HYUNDAI_CANFD_CRUISE_BUTTON_TX_MSGS(2)
    HYUNDAI_CANFD_LFA_STEERING_COMMON_TX_MSGS(0)
    HYUNDAI_CANFD_SCC_CONTROL_COMMON_TX_MSGS(0, false)
  };

  // ADRV_0x160 is checked for radar liveness
  static const CanMsg HYUNDAI_CANFD_LFA_STEERING_LONG_TX_MSGS[] = {
    HYUNDAI_CANFD_CRUISE_BUTTON_TX_MSGS(2)
    HYUNDAI_CANFD_LFA_STEERING_COMMON_TX_MSGS(0)
    HYUNDAI_CANFD_SCC_CONTROL_COMMON_TX_MSGS(0, true)
    {0x160, 0, 16, .check_relay = true}, // ADRV_0x160
    {0x7D0, 0, 8, .check_relay = false},  // tester present for radar ECU disable
  };

  // ADRV_0x160 is checked for relay malfunction
#define HYUNDAI_CANFD_LFA_STEERING_CAMERA_SCC_TX_MSGS(longitudinal) \
    HYUNDAI_CANFD_CRUISE_BUTTON_TX_MSGS(2) \
    HYUNDAI_CANFD_LFA_STEERING_COMMON_TX_MSGS(0) \
    HYUNDAI_CANFD_SCC_CONTROL_COMMON_TX_MSGS(0, (longitudinal)) \
    {0x160, 0, 16, .check_relay = (longitudinal)}, /* ADRV_0x160 */ \

  hyundai_common_init(param);

  gen_crc_lookup_table_16(0x1021, hyundai_canfd_crc_lut);
  hyundai_canfd_alt_buttons = GET_FLAG(param, HYUNDAI_PARAM_CANFD_ALT_BUTTONS);
  hyundai_canfd_angle_steering = GET_FLAG(param, HYUNDAI_PARAM_CANFD_ANGLE_STEERING);
  // TODO: test this restriction
  hyundai_canfd_lka_steering_alt = GET_FLAG(param, HYUNDAI_PARAM_CANFD_LKA_STEERING_ALT) || hyundai_canfd_angle_steering;

  safety_config ret;
  if (hyundai_longitudinal) {
    if (hyundai_canfd_lka_steering) {
      static RxCheck hyundai_canfd_lka_steering_long_rx_checks[] = {
        HYUNDAI_CANFD_STD_BUTTONS_RX_CHECKS(1)
      };

      ret = BUILD_SAFETY_CFG(hyundai_canfd_lka_steering_long_rx_checks, HYUNDAI_CANFD_LKA_STEERING_LONG_TX_MSGS);

    } else {
      // Longitudinal checks for LFA steering
      static RxCheck hyundai_canfd_long_rx_checks[] = {
        HYUNDAI_CANFD_STD_BUTTONS_RX_CHECKS(0)
      };

      static RxCheck hyundai_canfd_alt_buttons_long_rx_checks[] = {
        HYUNDAI_CANFD_ALT_BUTTONS_RX_CHECKS(0)
      };

      static CanMsg hyundai_canfd_lfa_steering_camera_scc_tx_msgs[] = {
        HYUNDAI_CANFD_LFA_STEERING_CAMERA_SCC_TX_MSGS(true)
      };

      if (hyundai_canfd_alt_buttons) {
        SET_RX_CHECKS(hyundai_canfd_alt_buttons_long_rx_checks, ret);
      } else {
        SET_RX_CHECKS(hyundai_canfd_long_rx_checks, ret);
      }

      if (hyundai_camera_scc) {
        SET_TX_MSGS(hyundai_canfd_lfa_steering_camera_scc_tx_msgs, ret);
      } else {
        SET_TX_MSGS(HYUNDAI_CANFD_LFA_STEERING_LONG_TX_MSGS, ret);
      }
    }

  } else {
    if (hyundai_canfd_lka_steering) {
      // *** LKA steering checks ***
      // E-CAN is on bus 1, SCC messages are sent on cars with ADRV ECU.
      // Does not use the alt buttons message
      static RxCheck hyundai_canfd_lka_steering_rx_checks[] = {
        HYUNDAI_CANFD_STD_BUTTONS_RX_CHECKS(1)
        HYUNDAI_CANFD_SCC_ADDR_CHECK(1)
      };

      SET_RX_CHECKS(hyundai_canfd_lka_steering_rx_checks, ret);
      if (hyundai_canfd_lka_steering_alt) {
        SET_TX_MSGS(HYUNDAI_CANFD_LKA_STEERING_ALT_TX_MSGS, ret);
      } else {
        SET_TX_MSGS(HYUNDAI_CANFD_LKA_STEERING_TX_MSGS, ret);
      }

    } else if (!hyundai_camera_scc) {
      // Radar sends SCC messages on these cars instead of camera
      static RxCheck hyundai_canfd_radar_scc_rx_checks[] = {
        HYUNDAI_CANFD_STD_BUTTONS_RX_CHECKS(0)
        HYUNDAI_CANFD_SCC_ADDR_CHECK(0)
      };

      static RxCheck hyundai_canfd_alt_buttons_radar_scc_rx_checks[] = {
        HYUNDAI_CANFD_ALT_BUTTONS_RX_CHECKS(0)
        HYUNDAI_CANFD_SCC_ADDR_CHECK(0)
      };

      SET_TX_MSGS(HYUNDAI_CANFD_LFA_STEERING_TX_MSGS, ret);

      if (hyundai_canfd_alt_buttons) {
        SET_RX_CHECKS(hyundai_canfd_alt_buttons_radar_scc_rx_checks, ret);
      } else {
        SET_RX_CHECKS(hyundai_canfd_radar_scc_rx_checks, ret);
      }

    } else {
      // *** LFA steering checks ***
      // Camera sends SCC messages on LFA steering cars.
      // Both button messages exist on some platforms, so we ensure we track the correct one using flag
      static RxCheck hyundai_canfd_rx_checks[] = {
        HYUNDAI_CANFD_STD_BUTTONS_RX_CHECKS(0)
        HYUNDAI_CANFD_SCC_ADDR_CHECK(2)
      };

      static RxCheck hyundai_canfd_alt_buttons_rx_checks[] = {
        HYUNDAI_CANFD_ALT_BUTTONS_RX_CHECKS(0)
        HYUNDAI_CANFD_SCC_ADDR_CHECK(2)
      };

      static CanMsg hyundai_canfd_lfa_steering_camera_scc_tx_msgs[] = {
        HYUNDAI_CANFD_LFA_STEERING_CAMERA_SCC_TX_MSGS(false)
      };

      SET_TX_MSGS(hyundai_canfd_lfa_steering_camera_scc_tx_msgs, ret);

      if (hyundai_canfd_alt_buttons) {
        SET_RX_CHECKS(hyundai_canfd_alt_buttons_rx_checks, ret);
      } else {
        SET_RX_CHECKS(hyundai_canfd_rx_checks, ret);
      }
    }
  }

  return ret;
}

const safety_hooks hyundai_canfd_hooks = {
  .init = hyundai_canfd_init,
  .rx = hyundai_canfd_rx_hook,
  .tx = hyundai_canfd_tx_hook,
  .get_counter = hyundai_canfd_get_counter,
  .get_checksum = hyundai_canfd_get_checksum,
  .compute_checksum = hyundai_common_canfd_compute_checksum,
};<|MERGE_RESOLUTION|>--- conflicted
+++ resolved
@@ -25,16 +25,6 @@
 
 // *** Addresses checked in rx hook ***
 // EV, ICE, HYBRID: ACCELERATOR (0x35), ACCELERATOR_BRAKE_ALT (0x100), ACCELERATOR_ALT (0x105)
-<<<<<<< HEAD
-#define HYUNDAI_CANFD_COMMON_RX_CHECKS(pt_bus)                                                                       \
-  {.msg = {{0x35, (pt_bus), 32, .max_counter = 0xffU, .ignore_quality_flag = true, .frequency = 100U},                                            \
-           {0x100, (pt_bus), 32, .max_counter = 0xffU, .ignore_quality_flag = true, .frequency = 100U},                                           \
-           {0x105, (pt_bus), 32, .max_counter = 0xffU, .ignore_quality_flag = true, .frequency = 100U}}},                                         \
-  {.msg = {{0x175, (pt_bus), 24, .max_counter = 0xffU, .ignore_quality_flag = true, .frequency = 50U}, { 0 }, { 0 }}},                            \
-  {.msg = {{0xa0, (pt_bus), 24, .max_counter = 0xffU, .ignore_quality_flag = true, .frequency = 100U}, { 0 }, { 0 }}},                            \
-  {.msg = {{0xea, (pt_bus), 24, .max_counter = 0xffU, .ignore_quality_flag = true, .frequency = 100U}, { 0 }, { 0 }}},                            \
-  {.msg = {{0x125, (pt_bus), 16, .ignore_checksum = true, .max_counter = 0xffU, .ignore_quality_flag = true, .frequency = 100U}, { 0 }, { 0 }}},  \
-=======
 #define HYUNDAI_CANFD_COMMON_RX_CHECKS(pt_bus)                                                                          \
   {.msg = {{0x35, (pt_bus), 32, 100U, .max_counter = 0xffU, .ignore_quality_flag = true},                  \
            {0x100, (pt_bus), 32, 100U, .max_counter = 0xffU, .ignore_quality_flag = true},                 \
@@ -42,7 +32,7 @@
   {.msg = {{0x175, (pt_bus), 24, 50U, .max_counter = 0xffU, .ignore_quality_flag = true}, { 0 }, { 0 }}},  \
   {.msg = {{0xa0, (pt_bus), 24, 100U, .max_counter = 0xffU, .ignore_quality_flag = true}, { 0 }, { 0 }}},  \
   {.msg = {{0xea, (pt_bus), 24, 100U, .max_counter = 0xffU, .ignore_quality_flag = true}, { 0 }, { 0 }}},  \
->>>>>>> c5b8a646
+  {.msg = {{0x125, (pt_bus), 16, 100U, .ignore_checksum = true, .max_counter = 0xffU, .ignore_quality_flag = true}, { 0 }, { 0 }}},  \
 
 #define HYUNDAI_CANFD_STD_BUTTONS_RX_CHECKS(pt_bus)                                                                                            \
   HYUNDAI_CANFD_COMMON_RX_CHECKS(pt_bus)                                                                                                       \
@@ -93,8 +83,8 @@
     }
 
     // steering angle
-    if (addr == 0x125) {
-      int angle_meas_new = (GET_BYTE(to_push, 4) << 8) | GET_BYTE(to_push, 3);
+    if (msg->addr == 0x125U) {
+      int angle_meas_new = (msg->data[4] << 8) | msg->data[3];
       angle_meas_new = to_signed(angle_meas_new, 16);
       update_sample(&angle_meas, angle_meas_new);
     }
@@ -132,19 +122,11 @@
     }
 
     // vehicle moving
-<<<<<<< HEAD
-    if (addr == 0xa0) {
-      const uint32_t fl = (GET_BYTES(to_push, 8, 2)) & 0x3FFFU;
-      const uint32_t fr = (GET_BYTES(to_push, 10, 2)) & 0x3FFFU;
-      const uint32_t rl = (GET_BYTES(to_push, 12, 2)) & 0x3FFFU;
-      const uint32_t rr = (GET_BYTES(to_push, 14, 2)) & 0x3FFFU;
-=======
     if (msg->addr == 0xa0U) {
       uint32_t fl = (GET_BYTES(msg, 8, 2)) & 0x3FFFU;
       uint32_t fr = (GET_BYTES(msg, 10, 2)) & 0x3FFFU;
       uint32_t rl = (GET_BYTES(msg, 12, 2)) & 0x3FFFU;
       uint32_t rr = (GET_BYTES(msg, 14, 2)) & 0x3FFFU;
->>>>>>> c5b8a646
       vehicle_moving = (fl > HYUNDAI_STANDSTILL_THRSLD) || (fr > HYUNDAI_STANDSTILL_THRSLD) ||
                        (rl > HYUNDAI_STANDSTILL_THRSLD) || (rr > HYUNDAI_STANDSTILL_THRSLD);
 
@@ -167,13 +149,8 @@
   hyundai_common_reset_acc_main_on_mismatches();
 }
 
-<<<<<<< HEAD
-static bool hyundai_canfd_tx_hook(const CANPacket_t *to_send) {
+static bool hyundai_canfd_tx_hook(const CANPacket_t *msg) {
   const TorqueSteeringLimits HYUNDAI_CANFD_TORQUE_STEERING_LIMITS = {
-=======
-static bool hyundai_canfd_tx_hook(const CANPacket_t *msg) {
-  const TorqueSteeringLimits HYUNDAI_CANFD_STEERING_LIMITS = {
->>>>>>> c5b8a646
     .max_torque = 270,
     .max_rt_delta = 112,
     .max_rate_up = 2,
@@ -195,13 +172,13 @@
     .angle_deg_to_can = 10,
     .frequency = 100U,
   };
-  
+
   // We need to find a middle ground between all the possible params or find a way to properly fingerprint.
   // HYUNDAI_IONIQ_5_PE: -0.0008688329819908074
   // KIA_EV6_2025: -0.000889804937754786
   // KIA_EV9: -0.0005410588125765342
   // GENESIS_GV80_2025: -0.000568570267369187
-  //CarSpecs(mass=2258, wheelbase=2.95, steerRatio=14.14), 
+  //CarSpecs(mass=2258, wheelbase=2.95, steerRatio=14.14),
 
   // IONIQ 5 PE values.
   // const AngleSteeringParams HYUNDAI_STEERING_PARAMS = {
@@ -227,28 +204,21 @@
   bool tx = true;
 
   // steering
-<<<<<<< HEAD
-  const int steer_addr = (hyundai_canfd_lka_steering && !hyundai_longitudinal) ? hyundai_canfd_get_lka_addr() : 0x12a;
-  if (addr == steer_addr) {
-    if (hyundai_canfd_angle_steering) {
-      const int lkas_angle_active = (GET_BYTE(to_send, 9) >> 4) & 0x3U;
-      const bool steer_angle_req = lkas_angle_active != 1;
-=======
   const unsigned int steer_addr = (hyundai_canfd_lka_steering && !hyundai_longitudinal) ? hyundai_canfd_get_lka_addr() : 0x12aU;
   if (msg->addr == steer_addr) {
-    int desired_torque = (((msg->data[6] & 0xFU) << 7U) | (msg->data[5] >> 1U)) - 1024U;
-    bool steer_req = GET_BIT(msg, 52U);
->>>>>>> c5b8a646
-
-      int desired_angle = (GET_BYTE(to_send, 11) << 6) | (GET_BYTE(to_send, 10) >> 2);
+    if (hyundai_canfd_angle_steering) {
+      const int lkas_angle_active = (msg->data[9] >> 4U) & 0x3U;
+      const bool steer_angle_req = lkas_angle_active != 1;
+
+      int desired_angle = (msg->data[11] << 6U) | (msg->data[10] >> 2U);
       desired_angle = to_signed(desired_angle, 14);
 
       if (steer_angle_cmd_checks_vm(desired_angle, steer_angle_req, HYUNDAI_CANFD_ANGLE_STEERING_LIMITS, HYUNDAI_STEERING_PARAMS)) {
         tx = false;
       }
     } else {
-      int desired_torque = (((GET_BYTE(to_send, 6) & 0xFU) << 7U) | (GET_BYTE(to_send, 5) >> 1U)) - 1024U;
-      bool steer_req = GET_BIT(to_send, 52U);
+      int desired_torque = (((msg->data[6] & 0xFU) << 7U) | (msg->data[5] >> 1U)) - 1024U;
+      bool steer_req = GET_BIT(msg, 52U);
 
       if (steer_torque_cmd_checks(desired_torque, steer_req, HYUNDAI_CANFD_TORQUE_STEERING_LIMITS)) {
         tx = false;
