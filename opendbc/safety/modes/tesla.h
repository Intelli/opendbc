--- conflicted
+++ resolved
@@ -1,16 +1,6 @@
 #pragma once
 
 #include "opendbc/safety/safety_declarations.h"
-
-<<<<<<< HEAD
-// parameters for lateral accel/jerk angle limiting using a simple vehicle model
-typedef struct {
-  const float slip_factor;
-  const float steer_ratio;
-  const float wheelbase;
-} AngleSteeringParams;
-
-#define TESLA_MAX_SPEED_DELTA 2.0  // m/s
 
 enum {
   TESLA_PARAM_SP_VIRTUAL_TORQUE_BLENDING = 1,
@@ -18,8 +8,6 @@
 
 static bool tesla_virtual_torque_blending;
 
-=======
->>>>>>> e483ba24
 static bool tesla_longitudinal = false;
 static bool tesla_stock_aeb = false;
 
@@ -32,71 +20,6 @@
 static bool tesla_autopark = false;
 static bool tesla_autopark_prev = false;
 
-<<<<<<< HEAD
-static float tesla_curvature_factor(const float speed, const AngleSteeringParams params) {
-  return 1. / (1. - (params.slip_factor * (speed * speed))) / params.wheelbase;
-}
-
-static bool tesla_steer_angle_cmd_checks(int desired_angle, bool steer_control_enabled, const AngleSteeringLimits limits,
-                                         const AngleSteeringParams params) {
-
-  static const float RAD_TO_DEG = 57.29577951308232;
-  static const float ISO_LATERAL_ACCEL = 3.0;  // m/s^2
-
-  // Highway curves are rolled in the direction of the turn, add tolerance to compensate
-  static const float EARTH_G = 9.81;
-  static const float AVERAGE_ROAD_ROLL = 0.06;  // ~3.4 degrees, 6% superelevation
-
-  static const float MAX_LATERAL_ACCEL = ISO_LATERAL_ACCEL + (EARTH_G * AVERAGE_ROAD_ROLL);  // ~3.6 m/s^2
-  static const float MAX_LATERAL_JERK = 3.0 + (EARTH_G * AVERAGE_ROAD_ROLL);  // ~3.6 m/s^3
-
-  const float fudged_speed = (vehicle_speed.min / VEHICLE_SPEED_FACTOR) - 1.;
-  const float curvature_factor = tesla_curvature_factor(fudged_speed, params);
-
-  bool violation = false;
-
-  if (is_lat_active() && steer_control_enabled) {
-    // *** ISO lateral jerk limit ***
-    // calculate maximum angle rate per second
-    const float speed = MAX(fudged_speed, 1.0);
-    const float max_curvature_rate_sec = MAX_LATERAL_JERK / (speed * speed);
-    const float max_angle_rate_sec = max_curvature_rate_sec * params.steer_ratio / curvature_factor * RAD_TO_DEG;
-
-    // finally get max angle delta per frame
-    const float max_angle_delta = max_angle_rate_sec * (0.01f * 2.0f);  // 50 Hz
-    const int max_angle_delta_can = (max_angle_delta * limits.angle_deg_to_can) + 1.;
-
-    // NOTE: symmetric up and down limits
-    const int highest_desired_angle = desired_angle_last + max_angle_delta_can;
-    const int lowest_desired_angle = desired_angle_last - max_angle_delta_can;
-
-    violation |= max_limit_check(desired_angle, highest_desired_angle, lowest_desired_angle);
-
-    // *** ISO lateral accel limit ***
-    const float max_curvature = MAX_LATERAL_ACCEL / (speed * speed);
-    const float max_angle = max_curvature * params.steer_ratio / curvature_factor * RAD_TO_DEG;
-    const int max_angle_can = (max_angle * limits.angle_deg_to_can) + 1.;
-
-    violation |= max_limit_check(desired_angle, max_angle_can, -max_angle_can);
-  }
-  desired_angle_last = desired_angle;
-
-  // Angle should either be 0 or same as current angle while not steering
-  if (!steer_control_enabled) {
-    const int max_inactive_angle = CLAMP(angle_meas.max, -limits.max_angle, limits.max_angle) + 1;
-    const int min_inactive_angle = CLAMP(angle_meas.min, -limits.max_angle, limits.max_angle) - 1;
-    violation |= (limits.inactive_angle_is_zero ? (desired_angle != 0) :
-                  max_limit_check(desired_angle, max_inactive_angle, min_inactive_angle));
-  }
-
-  // No angle control allowed when controls are not allowed
-  violation |= !is_lat_active() && steer_control_enabled;
-
-  return violation;
-}
-
-=======
->>>>>>> e483ba24
 static uint8_t tesla_get_counter(const CANPacket_t *to_push) {
   int addr = GET_ADDR(to_push);
 
